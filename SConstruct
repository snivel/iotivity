--- conflicted
+++ resolved
@@ -23,28 +23,16 @@
 #
 ##
 
-import os
+# Load common build config
+SConscript('build_common/SConscript')
 
-# List of targets that only support the IoTivity C SDK.
-targets_csdk_only = ['arduino','darwin','ios']
-
-# Load common build config
-SConscript('build_common/SConscript', exports = 'targets_csdk_only')
-
+# Load extra options
+SConscript('extra_options.scons')
 Import('env')
 
 target_os = env.get('TARGET_OS')
-
-if target_os not in targets_csdk_only:
-	# Prepare libraries
-	env.PrepareLib('cereal')
-	env.PrepareLib('expat')
-	env.PrepareLib('boost', 'boost_thread', os.path.join(env.get('SRC_DIR'), 'extlibs', 'boost'))
-	env.PrepareLib('boost', 'boost_system', os.path.join(env.get('SRC_DIR'), 'extlibs', 'boost'))
-else:
-	if target_os == 'arduino':
-		SConscript('arduino.scons')
-
+if target_os == 'arduino':
+	SConscript('arduino.scons')
 # By default, src_dir is current dir, the build_dir is:
 #     ./out/<target_os>/<target_arch>/<release or debug>/
 #
@@ -57,20 +45,14 @@
 build_dir = env.get('BUILD_DIR')
 
 # Build 'resource' sub-project
-SConscript(os.path.join(build_dir, 'resource', 'SConscript'),
-           exports = 'targets_csdk_only')
+SConscript(build_dir + 'resource/SConscript')
 
 if target_os not in ['arduino','darwin','ios', 'android']:
 	SConscript(build_dir + 'examples/OICMiddle/SConscript')
 
 # Build 'service' sub-project
-<<<<<<< HEAD
-SConscript(os.path.join(build_dir, 'service', 'SConscript'),
-           exports = 'targets_csdk_only')
-=======
 if target_os != 'android':
 	SConscript(build_dir + 'service/SConscript')
->>>>>>> 8c3d005c
 
 # Append targets information to the help information, to see help info, execute command line:
 #     $ scon [options] -h
