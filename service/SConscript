--- conflicted
+++ resolved
@@ -35,16 +35,13 @@
 
 	# Build protocol plugin project
 	# protocol-plugin use 'inotify', this feature isn't support by MAC OSX
-	if target_os not in ['darwin', 'ios', 'android']:
+	if target_os not in ['darwin', 'ios']:
 		SConscript('protocol-plugin/SConscript')
 
 	# Build notification manager project
 	SConscript('notification-manager/SConscript')
-<<<<<<< HEAD
-
-=======
 	
->>>>>>> 931ae322
 	# Build resource-encapsulation project
-	if target_os not in ['tizen']:
-		SConscript('resource-encapsulation/SConscript')
+	SConscript('resource-encapsulation/SConscript')
+#else:
+#	SConscript('notification-manager/SampleApp/arduino/SConscript')
