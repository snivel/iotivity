--- conflicted
+++ resolved
@@ -26,34 +26,24 @@
 
 target_os = env.get('TARGET_OS')
 
-#if target_os not in ['arduino','darwin']:
+if target_os not in ['arduino','darwin']:
 	# Build things manager project
-	#SConscript('things-manager/SConscript')
+	SConscript('things-manager/SConscript')
 
 	# Build soft sensor manager project
-	#SConscript('soft-sensor-manager/SConscript')
+	SConscript('soft-sensor-manager/SConscript')
 
 	# Build protocol plugin project
 	# protocol-plugin use 'inotify', this feature isn't support by MAC OSX
-	#if target_os not in ['darwin', 'ios', 'android']:
-	#	SConscript('protocol-plugin/SConscript')
+	if target_os not in ['darwin', 'ios', 'android']:
+		SConscript('protocol-plugin/SConscript')
 
 	# Build notification manager project
-<<<<<<< HEAD
-	#SConscript('notification-manager/SConscript')
+	SConscript('notification-manager/SConscript')
 	
 if target_os in ['arduino','android', 'linux']:
 	SConscript('easy-setup/SConscript')
-	#if target_os not in ['android', 'tizen']:
-		#SConscript('notification-manager/SConscript')
-=======
-	if target_os not in ['android']:
-		SConscript('notification-manager/SConscript')
->>>>>>> 7aca2c89
 
 	# Build resource-encapsulation project
-	#if target_os not in ['tizen']:
-		#SConscript('resource-encapsulation/SConscript')
-#else:
-#	SConscript('notification-manager/SampleApp/arduino/SConscript')
-
+	if target_os not in ['tizen']:
+		SConscript('resource-encapsulation/SConscript')
