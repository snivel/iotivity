--- conflicted
+++ resolved
@@ -27,29 +27,6 @@
 target_os = env.get('TARGET_OS')
 
 if target_os not in ['arduino','darwin']:
-<<<<<<< HEAD
-	# Build things manager project
-	SConscript('things-manager/SConscript')
-
-	# Build soft sensor manager project
-	SConscript('soft-sensor-manager/SConscript')
-
-	# Build protocol plugin project
-	# protocol-plugin use 'inotify', this feature isn't support by MAC OSX
-	if target_os not in ['darwin', 'ios', 'android']:
-		SConscript('protocol-plugin/SConscript')
-
-	# Build notification manager project
-	SConscript('notification-manager/SConscript')
-	
-	# Build resource-encapsulation project
-	if target_os not in ['tizen']:
-		SConscript('resource-encapsulation/SConscript')
-	
-if target_os in ['arduino','android', 'linux']:
-	SConscript('easy-setup/SConscript')
-
-=======
     # Build things manager project
     SConscript('things-manager/SConscript')
 
@@ -74,6 +51,5 @@
 # Build EasySetup module
 if target_os in ['arduino','android', 'linux']:
     SConscript('easy-setup/SConscript')
->>>>>>> 5565bfe4
 
 	