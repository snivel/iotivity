--- conflicted
+++ resolved
@@ -42,16 +42,10 @@
 	SConscript('notification-manager/SConscript')
 	
 	# Build resource-encapsulation project
-<<<<<<< HEAD
-	SConscript('resource-encapsulation/SConscript')
+	if target_os not in ['tizen']:
+		SConscript('resource-encapsulation/SConscript')
 
 	# Build simulator module
 	if target_os in ['linux']:
 		SConscript('simulator/SConscript')
-#else:
-#	SConscript('notification-manager/SampleApp/arduino/SConscript')
 
-=======
-	if target_os not in ['tizen']:
-		SConscript('resource-encapsulation/SConscript')
->>>>>>> 3681d1b8
