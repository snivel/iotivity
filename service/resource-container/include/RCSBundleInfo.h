--- conflicted
+++ resolved
@@ -82,10 +82,6 @@
                 */
                 virtual const std::string &getVersion() = 0;
 
-<<<<<<< HEAD
-                RCSBundleInfo() { };
-                virtual ~RCSBundleInfo() { };
-=======
                 /**
                 * API for getting the activation status of the bundle
                 *
@@ -94,9 +90,8 @@
                 */
                 virtual bool isActivated() = 0;
 
-                RCSBundleInfo();
-                virtual ~RCSBundleInfo();
->>>>>>> 82ea1301
+                RCSBundleInfo(){};
+                virtual ~RCSBundleInfo(){};
             protected:
                 std::string m_ID, m_path, m_version;
 
