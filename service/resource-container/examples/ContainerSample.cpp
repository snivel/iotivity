//******************************************************************
//
// Copyright 2015 Samsung Electronics All Rights Reserved.
//
//-=-=-=-=-=-=-=-=-=-=-=-=-=-=-=-=-=-=-=-=-=-=-=-=-=-=-=-=-=-=-=-=
//
// Licensed under the Apache License, Version 2.0 (the "License");
// you may not use this file except in compliance with the License.
// You may obtain a copy of the License at
//
//      http://www.apache.org/licenses/LICENSE-2.0
//
// Unless required by applicable law or agreed to in writing, software
// distributed under the License is distributed on an "AS IS" BASIS,
// WITHOUT WARRANTIES OR CONDITIONS OF ANY KIND, either express or implied.
// See the License for the specific language governing permissions and
// limitations under the License.
//
//-=-=-=-=-=-=-=-=-=-=-=-=-=-=-=-=-=-=-=-=-=-=-=-=-=-=-=-=-=-=-=-=

#if defined(__linux__)
#include <unistd.h>
#include <string.h>
#endif

#include "RCSResourceContainer.h"
#include "RCSBundleInfo.h"
<<<<<<< HEAD
#include <iostream>
#include <string.h>
=======

#include <iostream>
#include <functional>
#include <limits>
#include <stdexcept>
#include <string>
>>>>>>> 82ea1301

using namespace OIC::Service;
<<<<<<< HEAD

#define MAX_PATH 2048

=======

namespace
{
    typedef enum
    {
        START_RC = 1, STOP_RC,
        ADD_SAMPLE_BUNDLE, START_SAMPLE_BUNDLE,
        STOP_SAMPLE_BUNDLE, REMOVE_SAMPLE_BUNDLE,
        ADD_SAMPLE_RESOURCE, REMOVE_SAMPLE_RESOURCE,
        LIST_BUNDLES, LIST_RESOURCES,
        EXIT = 11
    } APPMenu;

    struct CloseApp {};

    const int MAX_PATH = 2048;

    const std::string EXAMPLE_CONFIG_PATH = "/examples/ResourceContainerConfig.xml";
    const std::string EXAMPLE_BUNDLE_ID = "oic.bundle.hueSample";
    const std::string EXAMPLE_BUNDLE_URI = "/hueSample";
    const std::string EXAMPLE_BUNDLE_PATH = "libHueBundle.so";
    const std::string EXAMPLE_BUNDLE_ACTIVATOR = "huesample";
    const std::string EXAMPLE_RESOURCE_URI = "/hue/light/sample";
    const std::string EXAMPLE_RESOURCE_TYPE = "oic.r.light";
    const std::string EXAMPLE_ADDRESS = "http://192.168.0.2/api/newdeveloper/lights/1";
};

bool g_bContainerStarted = false;
bool g_bSampleBundleStarted = false;
RCSResourceContainer *g_pResourceContainer = nullptr;

>>>>>>> 82ea1301
void getCurrentPath(std::string *pPath)
{
    char buffer[MAX_PATH];

    if (!pPath->empty())
        pPath->clear();

#if defined(__linux__)
    char *strPath = NULL;
    int length = readlink("/proc/self/exe", buffer, MAX_PATH - 1);

    if (length != -1)
    {
        buffer[length] = '\0';
        strPath = strrchr(buffer, '/');

        if (strPath != NULL)
            *strPath = '\0';
    }
#endif
    pPath->append(buffer);
}

int processUserInput(int min, int max)
{
    int input;

    std::cin >> input;

    if (!std::cin.fail() && min <= input && input <= max)
        return input;

    std::cin.clear();
    std::cin.ignore(std::numeric_limits<std::streamsize>::max(), '\n');
    throw std::runtime_error("Invalid Input, please try again");
}

std::string processUserStringInput()
{
<<<<<<< HEAD
    cout << "Starting container test." << endl;
=======
    std::string input;

    std::cin >> input;

    return input;
}

void displayMenu()
{
    std::cout << "================================================================" << std::endl;
    std::cout << "          IoTivity Resource Container Test Application	      " << std::endl;
    std::cout << "================================================================" << std::endl;
    std::cout << "   1.  Start Resource Container                                 " << std::endl;
    std::cout << "   2.  Stop Resource Container                                  " << std::endl;
    std::cout << "   3.  Add Sample Bundle                                        " << std::endl;
    std::cout << "   4.  Start Sample Bundle                                      " << std::endl;
    std::cout << "   5.  Stop Sample Bundle                                       " << std::endl;
    std::cout << "   6.  Remove Sample Bundle                                     " << std::endl;
    std::cout << "   7.  Add Sample Resource                                      " << std::endl;
    std::cout << "   8.  Remove Sample Resource                                   " << std::endl;
    std::cout << "   9.  List Bundles                                             " << std::endl;
    std::cout << "   10. List Resources                                           " << std::endl;
    std::cout << "   11. Exit                                                     " << std::endl;
    std::cout << "================================================================" << std::endl;
    std::cout << "   Please Enter the NO: ";
}

bool checkBundleRegistered(std::string bundleId)
{
    std::list< std::unique_ptr< RCSBundleInfo > > bundleList;

    if (g_bContainerStarted)
    {
        bundleList = g_pResourceContainer->listBundles();

        for (auto &bundle : bundleList)
        {
            if (bundle->getID().compare(bundleId) == 0)
                return true;
        }
    }

    std::cout << "Bundle \'" << bundleId << "\' is not registered." << std::endl;
    return false;
}
>>>>>>> 82ea1301

bool checkResourceRegistered(std::string bundleId, std::string resourceUri)
{
    std::list< std::string > resourceList;

    if (g_bContainerStarted && checkBundleRegistered(bundleId))
    {
        resourceList = g_pResourceContainer->listBundleResources(bundleId);

        for (auto &resource : resourceList)
        {
            if (resource.compare(resourceUri) == 0)
                return true;
        }
    }

    std::cout << "Resource \'" << resourceUri << "\' is not registered." << std::endl;
    return false;
}

void StartContainer(std::string configPath)
{
    if (!g_bContainerStarted)
    {
        g_pResourceContainer->startContainer(configPath);
        g_bContainerStarted = true;
    }
    else
    {
        std::cout << "Container is already started." << std::endl;
    }
}

void StopContainer()
{
    if (g_pResourceContainer && g_bContainerStarted)
    {
        g_pResourceContainer->stopContainer();
        g_bContainerStarted = false;
    }
    else
    {
        std::cout << "Container is not started." << std::endl;
    }
}

void AddSampleBundle()
{
    std::map< std::string, std::string > bundleParams;

    if (g_pResourceContainer && g_bContainerStarted)
    {
        g_pResourceContainer->addBundle(EXAMPLE_BUNDLE_ID, EXAMPLE_BUNDLE_URI,
                                        EXAMPLE_BUNDLE_PATH, EXAMPLE_BUNDLE_ACTIVATOR,
                                        bundleParams);
    }
    else
    {
        std::cout << "Container is not started." << std::endl;
    }
}

void StartSampleBundle()
{
    if (g_pResourceContainer && g_bContainerStarted)
    {
        if (checkBundleRegistered(EXAMPLE_BUNDLE_ID))
        {
            g_pResourceContainer->startBundle(EXAMPLE_BUNDLE_ID);
            g_bSampleBundleStarted = true;
        }
    }
    else
    {
        std::cout << "Container is not started." << std::endl;
    }
}

void StopSampleBundle()
{
    if (g_pResourceContainer && g_bContainerStarted)
    {
        if (checkBundleRegistered(EXAMPLE_BUNDLE_ID) && g_bSampleBundleStarted)
        {
            g_pResourceContainer->stopBundle(EXAMPLE_BUNDLE_ID);
            g_bSampleBundleStarted = false;
        }
        else
            std::cout << "Sample Bundle is not started." << std::endl;
    }
    else
    {
        std::cout << "Container is not started." << std::endl;
    }
}

void RemoveSampleBundle()
{
    if (g_pResourceContainer && g_bContainerStarted)
    {
        if (checkBundleRegistered(EXAMPLE_BUNDLE_ID))
            g_pResourceContainer->removeBundle(EXAMPLE_BUNDLE_ID);
    }
    else
    {
        std::cout << "Container is not started." << std::endl;
    }
}

void AddSampleBundleResource()
{
    std::map< std::string, std::string > resourceParams;

    if (g_pResourceContainer && g_bContainerStarted)
    {
        if (checkBundleRegistered(EXAMPLE_BUNDLE_ID) && g_bSampleBundleStarted)
        {
            resourceParams.insert(std::make_pair("resourceType", EXAMPLE_RESOURCE_TYPE));
            resourceParams.insert(std::make_pair("address", EXAMPLE_ADDRESS));

            g_pResourceContainer->addResourceConfig(EXAMPLE_BUNDLE_ID, EXAMPLE_RESOURCE_URI,
                                                    resourceParams);
        }
        else
            std::cout << "Sample Bundle is not started." << std::endl;
    }
    else
    {
        std::cout << "Container is not started." << std::endl;
    }
}

void RemoveSampleBundleResource()
{
    if (g_pResourceContainer && g_bContainerStarted)
    {
        if (checkResourceRegistered(EXAMPLE_BUNDLE_ID, EXAMPLE_RESOURCE_URI)
            && g_bSampleBundleStarted)
            g_pResourceContainer->removeResourceConfig(EXAMPLE_BUNDLE_ID, EXAMPLE_RESOURCE_URI);
        else
            std::cout << "Sample Bundle is not started." << std::endl;
    }
    else
    {
        std::cout << "Container is not started." << std::endl;
    }
}

void printBundleList(std::list< std::unique_ptr< RCSBundleInfo > > &list)
{
    std::cout << std::endl;
    for (auto &bundleinfo : list)
    {
        std::cout << "-- " << bundleinfo->getID() << std::endl;
    }
    std::cout << std::endl;
}

<<<<<<< HEAD
#if(JAVA_SUPPORT)
    /*java bundle add test*/
    cout << "\n++++++++++++++++++++++++++++" << endl;
    cout << "+++ Test for JAVA Bundle +++" << endl;
    cout << "++++++++++++++++++++++++++++" << endl;
    cout << "Press enter to add java bundle " << endl;
    getchar();
    bundleParams["libraryPath"] = ".";
    std::string activator = "org.iotivity.bundle.hue.HueBundleActivator";
    container->addBundle("oic.bundle.hueJavaSample2", "/hueJava",
                         "../../../../../../service/resource-container/" \
                         "examples/HueJavaSampleBundle/hue/target/hue-0.1-jar-with-dependencies.jar",
                         activator,
                         bundleParams);
=======
void ListBundles()
{
    std::list< std::unique_ptr< RCSBundleInfo > > bundles;
>>>>>>> 82ea1301

    if (g_pResourceContainer && g_bContainerStarted)
    {
        bundles = g_pResourceContainer->listBundles();
        printBundleList(bundles);
    }
    else
    {
        std::cout << "Container is not started." << std::endl;
    }
}

void printResourceList(std::list< std::string > &list)
{
    std::cout << std::endl;
    for (auto &bundleResource : list)
    {
        std::cout << "-- " << bundleResource << std::endl;
    }
    std::cout << std::endl;
}

void ListResources(std::string bundleId)
{
    std::list< std::string > resources;

    if (g_pResourceContainer && g_bContainerStarted)
    {
        if (checkBundleRegistered(bundleId))
        {
            resources = g_pResourceContainer->listBundleResources(bundleId);
            printResourceList(resources);
        }
    }
    else
    {
        std::cout << "Container is not started." << std::endl;
    }
}

void ExecuteCommand(APPMenu menu)
{
    switch (menu)
    {
        case APPMenu::START_RC:
            {
                std::string filePath;
                std::cout << "Type Configuration File Path (Press \'0\' to start with example): ";

                if ((filePath = processUserStringInput()).compare("0") == 0)
                {
                    getCurrentPath(&filePath);
                    filePath.append(EXAMPLE_CONFIG_PATH);
                }

                StartContainer(filePath);
            }
            break;
        case APPMenu::STOP_RC:
            StopContainer();
            break;
        case APPMenu::ADD_SAMPLE_BUNDLE:
            AddSampleBundle();
            break;
        case APPMenu::START_SAMPLE_BUNDLE:
            StartSampleBundle();
            break;
        case APPMenu::STOP_SAMPLE_BUNDLE:
            StopSampleBundle();
            break;
        case APPMenu::REMOVE_SAMPLE_BUNDLE:
            RemoveSampleBundle();
            break;
        case APPMenu::ADD_SAMPLE_RESOURCE:
            AddSampleBundleResource();
            break;
        case APPMenu::REMOVE_SAMPLE_RESOURCE:
            RemoveSampleBundleResource();
            break;
        case APPMenu::LIST_BUNDLES:
            ListBundles();
            break;
        case APPMenu::LIST_RESOURCES:
            {
                std::string bundleId;
                std::cout <<
                          "Type Bundle Id to get Resource List (Press \'0\' to get example resource list): ";

                if ((bundleId = processUserStringInput()).compare("0") == 0)
                {
                    bundleId = EXAMPLE_BUNDLE_ID;
                }

                ListResources(bundleId);
            }
            break;
        case APPMenu::EXIT:
            throw CloseApp();
            break;
    }
}

int main()
{
    g_pResourceContainer = RCSResourceContainer::getInstance();

    while (true)
    {
        try
        {
            displayMenu();
            ExecuteCommand((APPMenu)processUserInput(APPMenu::START_RC, APPMenu::EXIT));
        }
        catch (const std::exception &e)
        {
            std::cout << e.what() << std::endl;
        }
        catch (const CloseApp &)
        {
            break;
        }
    }

    if (g_bContainerStarted)
        g_pResourceContainer->stopContainer();

    g_pResourceContainer = nullptr;

    return 0;
}<|MERGE_RESOLUTION|>--- conflicted
+++ resolved
@@ -25,24 +25,14 @@
 
 #include "RCSResourceContainer.h"
 #include "RCSBundleInfo.h"
-<<<<<<< HEAD
-#include <iostream>
-#include <string.h>
-=======
 
 #include <iostream>
 #include <functional>
 #include <limits>
 #include <stdexcept>
 #include <string>
->>>>>>> 82ea1301
 
 using namespace OIC::Service;
-<<<<<<< HEAD
-
-#define MAX_PATH 2048
-
-=======
 
 namespace
 {
@@ -74,7 +64,6 @@
 bool g_bSampleBundleStarted = false;
 RCSResourceContainer *g_pResourceContainer = nullptr;
 
->>>>>>> 82ea1301
 void getCurrentPath(std::string *pPath)
 {
     char buffer[MAX_PATH];
@@ -114,9 +103,6 @@
 
 std::string processUserStringInput()
 {
-<<<<<<< HEAD
-    cout << "Starting container test." << endl;
-=======
     std::string input;
 
     std::cin >> input;
@@ -162,7 +148,6 @@
     std::cout << "Bundle \'" << bundleId << "\' is not registered." << std::endl;
     return false;
 }
->>>>>>> 82ea1301
 
 bool checkResourceRegistered(std::string bundleId, std::string resourceUri)
 {
@@ -321,26 +306,9 @@
     std::cout << std::endl;
 }
 
-<<<<<<< HEAD
-#if(JAVA_SUPPORT)
-    /*java bundle add test*/
-    cout << "\n++++++++++++++++++++++++++++" << endl;
-    cout << "+++ Test for JAVA Bundle +++" << endl;
-    cout << "++++++++++++++++++++++++++++" << endl;
-    cout << "Press enter to add java bundle " << endl;
-    getchar();
-    bundleParams["libraryPath"] = ".";
-    std::string activator = "org.iotivity.bundle.hue.HueBundleActivator";
-    container->addBundle("oic.bundle.hueJavaSample2", "/hueJava",
-                         "../../../../../../service/resource-container/" \
-                         "examples/HueJavaSampleBundle/hue/target/hue-0.1-jar-with-dependencies.jar",
-                         activator,
-                         bundleParams);
-=======
 void ListBundles()
 {
     std::list< std::unique_ptr< RCSBundleInfo > > bundles;
->>>>>>> 82ea1301
 
     if (g_pResourceContainer && g_bContainerStarted)
     {
