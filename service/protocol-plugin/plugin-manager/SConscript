#******************************************************************
#
# Copyright 2014 Samsung Electronics All Rights Reserved.
#
#-=-=-=-=-=-=-=-=-=-=-=-=-=-=-=-=-=-=-=-=-=-=-=-=-=-=-=-=-=-=-=-=
#
# Licensed under the Apache License, Version 2.0 (the "License");
# you may not use this file except in compliance with the License.
# You may obtain a copy of the License at
#
#      http://www.apache.org/licenses/LICENSE-2.0
#
# Unless required by applicable law or agreed to in writing, software
# distributed under the License is distributed on an "AS IS" BASIS,
# WITHOUT WARRANTIES OR CONDITIONS OF ANY KIND, either express or implied.
# See the License for the specific language governing permissions and
# limitations under the License.
#
#-=-=-=-=-=-=-=-=-=-=-=-=-=-=-=-=-=-=-=-=-=-=-=-=-=-=-=-=-=-=-=-=

##
# plugin-manager project build script
##
import os
Import('env')

# Add third party libraries
lib_env = env.Clone()
SConscript(env.get('SRC_DIR') + '/service/third_party_libs.scons', 'lib_env')
plugin_manager_env = lib_env.Clone()

target_os = env.get('TARGET_OS')
######################################################################
# Build flags
######################################################################
plugin_manager_env.AppendUnique(CPPPATH = [
		'../lib/cpluff/libcpluff',
		'src',
<<<<<<< HEAD
		env.get('SRC_DIR')+'/extlibs/rapidxml'
=======
		'../lib/rapidxml'
>>>>>>> 8c3d005c
		])

if target_os not in ['windows', 'winrt']:
	plugin_manager_env.AppendUnique(CXXFLAGS = ['-Wall',
		'-fpermissive', '-Wsign-compare'])

if target_os == 'android':
	plugin_manager_env.AppendUnique(CXXFLAGS = ['-frtti', '-fexceptions', '-DANDROID'])
	plugin_manager_env.AppendUnique(LIBS = ['boost_thread', 'boost_system', 'gnustl_shared', 'log'])

plugin_manager_env.AppendUnique(CPPDEFINES = ['CP_C_API=CP_EXPORT',
					'CP_HOST=\"\\"'+env.get('TARGET_OS')+'\\"\"',
					'CP_DATADIR=\"\\\"/usr/local/share\\\"\"',
					'DLOPEN_POSIX',
					'DPIC',
					'CP_THREADS=\"\\\"Posix\\"\"',
					'CP_SHREXT=\"\\".so\\"\"',
					'CP_FNAMESEP_CHAR=\"\'/\'\"',
					'CP_FNAMESEP_STR=\"\\\"/\\"\"',
					'PACKAGE=\"\\\"cpluff\\\"\"'])


plugin_manager_env.AppendUnique(CPPDEFINES = ['CP_C_API=CP_EXPORT',
					'CP_HOST=\"\\"'+env.get('TARGET_OS')+'\\"\"',
					'CP_DATADIR=\"\\\"/usr/local/share\\\"\"',
					'DLOPEN_POSIX',
					'DPIC',
					'CP_THREADS=\"\\\"Posix\\"\"',
					'CP_SHREXT=\"\\".so\\"\"',
					'CP_FNAMESEP_CHAR=\"\'/\'\"',
					'CP_FNAMESEP_STR=\"\\\"/\\"\"',
					'PACKAGE=\"\\\"cpluff\\\"\"'])


plugin_manager_env.AppendUnique(LIBS = ['oc', 'octbstack', 'expat', 'dl'])
######################################################################
# Source files and Targets
######################################################################
ppm_src = ['src/Plugin.cpp', 'src/PluginManager.cpp']
ppm = plugin_manager_env.StaticLibrary('ppm', ppm_src)

pmimpl_src = [
		'src/CpluffAdapter.cpp',
		'src/Plugin.cpp',
		'src/PluginManagerImpl.cpp',
		'src/Config.cpp']
<<<<<<< HEAD

if target_os == 'android':
	pmimpl_src += ['src/FelixAdapter.cpp']
=======
>>>>>>> 8c3d005c

pmimpl_env = plugin_manager_env.Clone()
pmimpl_env.PrependUnique(CCFLAGS = ['-fPIC'])
pmimpl_env.PrependUnique(LIBS = File(env.get('BUILD_DIR') + '/libcpluff.a'))
pmimpl = pmimpl_env.SharedLibrary('pmimpl', pmimpl_src)

plugin_manager_env.InstallTarget([ppm, pmimpl], 'libppm')
<|MERGE_RESOLUTION|>--- conflicted
+++ resolved
@@ -1,23 +1,3 @@
-#******************************************************************
-#
-# Copyright 2014 Samsung Electronics All Rights Reserved.
-#
-#-=-=-=-=-=-=-=-=-=-=-=-=-=-=-=-=-=-=-=-=-=-=-=-=-=-=-=-=-=-=-=-=
-#
-# Licensed under the Apache License, Version 2.0 (the "License");
-# you may not use this file except in compliance with the License.
-# You may obtain a copy of the License at
-#
-#      http://www.apache.org/licenses/LICENSE-2.0
-#
-# Unless required by applicable law or agreed to in writing, software
-# distributed under the License is distributed on an "AS IS" BASIS,
-# WITHOUT WARRANTIES OR CONDITIONS OF ANY KIND, either express or implied.
-# See the License for the specific language governing permissions and
-# limitations under the License.
-#
-#-=-=-=-=-=-=-=-=-=-=-=-=-=-=-=-=-=-=-=-=-=-=-=-=-=-=-=-=-=-=-=-=
-
 ##
 # plugin-manager project build script
 ##
@@ -36,32 +16,16 @@
 plugin_manager_env.AppendUnique(CPPPATH = [
 		'../lib/cpluff/libcpluff',
 		'src',
-<<<<<<< HEAD
 		env.get('SRC_DIR')+'/extlibs/rapidxml'
-=======
-		'../lib/rapidxml'
->>>>>>> 8c3d005c
 		])
 
 if target_os not in ['windows', 'winrt']:
-	plugin_manager_env.AppendUnique(CXXFLAGS = ['-Wall',
+	plugin_manager_env.AppendUnique(CXXFLAGS = ['-Wall','-std=c++0x',
 		'-fpermissive', '-Wsign-compare'])
 
 if target_os == 'android':
 	plugin_manager_env.AppendUnique(CXXFLAGS = ['-frtti', '-fexceptions', '-DANDROID'])
 	plugin_manager_env.AppendUnique(LIBS = ['boost_thread', 'boost_system', 'gnustl_shared', 'log'])
-
-plugin_manager_env.AppendUnique(CPPDEFINES = ['CP_C_API=CP_EXPORT',
-					'CP_HOST=\"\\"'+env.get('TARGET_OS')+'\\"\"',
-					'CP_DATADIR=\"\\\"/usr/local/share\\\"\"',
-					'DLOPEN_POSIX',
-					'DPIC',
-					'CP_THREADS=\"\\\"Posix\\"\"',
-					'CP_SHREXT=\"\\".so\\"\"',
-					'CP_FNAMESEP_CHAR=\"\'/\'\"',
-					'CP_FNAMESEP_STR=\"\\\"/\\"\"',
-					'PACKAGE=\"\\\"cpluff\\\"\"'])
-
 
 plugin_manager_env.AppendUnique(CPPDEFINES = ['CP_C_API=CP_EXPORT',
 					'CP_HOST=\"\\"'+env.get('TARGET_OS')+'\\"\"',
@@ -87,16 +51,13 @@
 		'src/Plugin.cpp',
 		'src/PluginManagerImpl.cpp',
 		'src/Config.cpp']
-<<<<<<< HEAD
 
 if target_os == 'android':
 	pmimpl_src += ['src/FelixAdapter.cpp']
-=======
->>>>>>> 8c3d005c
 
 pmimpl_env = plugin_manager_env.Clone()
 pmimpl_env.PrependUnique(CCFLAGS = ['-fPIC'])
 pmimpl_env.PrependUnique(LIBS = File(env.get('BUILD_DIR') + '/libcpluff.a'))
 pmimpl = pmimpl_env.SharedLibrary('pmimpl', pmimpl_src)
 
-plugin_manager_env.InstallTarget([ppm, pmimpl], 'libppm')
+plugin_manager_env.InstallTarget([ppm, pmimpl], 'libppm')