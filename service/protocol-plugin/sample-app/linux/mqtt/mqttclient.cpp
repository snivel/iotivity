--- conflicted
+++ resolved
@@ -27,15 +27,17 @@
 #include "OCPlatform.h"
 #include "PluginManager.h"
 #include "OCApi.h"
+#include <time.h>
 
 using namespace OC;
 using namespace OIC;
 
-const int SUCCESS_RESPONSE = 0;
 std::shared_ptr<OCResource> curFanResource;
+std::shared_ptr<OCResource> curLightResource;
 static ObserveType OBSERVE_TYPE_TO_USE = ObserveType::Observe;
-int count = 0;
-void putFanRepresentation(std::shared_ptr<OCResource> resource);
+
+time_t timer;                // Define the timer
+struct tm *tblock;           // Define a structure for time block
 
 class Fan
 {
@@ -220,7 +222,7 @@
         std::cout << "\tpower: " << myfan.m_power << std::endl;
         std::cout << "\tname: " << myfan.m_name << std::endl;
 
-        putFanRepresentation(curFanResource);
+        postFanRepresentation(curFanResource);
     }
     else
     {
@@ -239,11 +241,8 @@
         std::cout << "Putting fan representation..." << std::endl;
 
         myfan.m_state = true;
-        if (myfan.m_power == 1)
-            myfan.m_power = 0;
-        else
-            myfan.m_power = 1;
-        sleep(5);
+        myfan.m_power = 15;
+
         rep.setValue("state", myfan.m_state);
         rep.setValue("power", myfan.m_power);
 
@@ -277,8 +276,6 @@
     }
 }
 
-<<<<<<< HEAD
-=======
 void onLightGet(const HeaderOptions &headerOptions, const OCRepresentation &rep, const int eCode)
 {
     if (eCode == OC_STACK_OK)
@@ -301,7 +298,6 @@
     }
 }
 
->>>>>>> 8c3d005c
 
 // Local function to get representation of fan resource
 void getFanRepresentation(std::shared_ptr<OCResource> resource)
@@ -313,8 +309,6 @@
 
         QueryParamsMap test;
         resource->get(test, &onFanGet);
-<<<<<<< HEAD
-=======
     }
 }
 
@@ -327,7 +321,6 @@
 
         QueryParamsMap test;
         resource->get(test, &onLightGet);
->>>>>>> 8c3d005c
     }
 }
 
@@ -373,9 +366,6 @@
             {
                 curFanResource = resource;
                 // Call a local function which will internally invoke get API on the resource pointer
-<<<<<<< HEAD
-                putFanRepresentation(curFanResource);
-=======
                 getFanRepresentation(resource);
             }
         }
@@ -435,7 +425,6 @@
                 curLightResource = resource;
                 // Call a local function which will internally invoke get API on the resource pointer
                 getLightRepresentation(resource);
->>>>>>> 8c3d005c
             }
         }
         else
@@ -459,8 +448,6 @@
     std::cout << "   ObserveType : 2 - ObserveAll" << std::endl;
 }
 
-<<<<<<< HEAD
-=======
 void client1()
 {
     std::cout << "in client1\n";
@@ -518,7 +505,6 @@
     }
 }
 
->>>>>>> 8c3d005c
 
 
 int main(int argc, char *argv[])
@@ -562,17 +548,18 @@
 
     try
     {
+
+        std::cout << "Created Platform..." << std::endl;
+
         PluginManager *m_pm = new PluginManager();
+
+        std::cout << "==== 1st TEST CASE ===" << std::endl;
+        std::cout << "======================" << std::endl;
         std::cout << "start light Plugin by Resource Type"  << std::endl;
-        m_pm->startPlugins("ResourceType", "oic.fan");
+
+        m_pm->startPlugins("ResourceType", "oic.light");
+
         sleep(2);
-<<<<<<< HEAD
-        // makes it so that all boolean values are printed as 'true/false' in this stream
-        std::cout.setf(std::ios::boolalpha);
-        // Find all resources
-        OCPlatform::findResource("", "coap://224.0.1.187/oc/core?rt=core.fan", &foundResourceFan);
-        std::cout << "Finding Resource... " << std::endl;
-=======
 
         std::cout << "\n==== 2nd TEST CASE =====" << std::endl;
         std::cout << "======================" << std::endl;
@@ -641,7 +628,6 @@
         std::thread t2(client2);
         t2.detach();
 
->>>>>>> 8c3d005c
         while (true)
         {
             // some operations
@@ -654,9 +640,5 @@
     }
 
     return 0;
-<<<<<<< HEAD
-}
-=======
-}
-
->>>>>>> 8c3d005c
+}
+
