#******************************************************************
#
# Copyright 2014 Samsung Electronics All Rights Reserved.
#
#-=-=-=-=-=-=-=-=-=-=-=-=-=-=-=-=-=-=-=-=-=-=-=-=-=-=-=-=-=-=-=-=
#
# Licensed under the Apache License, Version 2.0 (the "License");
# you may not use this file except in compliance with the License.
# You may obtain a copy of the License at
#
#      http://www.apache.org/licenses/LICENSE-2.0
#
# Unless required by applicable law or agreed to in writing, software
# distributed under the License is distributed on an "AS IS" BASIS,
# WITHOUT WARRANTIES OR CONDITIONS OF ANY KIND, either express or implied.
# See the License for the specific language governing permissions and
# limitations under the License.
#
#-=-=-=-=-=-=-=-=-=-=-=-=-=-=-=-=-=-=-=-=-=-=-=-=-=-=-=-=-=-=-=-=
##
#sample-app build script
##
import os
Import('env')

# Add third party libraries
lib_env = env.Clone()
SConscript(env.get('SRC_DIR') + '/service/third_party_libs.scons', 'lib_env')

sample_env = lib_env.Clone()

target_os = env.get('TARGET_OS')
######################################################################
# Build flags
######################################################################
sample_env.AppendUnique(CPPPATH = [
				'../../plugin-manager/src/',
				'../../lib/cpluff/libcpluff/',
<<<<<<< HEAD
				env.get('SRC_DIR') + '/extlibs/rapidxml'
                        ])
=======
				'../../lib/rapidxml'])
>>>>>>> 8c3d005c
if target_os not in ['windows', 'winrt']:
	sample_env.AppendUnique(CXXFLAGS = ['-Wall', '-pthread'])

sample_env.AppendUnique(LIBS = ['oc', 'oc_logger', 'octbstack', 'coap', 'ppm',
	'pmimpl', 'boost_system', 'boost_thread', 'dl', 'pthread', 'expat'])

<<<<<<< HEAD
=======
sample_env.AppendUnique(LIBS = ['pthread'])
sample_env.AppendUnique(LIBS = ['oc', 'oc_logger', 'octbstack',
								'connectivity_abstraction', 'coap',
								'ppm', 'pmimpl', 'dl'])

if env.get('SECURED') == '1':
    sample_env.AppendUnique(LIBS = ['tinydtls'])

sample_env.ParseConfig('pkg-config --libs glib-2.0')

# On some platforms link order can miss functions so librt needs to be
# re-scanned at the end if present. gcc 4.6 is one with this issue.
if 'rt' in sample_env.get('LIBS'):
    sample_env.Append(LIBS = ['rt'])

>>>>>>> 8c3d005c
######################################################################
# Source files and Targets
######################################################################
mqttclient = sample_env.Program('mqtt/mqttclient', 'mqtt/mqttclient.cpp')
<<<<<<< HEAD

env.AppendTarget('mqttclient', mqttclient)
=======

Alias('mqttclient', mqttclient)
env.AppendTarget('mqttclient')

>>>>>>> 8c3d005c
<|MERGE_RESOLUTION|>--- conflicted
+++ resolved
@@ -20,7 +20,7 @@
 ##
 #sample-app build script
 ##
-import os
+
 Import('env')
 
 # Add third party libraries
@@ -36,20 +36,10 @@
 sample_env.AppendUnique(CPPPATH = [
 				'../../plugin-manager/src/',
 				'../../lib/cpluff/libcpluff/',
-<<<<<<< HEAD
-				env.get('SRC_DIR') + '/extlibs/rapidxml'
-                        ])
-=======
-				'../../lib/rapidxml'])
->>>>>>> 8c3d005c
+				env.get('SRC_DIR') + '/extlibs/rapidxml/'])
 if target_os not in ['windows', 'winrt']:
-	sample_env.AppendUnique(CXXFLAGS = ['-Wall', '-pthread'])
+	sample_env.AppendUnique(CXXFLAGS = ['-Wall', '-pthread', '-std=c++0x'])
 
-sample_env.AppendUnique(LIBS = ['oc', 'oc_logger', 'octbstack', 'coap', 'ppm',
-	'pmimpl', 'boost_system', 'boost_thread', 'dl', 'pthread', 'expat'])
-
-<<<<<<< HEAD
-=======
 sample_env.AppendUnique(LIBS = ['pthread'])
 sample_env.AppendUnique(LIBS = ['oc', 'oc_logger', 'octbstack',
 								'connectivity_abstraction', 'coap',
@@ -65,17 +55,11 @@
 if 'rt' in sample_env.get('LIBS'):
     sample_env.Append(LIBS = ['rt'])
 
->>>>>>> 8c3d005c
 ######################################################################
 # Source files and Targets
 ######################################################################
 mqttclient = sample_env.Program('mqtt/mqttclient', 'mqtt/mqttclient.cpp')
-<<<<<<< HEAD
-
-env.AppendTarget('mqttclient', mqttclient)
-=======
 
 Alias('mqttclient', mqttclient)
 env.AppendTarget('mqttclient')
 
->>>>>>> 8c3d005c
