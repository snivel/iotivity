--- conflicted
+++ resolved
@@ -238,11 +238,7 @@
     defaultRegion = rep.getValue< std::string >("r");
     defaultCurrency = rep.getValue< std::string >("c");
 
-<<<<<<< HEAD
-    std::cout << "\tSystemTime : " << defaultDeviceName << std::endl;
-=======
     std::cout << "\tDeviceName : " << defaultDeviceName << std::endl;
->>>>>>> 5565bfe4
     std::cout << "\tLocation : " << defaultLocation << std::endl;
     std::cout << "\tLocationName : " << defaultLocationName << std::endl;
     std::cout << "\tCurrency : " << defaultCurrency << std::endl;
@@ -260,10 +256,6 @@
 
     OCPlatform::Configure(cfg);
     g_thingsConf = new ThingsConfiguration();
-<<<<<<< HEAD
-    //g_thingsDiag = new ThingsMaintenance();
-=======
->>>>>>> 5565bfe4
     //**************************************************************
 
     if (getuid() != 0)
