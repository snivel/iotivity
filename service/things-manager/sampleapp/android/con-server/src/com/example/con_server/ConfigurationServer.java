/******************************************************************
 *
 * Copyright 2015 Samsung Electronics All Rights Reserved.
 *
 *
 *
 * Licensed under the Apache License, Version 2.0 (the "License");
 * you may not use this file except in compliance with the License.
 * You may obtain a copy of the License at
 *
 *      http://www.apache.org/licenses/LICENSE-2.0
 *
 * Unless required by applicable law or agreed to in writing, software
 * distributed under the License is distributed on an "AS IS" BASIS,
 * WITHOUT WARRANTIES OR CONDITIONS OF ANY KIND, either express or implied.
 * See the License for the specific language governing permissions and
 * limitations under the License.
 *
 ******************************************************************/
package com.example.con_server;

import java.util.EnumSet;
import java.util.Vector;

import org.iotivity.base.EntityHandlerResult;
import org.iotivity.base.OcException;
import org.iotivity.base.OcHeaderOption;
import org.iotivity.base.OcPlatform;
import org.iotivity.base.OcRepresentation;
import org.iotivity.base.OcResourceRequest;
import org.iotivity.base.OcResourceResponse;
import org.iotivity.base.RequestHandlerFlag;
import org.iotivity.base.RequestType;
import org.iotivity.service.tm.OCStackResult;
import org.iotivity.service.tm.GroupManager;
import org.iotivity.service.tm.ThingsConfiguration;
import org.iotivity.service.tm.ThingsConfiguration.*;
import org.iotivity.service.tm.ThingsMaintenance;
import org.iotivity.service.tm.ThingsMaintenance.*;

import android.os.Message;
import android.util.Log;

/*
 * For Creating the Resources [configuration, Maintenance & FactoryRest]  &
 * for Handling of the Client's Request
 */
public class ConfigurationServer {
    private final String                      LOG_TAG            = "[CON-SERVER]"
                                                                         + this.getClass()
                                                                                 .getSimpleName();
    private GroupManager                      groupmanager       = null;
    private ThingsConfiguration               thingsconfig       = null;
    private ThingsMaintenance                 thingsmnt          = null;
    private ConfigurationResource             conResource        = null;
    private MaintenanceResource               mntResource        = null;
<<<<<<< HEAD
    private FactorySetResource                factorySetResource = null;
=======
    private FactorySetResource                factorysetResource = null;
>>>>>>> 5565bfe4

    private final ThingsConfigurationListener thingConfigurationListener;
    private final ThingsMaintenanceListener   thingsMaintenanceListener;
    private final RequestHandler              requestHandler;

    // constructor
    public ConfigurationServer() {
        groupmanager = new GroupManager();
        thingsconfig = ThingsConfiguration.getInstance();
        thingsmnt = ThingsMaintenance.getInstance();
        thingConfigurationListener = new ThingsConfigurationListener();
        thingsMaintenanceListener = new ThingsMaintenanceListener();
        requestHandler = new RequestHandler();

        thingsconfig.setConfigurationListener(thingConfigurationListener);
        thingsmnt.setThingsMaintenanceListener(thingsMaintenanceListener);

    }

    // Creating resources : configuration, maintenance, factoryReset
    public void CreateConfigurationResource() {
        Log.i(LOG_TAG, "CreateConfigurationResource: enter");

        try {
            conResource = new ConfigurationResource();
            conResource.createResource(requestHandler);

            mntResource = new MaintenanceResource();
            mntResource.createResource(requestHandler);

<<<<<<< HEAD
            factorySetResource = new FactorySetResource();
            factorySetResource.createResource(requestHandler);
=======
            factorysetResource = new FactorySetResource();
            factorysetResource.createResource(requestHandler);
>>>>>>> 5565bfe4
        } catch (OcException e) {
            Log.e(LOG_TAG, "OcException occured: " + e.toString());
        }

        Log.i(LOG_TAG, "CreateConfigurationResource: exit");

        String message = "Resources Created Successfully(Server is Ready)";

        Message msg = Message.obtain();
        msg.what = 0;
        MainActivity mainActivityObj = MainActivity.getMainActivityObject();
        MainActivity.setmessage(message);
        mainActivityObj.getmHandler().sendMessage(msg);
<<<<<<< HEAD
    }

    public void DoBootStrap() {
        Log.i(LOG_TAG, "DoBootStrap: enter");

        OCStackResult result = thingsconfig.doBootstrap();
        if (OCStackResult.OC_STACK_ERROR == result) {
            Log.e(LOG_TAG, "doBootStrap returned error: "
                    + OCStackResult.OC_STACK_ERROR.name());
        }
        Log.i(LOG_TAG, "DoBootStrap: exit");
    }

    private class ThingsConfigurationListener implements IConfigurationListener {

        @Override
        public void onBootStrapCallback(Vector<OcHeaderOption> headerOptions,
                OcRepresentation rep, int errorValue) {

            String message;
            Log.i(LOG_TAG, "onBootStrapCallback");

            // setting the default values received from bootstrap Server
            ConfigurationDefaultValues.defaultDeviceName = rep
                    .getValueString("n");
            ConfigurationDefaultValues.defaultLocation = rep
                    .getValueString("loc");
            ConfigurationDefaultValues.defaultLocationName = rep
                    .getValueString("locn");
            ConfigurationDefaultValues.defaultCurrency = rep
                    .getValueString("c");
            ConfigurationDefaultValues.defaultRegion = rep.getValueString("r");

            // forming the message to display on UI
            message = "URI : " + rep.getUri() + "\n";
            message += "Device Name : "
                    + ConfigurationDefaultValues.defaultDeviceName + "\n";
            message += "Location : "
                    + ConfigurationDefaultValues.defaultLocation + "\n";
            message += "Location Name : "
                    + ConfigurationDefaultValues.defaultLocationName + "\n";
            message += "Currency : "
                    + ConfigurationDefaultValues.defaultCurrency + "\n";
            message += "Region : " + ConfigurationDefaultValues.defaultRegion
                    + "\n";

            Log.i(LOG_TAG, "Resource URI: " + rep.getUri());
            Log.i(LOG_TAG, "Region: "
                    + ConfigurationDefaultValues.defaultRegion);
            Log.i(LOG_TAG, "Device Name: "
                    + ConfigurationDefaultValues.defaultDeviceName);
            Log.i(LOG_TAG, "Location: "
                    + ConfigurationDefaultValues.defaultLocation);
            Log.i(LOG_TAG, "Location Name: "
                    + ConfigurationDefaultValues.defaultLocationName);
            Log.i(LOG_TAG, "Currency: "
                    + ConfigurationDefaultValues.defaultCurrency);

            // showing the formed message on the UI
            Message msg = Message.obtain();
            msg.what = 0;
            MainActivity mainActivityObj = MainActivity.getMainActivityObject();
            MainActivity.setmessage(message);
            mainActivityObj.getmHandler().sendMessage(msg);
            // TODO Auto-generated method stub
        }

        @Override
        public void onUpdateConfigurationsCallback(
                Vector<OcHeaderOption> headerOptions, OcRepresentation rep,
                int errorValue) {
            Log.i(LOG_TAG, "onUpdateConfigurationsCallback");
        }

        @Override
        public void onGetConfigurationsCallback(
                Vector<OcHeaderOption> headerOptions, OcRepresentation rep,
                int errorValue) {
            Log.i(LOG_TAG, "onGetConfigurationsCallback");
        }
    }

    private class ThingsMaintenanceListener implements
            IThingsMaintenanceListener {

        // Callback Function for Reboot
        @Override
        public void onRebootCallback(Vector<OcHeaderOption> headerOptions,
                OcRepresentation rep, int errorValue) {
            Log.i(LOG_TAG, "onRebootCallback");
        }

        // Callback Function for FactoryReset
        @Override
        public void onFactoryResetCallback(
                Vector<OcHeaderOption> headerOptions, OcRepresentation rep,
                int errorValue) {
            Log.i(LOG_TAG, "onFactoryResetCallback");
        }
    }

    // For deleting all the resources
    public void deleteResources() {
        if (null != conResource)
            conResource.deleteResource();
        if (null != mntResource)
            mntResource.deleteResource();
        if (null != factorySetResource)
            factorySetResource.deleteResource();
    }

    private class RequestHandler implements OcPlatform.EntityHandler {

        @Override
        public EntityHandlerResult handleEntity(OcResourceRequest request) {
            Log.i(LOG_TAG, "handleEntity: enter");

=======
    }

    public void DoBootStrap() {
        Log.i(LOG_TAG, "DoBootStrap: enter");

        OCStackResult result = thingsconfig.doBootstrap();
        if (OCStackResult.OC_STACK_ERROR == result) {
            Log.e(LOG_TAG, "doBootStrap returned error: "
                    + OCStackResult.OC_STACK_ERROR.name());
        }
        Log.i(LOG_TAG, "DoBootStrap: exit");
    }

    private class ThingsConfigurationListener implements IConfigurationListener {

        @Override
        public void onBootStrapCallback(Vector<OcHeaderOption> headerOptions,
                OcRepresentation rep, int errorValue) {

            String message;
            Log.i(LOG_TAG, "onBootStrapCallback");

            // setting the default values received from bootstrap Server
            ConfigurationDefaultValues.defaultDeviceName = rep
                    .getValueString("n");
            ConfigurationDefaultValues.defaultLocation = rep
                    .getValueString("loc");
            ConfigurationDefaultValues.defaultLocationName = rep
                    .getValueString("locn");
            ConfigurationDefaultValues.defaultCurrency = rep
                    .getValueString("c");
            ConfigurationDefaultValues.defaultRegion = rep.getValueString("r");

            // forming the message to display on UI
            message = "URI : " + rep.getUri() + "\n";
            message += "Device Name : "
                    + ConfigurationDefaultValues.defaultDeviceName + "\n";
            message += "Location : "
                    + ConfigurationDefaultValues.defaultLocation + "\n";
            message += "Location Name : "
                    + ConfigurationDefaultValues.defaultLocationName + "\n";
            message += "Currency : "
                    + ConfigurationDefaultValues.defaultCurrency + "\n";
            message += "Region : " + ConfigurationDefaultValues.defaultRegion
                    + "\n";

            Log.i(LOG_TAG, "Resource URI: " + rep.getUri());
            Log.i(LOG_TAG, "Region: "
                    + ConfigurationDefaultValues.defaultRegion);
            Log.i(LOG_TAG, "Device Name: "
                    + ConfigurationDefaultValues.defaultDeviceName);
            Log.i(LOG_TAG, "Location: "
                    + ConfigurationDefaultValues.defaultLocation);
            Log.i(LOG_TAG, "Location Name: "
                    + ConfigurationDefaultValues.defaultLocationName);
            Log.i(LOG_TAG, "Currency: "
                    + ConfigurationDefaultValues.defaultCurrency);

            // showing the formed message on the UI
            Message msg = Message.obtain();
            msg.what = 0;
            MainActivity mainActivityObj = MainActivity.getMainActivityObject();
            MainActivity.setmessage(message);
            mainActivityObj.getmHandler().sendMessage(msg);
            // TODO Auto-generated method stub
        }

        @Override
        public void onUpdateConfigurationsCallback(
                Vector<OcHeaderOption> headerOptions, OcRepresentation rep,
                int errorValue) {
            Log.i(LOG_TAG, "onUpdateConfigurationsCallback");
        }

        @Override
        public void onGetConfigurationsCallback(
                Vector<OcHeaderOption> headerOptions, OcRepresentation rep,
                int errorValue) {
            Log.i(LOG_TAG, "onGetConfigurationsCallback");
        }
    }

    private class ThingsMaintenanceListener implements
            IThingsMaintenanceListener {

        // Callback Function for Reboot
        @Override
        public void onRebootCallback(Vector<OcHeaderOption> headerOptions,
                OcRepresentation rep, int errorValue) {
            Log.i(LOG_TAG, "onRebootCallback");
        }

        // Callback Function for FactoryReset
        @Override
        public void onFactoryResetCallback(
                Vector<OcHeaderOption> headerOptions, OcRepresentation rep,
                int errorValue) {
            Log.i(LOG_TAG, "onFactoryResetCallback");
        }
    }

    // For deleting all the resources
    public void deleteResources() {
        if (null != conResource)
            conResource.deleteResource();
        if (null != mntResource)
            mntResource.deleteResource();
        if (null != factorysetResource)
            factorysetResource.deleteResource();
    }

    private class RequestHandler implements OcPlatform.EntityHandler {

        @Override
        public EntityHandlerResult handleEntity(OcResourceRequest request) {
            Log.i(LOG_TAG, "handleEntity: enter");

>>>>>>> 5565bfe4
            EntityHandlerResult result = EntityHandlerResult.ERROR;
            if (null == request) {
                Log.e(LOG_TAG, "handleEntity: Invalid OcResourceRequest!");
                return result;
            }

            RequestType requestType = request.getRequestType();
            EnumSet<RequestHandlerFlag> requestHandlerFlag = request
                    .getRequestHandlerFlagSet();
            Log.i(LOG_TAG, "prepareResponseForResource: request type: "
                    + requestType.name());
            Log.i(LOG_TAG, "prepareResponseForResource: request for resource: "
                    + request.getResourceUri());

            if (requestHandlerFlag.contains(RequestHandlerFlag.REQUEST)) {
                if (RequestType.GET == requestType) {
                    sendResponse(request);
                } else if (RequestType.PUT == requestType) {
                    OcRepresentation rep = request.getResourceRepresentation();
                    if (null == rep) {
                        Log.e(LOG_TAG,
                                "handleEntity: Invalid resource representation!");
                        return result;
                    }

                    if (request.getResourceUri().equalsIgnoreCase(
                            conResource.getUri())) {
                        conResource.setConfigurationRepresentation(rep);
                    } else if (request.getResourceUri().equalsIgnoreCase(
                            mntResource.getUri())) {

<<<<<<< HEAD
                        String factorySetAtt = rep.getValueString("fr");
                        if (factorySetAtt.equalsIgnoreCase("true")) {
=======
                        String factorysetAtt = rep.getValueString("fr");
                        if (factorysetAtt.equalsIgnoreCase("true")) {
>>>>>>> 5565bfe4
                            conResource.factoryReset();
                        }
                        mntResource.setDiagnosticsRepresentation(rep);
                    }
                    sendResponse(request);
                }
            }

            Log.i(LOG_TAG, "handleEntity: exit");
            return result;
        }
    }

    // For sending response to the client
    private void sendResponse(OcResourceRequest request) {
        Log.i(LOG_TAG, "sendResponse: enter");

        OcResourceResponse response = new OcResourceResponse();
        OcRepresentation rep = null;

        response.setRequestHandle(request.getRequestHandle());
        response.setResourceHandle(request.getResourceHandle());

        if (request.getResourceUri().equalsIgnoreCase(conResource.getUri())) {
            rep = conResource.getConfigurationRepresentation();
        } else if (request.getResourceUri().equalsIgnoreCase(
                mntResource.getUri())) {
            rep = mntResource.getDiagnosticsRepresentation();
        }
        response.setResourceRepresentation(rep, OcPlatform.DEFAULT_INTERFACE);
        response.setErrorCode(200);

        try {
            OcPlatform.sendResponse(response);
        } catch (OcException e) {
            Log.e(LOG_TAG, "sendResponse: OcException occured: " + e.toString());
        }
        Log.i(LOG_TAG, "sendResponse: exit");
    }
}

// Default values for Resources
class ConfigurationDefaultValues {

    // configuration Resource default values

    public static String defaultDeviceName      = new String();
    public static String defaultLocation        = new String();
    public static String defaultLocationName    = new String();
    public static String defaultCurrency        = new String();
    public static String defaultRegion          = new String();

    public static String ConURIPrefix           = "/oic/con";
    public static String ConResourceTypePrefix  = "oic.wk.con";

    // Diagnostics Resource default values
    public static String diagURIPrefix          = "/oic/mnt";
    public static String diagResourceTypePrefix = "oic.wk.mnt";
    public static String diagnosticsValue       = "false";
    public static String defaultFactoryReset    = "false";
    public static String defaultReboot          = "false";
    public static String defaultStartCollection = "false";
}<|MERGE_RESOLUTION|>--- conflicted
+++ resolved
@@ -54,11 +54,7 @@
     private ThingsMaintenance                 thingsmnt          = null;
     private ConfigurationResource             conResource        = null;
     private MaintenanceResource               mntResource        = null;
-<<<<<<< HEAD
-    private FactorySetResource                factorySetResource = null;
-=======
     private FactorySetResource                factorysetResource = null;
->>>>>>> 5565bfe4
 
     private final ThingsConfigurationListener thingConfigurationListener;
     private final ThingsMaintenanceListener   thingsMaintenanceListener;
@@ -89,13 +85,8 @@
             mntResource = new MaintenanceResource();
             mntResource.createResource(requestHandler);
 
-<<<<<<< HEAD
-            factorySetResource = new FactorySetResource();
-            factorySetResource.createResource(requestHandler);
-=======
             factorysetResource = new FactorySetResource();
             factorysetResource.createResource(requestHandler);
->>>>>>> 5565bfe4
         } catch (OcException e) {
             Log.e(LOG_TAG, "OcException occured: " + e.toString());
         }
@@ -109,7 +100,6 @@
         MainActivity mainActivityObj = MainActivity.getMainActivityObject();
         MainActivity.setmessage(message);
         mainActivityObj.getmHandler().sendMessage(msg);
-<<<<<<< HEAD
     }
 
     public void DoBootStrap() {
@@ -217,8 +207,8 @@
             conResource.deleteResource();
         if (null != mntResource)
             mntResource.deleteResource();
-        if (null != factorySetResource)
-            factorySetResource.deleteResource();
+        if (null != factorysetResource)
+            factorysetResource.deleteResource();
     }
 
     private class RequestHandler implements OcPlatform.EntityHandler {
@@ -227,125 +217,6 @@
         public EntityHandlerResult handleEntity(OcResourceRequest request) {
             Log.i(LOG_TAG, "handleEntity: enter");
 
-=======
-    }
-
-    public void DoBootStrap() {
-        Log.i(LOG_TAG, "DoBootStrap: enter");
-
-        OCStackResult result = thingsconfig.doBootstrap();
-        if (OCStackResult.OC_STACK_ERROR == result) {
-            Log.e(LOG_TAG, "doBootStrap returned error: "
-                    + OCStackResult.OC_STACK_ERROR.name());
-        }
-        Log.i(LOG_TAG, "DoBootStrap: exit");
-    }
-
-    private class ThingsConfigurationListener implements IConfigurationListener {
-
-        @Override
-        public void onBootStrapCallback(Vector<OcHeaderOption> headerOptions,
-                OcRepresentation rep, int errorValue) {
-
-            String message;
-            Log.i(LOG_TAG, "onBootStrapCallback");
-
-            // setting the default values received from bootstrap Server
-            ConfigurationDefaultValues.defaultDeviceName = rep
-                    .getValueString("n");
-            ConfigurationDefaultValues.defaultLocation = rep
-                    .getValueString("loc");
-            ConfigurationDefaultValues.defaultLocationName = rep
-                    .getValueString("locn");
-            ConfigurationDefaultValues.defaultCurrency = rep
-                    .getValueString("c");
-            ConfigurationDefaultValues.defaultRegion = rep.getValueString("r");
-
-            // forming the message to display on UI
-            message = "URI : " + rep.getUri() + "\n";
-            message += "Device Name : "
-                    + ConfigurationDefaultValues.defaultDeviceName + "\n";
-            message += "Location : "
-                    + ConfigurationDefaultValues.defaultLocation + "\n";
-            message += "Location Name : "
-                    + ConfigurationDefaultValues.defaultLocationName + "\n";
-            message += "Currency : "
-                    + ConfigurationDefaultValues.defaultCurrency + "\n";
-            message += "Region : " + ConfigurationDefaultValues.defaultRegion
-                    + "\n";
-
-            Log.i(LOG_TAG, "Resource URI: " + rep.getUri());
-            Log.i(LOG_TAG, "Region: "
-                    + ConfigurationDefaultValues.defaultRegion);
-            Log.i(LOG_TAG, "Device Name: "
-                    + ConfigurationDefaultValues.defaultDeviceName);
-            Log.i(LOG_TAG, "Location: "
-                    + ConfigurationDefaultValues.defaultLocation);
-            Log.i(LOG_TAG, "Location Name: "
-                    + ConfigurationDefaultValues.defaultLocationName);
-            Log.i(LOG_TAG, "Currency: "
-                    + ConfigurationDefaultValues.defaultCurrency);
-
-            // showing the formed message on the UI
-            Message msg = Message.obtain();
-            msg.what = 0;
-            MainActivity mainActivityObj = MainActivity.getMainActivityObject();
-            MainActivity.setmessage(message);
-            mainActivityObj.getmHandler().sendMessage(msg);
-            // TODO Auto-generated method stub
-        }
-
-        @Override
-        public void onUpdateConfigurationsCallback(
-                Vector<OcHeaderOption> headerOptions, OcRepresentation rep,
-                int errorValue) {
-            Log.i(LOG_TAG, "onUpdateConfigurationsCallback");
-        }
-
-        @Override
-        public void onGetConfigurationsCallback(
-                Vector<OcHeaderOption> headerOptions, OcRepresentation rep,
-                int errorValue) {
-            Log.i(LOG_TAG, "onGetConfigurationsCallback");
-        }
-    }
-
-    private class ThingsMaintenanceListener implements
-            IThingsMaintenanceListener {
-
-        // Callback Function for Reboot
-        @Override
-        public void onRebootCallback(Vector<OcHeaderOption> headerOptions,
-                OcRepresentation rep, int errorValue) {
-            Log.i(LOG_TAG, "onRebootCallback");
-        }
-
-        // Callback Function for FactoryReset
-        @Override
-        public void onFactoryResetCallback(
-                Vector<OcHeaderOption> headerOptions, OcRepresentation rep,
-                int errorValue) {
-            Log.i(LOG_TAG, "onFactoryResetCallback");
-        }
-    }
-
-    // For deleting all the resources
-    public void deleteResources() {
-        if (null != conResource)
-            conResource.deleteResource();
-        if (null != mntResource)
-            mntResource.deleteResource();
-        if (null != factorysetResource)
-            factorysetResource.deleteResource();
-    }
-
-    private class RequestHandler implements OcPlatform.EntityHandler {
-
-        @Override
-        public EntityHandlerResult handleEntity(OcResourceRequest request) {
-            Log.i(LOG_TAG, "handleEntity: enter");
-
->>>>>>> 5565bfe4
             EntityHandlerResult result = EntityHandlerResult.ERROR;
             if (null == request) {
                 Log.e(LOG_TAG, "handleEntity: Invalid OcResourceRequest!");
@@ -377,13 +248,8 @@
                     } else if (request.getResourceUri().equalsIgnoreCase(
                             mntResource.getUri())) {
 
-<<<<<<< HEAD
-                        String factorySetAtt = rep.getValueString("fr");
-                        if (factorySetAtt.equalsIgnoreCase("true")) {
-=======
                         String factorysetAtt = rep.getValueString("fr");
                         if (factorysetAtt.equalsIgnoreCase("true")) {
->>>>>>> 5565bfe4
                             conResource.factoryReset();
                         }
                         mntResource.setDiagnosticsRepresentation(rep);
