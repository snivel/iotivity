--- conflicted
+++ resolved
@@ -66,7 +66,6 @@
 	if env.get('SECURED') == '1':
 		notification_sample_env.AppendUnique(LIBS = ['mbedtls', 'mbedx509', 'mbedcrypto'])
 
-<<<<<<< HEAD
 with_mq = env.get('WITH_MQ')
 if 'SUB' in with_mq:
     notification_sample_env.AppendUnique(CPPDEFINES = ['MQ_SUBSCRIBER', 'WITH_MQ'])
@@ -79,10 +78,9 @@
 if 'BROKER' in with_mq:
     notification_sample_env.AppendUnique(CPPDEFINES = ['MQ_BROKER', 'WITH_MQ'])
     print "MQ Broker support"
-=======
+
 if 'CLIENT' in rd_mode or 'SERVER' in rd_mode:
-	notification_sample_env.AppendUnique(LIBS = ['resource_directory'])
->>>>>>> ef769168
+    notification_sample_env.AppendUnique(LIBS = ['resource_directory'])
 
 ####################################################################
 # Source files and Targets
