--- conflicted
+++ resolved
@@ -211,11 +211,7 @@
     char * syncUri = NULL;
     char * topicUri = NULL;
     bool bAccepter = 0;
-<<<<<<< HEAD
-    int16_t iAccepter = 0;
-=======
     int64_t iAccepter = 0;
->>>>>>> 9650a9eb
     NSProviderConnectionInfo * connection = NULL;
 
     NS_LOG(DEBUG, "get information of accepter");
@@ -226,11 +222,7 @@
     }
     else if (accepterType == OCREP_PROP_INT)
     {
-<<<<<<< HEAD
-        getResult = OCRepPayloadGetPropInt(payload, NS_ATTRIBUTE_POLICY, (int64_t*) & iAccepter);
-=======
         getResult = OCRepPayloadGetPropInt(payload, NS_ATTRIBUTE_POLICY, & iAccepter);
->>>>>>> 9650a9eb
     }
     NS_VERIFY_NOT_NULL(getResult == true ? (void *) 1 : NULL, NULL);
 
