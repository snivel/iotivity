/******************************************************************
 *
 * Copyright 2015 Samsung Electronics All Rights Reserved.
 *
 *
 *
 * Licensed under the Apache License, Version 2.0 (the "License");
 * you may not use this file except in compliance with the License.
 * You may obtain a copy of the License at
 *
 *      http://www.apache.org/licenses/LICENSE-2.0
 *
 * Unless required by applicable law or agreed to in writing, software
 * distributed under the License is distributed on an "AS IS" BASIS,
 * WITHOUT WARRANTIES OR CONDITIONS OF ANY KIND, either express or implied.
 * See the License for the specific language governing permissions and
 * limitations under the License.
 *
 ******************************************************************/

#include "request_sender.h"
#include "simulator_logger.h"
#include "simulator_utils.h"
#include "logger.h"

#define TAG "GET_REQUEST_SNDR"

GETRequestSender::GETRequestSender(const std::shared_ptr<OC::OCResource> &ocResource)
    :   m_ocResource(ocResource) {}

SimulatorResult GETRequestSender::send(const ResponseCallback &callback)
{
    std::map<std::string, std::string> queryParams;
    return send(queryParams, callback);
}

SimulatorResult GETRequestSender::send(const std::map<std::string, std::string> &queryParams,
                                       const ResponseCallback &callback)
{
    // Create request info
    RequestInfo requestInfo;
    requestInfo.type = RequestType::RQ_TYPE_GET;
    requestInfo.queryParams = queryParams;

    SIM_LOG(ILogger::INFO, "Sending GET request." << "\n" << getRequestString(queryParams))

    OCStackResult ocResult =  m_ocResource->get(queryParams,
                              std::bind(&GETRequestSender::onResponseReceived, this, std::placeholders::_1,
                                        std::placeholders::_2, std::placeholders::_3, requestInfo, callback));
    return static_cast<SimulatorResult>(ocResult);
}

void GETRequestSender::onResponseReceived(const OC::HeaderOptions &headerOptions,
        const OC::OCRepresentation &rep, const int errorCode, RequestInfo &requestInfo,
        ResponseCallback callback)
{
    SIM_LOG(ILogger::INFO, "Response received for GET." << "\n" << getPayloadString(rep));
    SimulatorResourceModel resourceModel = SimulatorResourceModel::build(rep);
    callback(static_cast<SimulatorResult>(errorCode), resourceModel, requestInfo);
}

PUTRequestSender::PUTRequestSender(const std::shared_ptr<OC::OCResource> &ocResource)
    :   m_ocResource(ocResource) {}

SimulatorResult PUTRequestSender::send(const SimulatorResourceModel &representation,
                                       const ResponseCallback &callback)
{
<<<<<<< HEAD
    // Add query paramter "if" if interfaceType is not empty
    OC::QueryParamsMap queryParamCpy(queryParam);
    if (!interfaceType.empty())
        queryParamCpy["if"] = interfaceType;

    // Add the request into request list
    RequestDetailSP requestDetail(new RequestDetail);
    requestDetail->type = m_type;
    requestDetail->queryParam = queryParamCpy;
    requestDetail->body = resourceModel;
    requestDetail->verifyResponse = verifyResponse;
    requestDetail->responseCb = responseCb;

    int requestId = m_requestList.add(requestDetail);

    OCStackResult ocResult = send(queryParamCpy, resourceModel, std::bind(
                                      &RequestSender::onResponseReceived, this,
                                      std::placeholders::_1, std::placeholders::_2, std::placeholders::_3, requestId));
    if (OC_STACK_OK != ocResult)
    {
        OIC_LOG_V(ERROR, TAG, "Sending request failed [errorcode: %d]", ocResult);
        m_requestList.remove(requestId);
        throw SimulatorException(static_cast<SimulatorResult>(ocResult), "Failed to send request!");
    }
=======
    std::map<std::string, std::string> queryParams;
    return send(queryParams, representation, callback);
>>>>>>> 5abf72f5
}

SimulatorResult PUTRequestSender::send(const std::map<std::string, std::string> &queryParams,
                                       const SimulatorResourceModel &representation, const ResponseCallback &callback)
{
    // Create request info
    RequestInfo requestInfo;
    requestInfo.type = RequestType::RQ_TYPE_PUT;
    requestInfo.queryParams = queryParams;
    requestInfo.payLoad = representation;

    OC::OCRepresentation ocRep = representation.asOCRepresentation();
    SIM_LOG(ILogger::INFO, "Sending PUT request." << "\n**Payload Details**\n" << getRequestString(
                queryParams, ocRep));

    OCStackResult ocResult =  m_ocResource->put(ocRep, queryParams,
                              std::bind(&PUTRequestSender::onResponseReceived, this, std::placeholders::_1,
                                        std::placeholders::_2, std::placeholders::_3, requestInfo, callback));
    return static_cast<SimulatorResult>(ocResult);
}

void PUTRequestSender::onResponseReceived(const OC::HeaderOptions &headerOptions,
        const OC::OCRepresentation &rep, const int errorCode, RequestInfo &requestInfo,
        ResponseCallback callback)
{
    SIM_LOG(ILogger::INFO, "Response received for PUT." << "\n" << getPayloadString(rep));
    SimulatorResourceModel resourceModel = SimulatorResourceModel::build(rep);
    callback(static_cast<SimulatorResult>(errorCode), resourceModel, requestInfo);
}

POSTRequestSender::POSTRequestSender(const std::shared_ptr<OC::OCResource> &ocResource)
    :   m_ocResource(ocResource) {}

SimulatorResult POSTRequestSender::send(const SimulatorResourceModel &representation,
                                        const ResponseCallback &callback)
{
    std::map<std::string, std::string> queryParams;
    return send(queryParams, representation, callback);
}

SimulatorResult POSTRequestSender::send(const std::map<std::string, std::string> &queryParams,
                                        const SimulatorResourceModel &representation, const ResponseCallback &callback)
{
    // Create request info
    RequestInfo requestInfo;
    requestInfo.type = RequestType::RQ_TYPE_POST;
    requestInfo.queryParams = queryParams;
    requestInfo.payLoad = representation;

    OC::OCRepresentation ocRep = representation.asOCRepresentation();
    SIM_LOG(ILogger::INFO, "Sending POST request." << "\n**Payload Details**\n" << getRequestString(
                queryParams, ocRep));

    OCStackResult ocResult =  m_ocResource->post(ocRep, queryParams,
                              std::bind(&POSTRequestSender::onResponseReceived, this, std::placeholders::_1,
                                        std::placeholders::_2, std::placeholders::_3, requestInfo, callback));
    return static_cast<SimulatorResult>(ocResult);
}

void POSTRequestSender::onResponseReceived(const OC::HeaderOptions &headerOptions,
        const OC::OCRepresentation &rep, const int errorCode, RequestInfo &requestInfo,
        ResponseCallback callback)
{
    SIM_LOG(ILogger::INFO, "Response received for POST." << "\n" << getPayloadString(rep));
    SimulatorResourceModel resourceModel = SimulatorResourceModel::build(rep);
    callback(static_cast<SimulatorResult>(errorCode), resourceModel, requestInfo);
}<|MERGE_RESOLUTION|>--- conflicted
+++ resolved
@@ -65,35 +65,8 @@
 SimulatorResult PUTRequestSender::send(const SimulatorResourceModel &representation,
                                        const ResponseCallback &callback)
 {
-<<<<<<< HEAD
-    // Add query paramter "if" if interfaceType is not empty
-    OC::QueryParamsMap queryParamCpy(queryParam);
-    if (!interfaceType.empty())
-        queryParamCpy["if"] = interfaceType;
-
-    // Add the request into request list
-    RequestDetailSP requestDetail(new RequestDetail);
-    requestDetail->type = m_type;
-    requestDetail->queryParam = queryParamCpy;
-    requestDetail->body = resourceModel;
-    requestDetail->verifyResponse = verifyResponse;
-    requestDetail->responseCb = responseCb;
-
-    int requestId = m_requestList.add(requestDetail);
-
-    OCStackResult ocResult = send(queryParamCpy, resourceModel, std::bind(
-                                      &RequestSender::onResponseReceived, this,
-                                      std::placeholders::_1, std::placeholders::_2, std::placeholders::_3, requestId));
-    if (OC_STACK_OK != ocResult)
-    {
-        OIC_LOG_V(ERROR, TAG, "Sending request failed [errorcode: %d]", ocResult);
-        m_requestList.remove(requestId);
-        throw SimulatorException(static_cast<SimulatorResult>(ocResult), "Failed to send request!");
-    }
-=======
     std::map<std::string, std::string> queryParams;
     return send(queryParams, representation, callback);
->>>>>>> 5abf72f5
 }
 
 SimulatorResult PUTRequestSender::send(const std::map<std::string, std::string> &queryParams,
