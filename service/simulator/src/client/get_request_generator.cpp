--- conflicted
+++ resolved
@@ -36,17 +36,6 @@
 
 void GETRequestGenerator::startSending()
 {
-<<<<<<< HEAD
-    // Check if the operation is already in progress
-    std::lock_guard<std::mutex> lock(m_statusLock);
-    if (m_status)
-    {
-        OIC_LOG(ERROR, TAG, "Operation already in progress !");
-        throw OperationInProgressException("Another GET request generation session is already in progress!");
-    }
-
-=======
->>>>>>> 5abf72f5
     // Create thread and start sending requests in dispatched thread
     m_thread.reset(new std::thread(&GETRequestGenerator::SendAllRequests, this));
     m_thread->detach();
@@ -90,11 +79,7 @@
 void GETRequestGenerator::onResponseReceived(SimulatorResult result,
         const SimulatorResourceModel &repModel, const RequestInfo &reqInfo)
 {
-<<<<<<< HEAD
-    OIC_LOG_V(INFO, TAG, "Response recieved result:%d", result);
-=======
-    OC_LOG(DEBUG, TAG, "Response recieved");
->>>>>>> 5abf72f5
+    OIC_LOG(DEBUG, TAG, "Response recieved");
     m_responseCnt++;
     completed();
 }
