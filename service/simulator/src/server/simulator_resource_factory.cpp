/******************************************************************
 *
 * Copyright 2015 Samsung Electronics All Rights Reserved.
 *
 *
 *
 * Licensed under the Apache License, Version 2.0 (the "License");
 * you may not use this file except in compliance with the License.
 * You may obtain a copy of the License at
 *
 *      http://www.apache.org/licenses/LICENSE-2.0
 *
 * Unless required by applicable law or agreed to in writing, software
 * distributed under the License is distributed on an "AS IS" BASIS,
 * WITHOUT WARRANTIES OR CONDITIONS OF ANY KIND, either express or implied.
 * See the License for the specific language governing permissions and
 * limitations under the License.
 *
 ******************************************************************/

#include "simulator_resource_factory.h"
#include "simulator_single_resource_impl.h"
#include "simulator_collection_resource_impl.h"
#include "simulator_logger.h"
#include "logger.h"
#include "request_model_builder.h"

#define TAG "SIM_RESOURCE_FACTORY"

SimulatorResourceFactory *SimulatorResourceFactory::getInstance()
{
    static SimulatorResourceFactory s_instance;
    return &s_instance;
}

std::shared_ptr<SimulatorResource> SimulatorResourceFactory::createResource(
    const std::string &configPath)
{
    // Parse the RAML file
    std::shared_ptr<RAML::RamlParser> ramlParser = std::make_shared<RAML::RamlParser>(configPath);
    RAML::RamlPtr raml = ramlParser->getRamlPtr();

    // Get the first resource model from RAML
    RAML::RamlResourcePtr ramlResource;
    if (0 == raml->getResources().size()
        || nullptr == (ramlResource = raml->getResources().begin()->second))
    {
        OIC_LOG(ERROR, TAG, "Zero resources detected from RAML!");
        return nullptr;
    }

    return buildResource(ramlResource);
}

std::vector<std::shared_ptr<SimulatorResource> > SimulatorResourceFactory::createResource(
    const std::string &configPath, unsigned int count)
{
    std::vector<std::shared_ptr<SimulatorResource>> resources;

    // Parse the RAML file
    std::shared_ptr<RAML::RamlParser> ramlParser = std::make_shared<RAML::RamlParser>(configPath);
    RAML::RamlPtr raml = ramlParser->getRamlPtr();

    // Get the first resource model from RAML
    RAML::RamlResourcePtr ramlResource;
    if (0 == raml->getResources().size()
        || nullptr == (ramlResource = raml->getResources().begin()->second))
    {
        OIC_LOG(ERROR, TAG, "Zero resources detected from RAML!");
        return resources;
    }

    while (count--)
    {
        std::shared_ptr<SimulatorResource> resource = buildResource(ramlResource);
        if (!resource)
        {
            OIC_LOG(ERROR, TAG, "Failed to create resource!");
            return resources;
        }

        resources.push_back(resource);
    }

    return resources;
}

std::shared_ptr<SimulatorSingleResource> SimulatorResourceFactory::createSingleResource(
    const std::string &name, const std::string &uri, const std::string &resourceType)
{
    SimulatorSingleResourceImpl *simpleResource = new SimulatorSingleResourceImpl();
    simpleResource->setName(name);
    simpleResource->setURI(uri);
    simpleResource->setResourceType(resourceType);
    return std::shared_ptr<SimulatorSingleResource>(simpleResource);
}

std::shared_ptr<SimulatorCollectionResource> SimulatorResourceFactory::createCollectionResource(
    const std::string &name, const std::string &uri, const std::string &resourceType)
{
    SimulatorCollectionResourceImpl *collectionResource = new SimulatorCollectionResourceImpl();
    collectionResource->setName(name);
    collectionResource->setURI(uri);
    collectionResource->setResourceType(resourceType);
    return std::shared_ptr<SimulatorCollectionResource>(collectionResource);
}

std::shared_ptr<SimulatorResource> SimulatorResourceFactory::buildResource(
    const std::shared_ptr<RAML::RamlResource> &ramlResource)
{
    // Build resource request and respone model schema
    RequestModelBuilder requestModelBuilder;
    std::unordered_map<std::string, RequestModelSP> requestModels =
        requestModelBuilder.build(ramlResource);

    // Build SimulatorResourceModel from "GET" response schema
    if (requestModels.end() == requestModels.find("GET"))
    {
        OC_LOG(ERROR, TAG, "Resource's RAML does not have GET request model!");
        return nullptr;
    }

    RequestModelSP getRequestModel = requestModels["GET"];
    ResponseModelSP getResponseModel = getRequestModel->getResponseModel(200);
    if (!getResponseModel)
    {
        OC_LOG(ERROR, TAG, "Resource's RAML does not have response for GET request!");
        return nullptr;
    }

    std::shared_ptr<SimulatorResourceModelSchema> responseSchema =
        getResponseModel->getSchema();
    if (!responseSchema)
    {
        OC_LOG(ERROR, TAG, "Failed to get schema from response model!");
        return nullptr;
    }

    SimulatorResourceModel resourceModel = responseSchema->buildResourceModel();

    // Remove the common properties from  resource Model
    std::string resourceURI = ramlResource->getResourceUri();
    std::string resourceName = ramlResource->getDisplayName();
    std::string resourceType;

    // Extracting resource type.
    if (resourceModel.contains("rt"))
    {
<<<<<<< HEAD
        resourceType = resourceModel.get<std::string>("rt");
        resourceModel.remove("rt");
=======
        OIC_LOG(ERROR, TAG, "Resource does not possess the request!");
        return nullptr;
>>>>>>> 5df34e8e
    }
    else if (resourceModel.contains("resourceType"))
    {
<<<<<<< HEAD
        resourceType = resourceModel.get<std::string>("resourceType");
        resourceModel.remove("resourceType");
=======
        OIC_LOG(ERROR, TAG, "Resource does not provide valid GET response!");
        return nullptr;
>>>>>>> 5df34e8e
    }

    // Construct resource type from uri
    if(resourceType.empty())
    {
<<<<<<< HEAD
        std::ostringstream rtString;
        rtString << "oic.r.";
=======
        OIC_LOG(ERROR, TAG, "GET response is not of type \"application/json\" ");
        return nullptr;
    }
>>>>>>> 5df34e8e

        size_t pos = resourceURI.rfind("/");
        if (pos == std::string::npos)
            pos = -1;

        std::string rtName = resourceURI.substr(pos+1);
        std::transform(rtName.begin(), rtName.end(), rtName.begin(), ::tolower);
        rtString << rtName;
        resourceType = rtString.str();
    }

    // Extracting interface type.
    std::vector<std::string> interfaceTypes;
    if (resourceModel.contains("if"))
    {
        SimulatorResourceModel::TypeInfo typeInfo = resourceModel.getType("if");
        if(AttributeValueType::STRING == typeInfo.type())
        {
            interfaceTypes.push_back(resourceModel.get<std::string>("if"));
        }
        else if(AttributeValueType::VECTOR == typeInfo.type()
            && AttributeValueType::STRING == typeInfo.baseType()
            && typeInfo.depth() == 1)
        {
            interfaceTypes = resourceModel.get<std::vector<std::string>>("if");
            if (interfaceTypes.size() > 1)
                interfaceTypes.erase(interfaceTypes.begin()+1, interfaceTypes.end());
        }

        resourceModel.remove("if");
    }

    for (auto &requestModel : requestModels)
    {
        if (requestModel.second)
        {
            addInterfaceFromQueryParameter((requestModel.second)->getQueryParams("if"),
                interfaceTypes);
        }
    }

    // Remove properties which are not part of resource representation
    resourceModel.remove("p");
    resourceModel.remove("n");
    resourceModel.remove("id");

    // Create simple/collection resource
    std::shared_ptr<SimulatorResource> simResource;
    if (resourceModel.contains("links"))
    {
        std::shared_ptr<SimulatorCollectionResourceImpl> collectionRes(
            new SimulatorCollectionResourceImpl());

        collectionRes->setName(resourceName);
        collectionRes->setResourceType(resourceType);
        if (interfaceTypes.size() > 0)
            collectionRes->setInterface(interfaceTypes);
        collectionRes->setURI(ResourceURIFactory::getInstance()->makeUniqueURI(resourceURI));

        // Set the resource model and its schema to simulated resource
        collectionRes->setResourceModel(resourceModel);
        collectionRes->setResourceModelSchema(responseSchema);
        collectionRes->setRequestModel(requestModels);

        simResource = collectionRes;
    }
    else
    {
        std::shared_ptr<SimulatorSingleResourceImpl> singleRes(
            new SimulatorSingleResourceImpl());

        singleRes->setName(resourceName);
        singleRes->setResourceType(resourceType);
        if (interfaceTypes.size() > 0)
            singleRes->setInterface(interfaceTypes);
        singleRes->setURI(ResourceURIFactory::getInstance()->makeUniqueURI(resourceURI));

        // Set the resource model and its schema to simulated resource
        singleRes->setResourceModel(resourceModel);
        singleRes->setResourceModelSchema(responseSchema);
        singleRes->setRequestModel(requestModels);

        simResource = singleRes;
    }

    return simResource;
}

void SimulatorResourceFactory::addInterfaceFromQueryParameter(
    std::vector<std::string> queryParamValue, std::vector<std::string> &interfaceTypes)
{
    for (auto &interfaceType : queryParamValue)
    {
        if (interfaceTypes.end() ==
            std::find(interfaceTypes.begin(), interfaceTypes.end(), interfaceType))
        {
            interfaceTypes.push_back(interfaceType);
        }
    }
}

ResourceURIFactory *ResourceURIFactory::getInstance()
{
    static ResourceURIFactory s_instance;
    return &s_instance;
}

ResourceURIFactory::ResourceURIFactory()
    : m_id(0) {}

std::string ResourceURIFactory::makeUniqueURI(const std::string &uri)
{
    std::lock_guard<std::mutex> lock(m_lock);
    if (isUnique(uri))
    {
        updateUri(uri);
        return uri;
    }
    std::ostringstream os;
    os << uri;
    if (!uri.empty() && '/' != uri[uri.length() - 1])
        os << '/';
    os << m_id++;
    updateUri(os.str());
    return os.str();
}

void ResourceURIFactory::updateUri(const std::string &uri)
{
    m_uriList.insert(std::pair<std::string, bool>(uri, true));
}

bool ResourceURIFactory::isUnique(const std::string &uri)
{
    if (m_uriList.end() == m_uriList.find(uri))
        return true;
    else
        return false;
}

<|MERGE_RESOLUTION|>--- conflicted
+++ resolved
@@ -1,318 +1,302 @@
-/******************************************************************
- *
- * Copyright 2015 Samsung Electronics All Rights Reserved.
- *
- *
- *
- * Licensed under the Apache License, Version 2.0 (the "License");
- * you may not use this file except in compliance with the License.
- * You may obtain a copy of the License at
- *
- *      http://www.apache.org/licenses/LICENSE-2.0
- *
- * Unless required by applicable law or agreed to in writing, software
- * distributed under the License is distributed on an "AS IS" BASIS,
- * WITHOUT WARRANTIES OR CONDITIONS OF ANY KIND, either express or implied.
- * See the License for the specific language governing permissions and
- * limitations under the License.
- *
- ******************************************************************/
-
-#include "simulator_resource_factory.h"
-#include "simulator_single_resource_impl.h"
-#include "simulator_collection_resource_impl.h"
-#include "simulator_logger.h"
-#include "logger.h"
-#include "request_model_builder.h"
-
-#define TAG "SIM_RESOURCE_FACTORY"
-
-SimulatorResourceFactory *SimulatorResourceFactory::getInstance()
-{
-    static SimulatorResourceFactory s_instance;
-    return &s_instance;
-}
-
-std::shared_ptr<SimulatorResource> SimulatorResourceFactory::createResource(
-    const std::string &configPath)
-{
-    // Parse the RAML file
-    std::shared_ptr<RAML::RamlParser> ramlParser = std::make_shared<RAML::RamlParser>(configPath);
-    RAML::RamlPtr raml = ramlParser->getRamlPtr();
-
-    // Get the first resource model from RAML
-    RAML::RamlResourcePtr ramlResource;
-    if (0 == raml->getResources().size()
-        || nullptr == (ramlResource = raml->getResources().begin()->second))
-    {
-        OIC_LOG(ERROR, TAG, "Zero resources detected from RAML!");
-        return nullptr;
-    }
-
-    return buildResource(ramlResource);
-}
-
-std::vector<std::shared_ptr<SimulatorResource> > SimulatorResourceFactory::createResource(
-    const std::string &configPath, unsigned int count)
-{
-    std::vector<std::shared_ptr<SimulatorResource>> resources;
-
-    // Parse the RAML file
-    std::shared_ptr<RAML::RamlParser> ramlParser = std::make_shared<RAML::RamlParser>(configPath);
-    RAML::RamlPtr raml = ramlParser->getRamlPtr();
-
-    // Get the first resource model from RAML
-    RAML::RamlResourcePtr ramlResource;
-    if (0 == raml->getResources().size()
-        || nullptr == (ramlResource = raml->getResources().begin()->second))
-    {
-        OIC_LOG(ERROR, TAG, "Zero resources detected from RAML!");
-        return resources;
-    }
-
-    while (count--)
-    {
-        std::shared_ptr<SimulatorResource> resource = buildResource(ramlResource);
-        if (!resource)
-        {
-            OIC_LOG(ERROR, TAG, "Failed to create resource!");
-            return resources;
-        }
-
-        resources.push_back(resource);
-    }
-
-    return resources;
-}
-
-std::shared_ptr<SimulatorSingleResource> SimulatorResourceFactory::createSingleResource(
-    const std::string &name, const std::string &uri, const std::string &resourceType)
-{
-    SimulatorSingleResourceImpl *simpleResource = new SimulatorSingleResourceImpl();
-    simpleResource->setName(name);
-    simpleResource->setURI(uri);
-    simpleResource->setResourceType(resourceType);
-    return std::shared_ptr<SimulatorSingleResource>(simpleResource);
-}
-
-std::shared_ptr<SimulatorCollectionResource> SimulatorResourceFactory::createCollectionResource(
-    const std::string &name, const std::string &uri, const std::string &resourceType)
-{
-    SimulatorCollectionResourceImpl *collectionResource = new SimulatorCollectionResourceImpl();
-    collectionResource->setName(name);
-    collectionResource->setURI(uri);
-    collectionResource->setResourceType(resourceType);
-    return std::shared_ptr<SimulatorCollectionResource>(collectionResource);
-}
-
-std::shared_ptr<SimulatorResource> SimulatorResourceFactory::buildResource(
-    const std::shared_ptr<RAML::RamlResource> &ramlResource)
-{
-    // Build resource request and respone model schema
-    RequestModelBuilder requestModelBuilder;
-    std::unordered_map<std::string, RequestModelSP> requestModels =
-        requestModelBuilder.build(ramlResource);
-
-    // Build SimulatorResourceModel from "GET" response schema
-    if (requestModels.end() == requestModels.find("GET"))
-    {
-        OC_LOG(ERROR, TAG, "Resource's RAML does not have GET request model!");
-        return nullptr;
-    }
-
-    RequestModelSP getRequestModel = requestModels["GET"];
-    ResponseModelSP getResponseModel = getRequestModel->getResponseModel(200);
-    if (!getResponseModel)
-    {
-        OC_LOG(ERROR, TAG, "Resource's RAML does not have response for GET request!");
-        return nullptr;
-    }
-
-    std::shared_ptr<SimulatorResourceModelSchema> responseSchema =
-        getResponseModel->getSchema();
-    if (!responseSchema)
-    {
-        OC_LOG(ERROR, TAG, "Failed to get schema from response model!");
-        return nullptr;
-    }
-
-    SimulatorResourceModel resourceModel = responseSchema->buildResourceModel();
-
-    // Remove the common properties from  resource Model
-    std::string resourceURI = ramlResource->getResourceUri();
-    std::string resourceName = ramlResource->getDisplayName();
-    std::string resourceType;
-
-    // Extracting resource type.
-    if (resourceModel.contains("rt"))
-    {
-<<<<<<< HEAD
-        resourceType = resourceModel.get<std::string>("rt");
-        resourceModel.remove("rt");
-=======
-        OIC_LOG(ERROR, TAG, "Resource does not possess the request!");
-        return nullptr;
->>>>>>> 5df34e8e
-    }
-    else if (resourceModel.contains("resourceType"))
-    {
-<<<<<<< HEAD
-        resourceType = resourceModel.get<std::string>("resourceType");
-        resourceModel.remove("resourceType");
-=======
-        OIC_LOG(ERROR, TAG, "Resource does not provide valid GET response!");
-        return nullptr;
->>>>>>> 5df34e8e
-    }
-
-    // Construct resource type from uri
-    if(resourceType.empty())
-    {
-<<<<<<< HEAD
-        std::ostringstream rtString;
-        rtString << "oic.r.";
-=======
-        OIC_LOG(ERROR, TAG, "GET response is not of type \"application/json\" ");
-        return nullptr;
-    }
->>>>>>> 5df34e8e
-
-        size_t pos = resourceURI.rfind("/");
-        if (pos == std::string::npos)
-            pos = -1;
-
-        std::string rtName = resourceURI.substr(pos+1);
-        std::transform(rtName.begin(), rtName.end(), rtName.begin(), ::tolower);
-        rtString << rtName;
-        resourceType = rtString.str();
-    }
-
-    // Extracting interface type.
-    std::vector<std::string> interfaceTypes;
-    if (resourceModel.contains("if"))
-    {
-        SimulatorResourceModel::TypeInfo typeInfo = resourceModel.getType("if");
-        if(AttributeValueType::STRING == typeInfo.type())
-        {
-            interfaceTypes.push_back(resourceModel.get<std::string>("if"));
-        }
-        else if(AttributeValueType::VECTOR == typeInfo.type()
-            && AttributeValueType::STRING == typeInfo.baseType()
-            && typeInfo.depth() == 1)
-        {
-            interfaceTypes = resourceModel.get<std::vector<std::string>>("if");
-            if (interfaceTypes.size() > 1)
-                interfaceTypes.erase(interfaceTypes.begin()+1, interfaceTypes.end());
-        }
-
-        resourceModel.remove("if");
-    }
-
-    for (auto &requestModel : requestModels)
-    {
-        if (requestModel.second)
-        {
-            addInterfaceFromQueryParameter((requestModel.second)->getQueryParams("if"),
-                interfaceTypes);
-        }
-    }
-
-    // Remove properties which are not part of resource representation
-    resourceModel.remove("p");
-    resourceModel.remove("n");
-    resourceModel.remove("id");
-
-    // Create simple/collection resource
-    std::shared_ptr<SimulatorResource> simResource;
-    if (resourceModel.contains("links"))
-    {
-        std::shared_ptr<SimulatorCollectionResourceImpl> collectionRes(
-            new SimulatorCollectionResourceImpl());
-
-        collectionRes->setName(resourceName);
-        collectionRes->setResourceType(resourceType);
-        if (interfaceTypes.size() > 0)
-            collectionRes->setInterface(interfaceTypes);
-        collectionRes->setURI(ResourceURIFactory::getInstance()->makeUniqueURI(resourceURI));
-
-        // Set the resource model and its schema to simulated resource
-        collectionRes->setResourceModel(resourceModel);
-        collectionRes->setResourceModelSchema(responseSchema);
-        collectionRes->setRequestModel(requestModels);
-
-        simResource = collectionRes;
-    }
-    else
-    {
-        std::shared_ptr<SimulatorSingleResourceImpl> singleRes(
-            new SimulatorSingleResourceImpl());
-
-        singleRes->setName(resourceName);
-        singleRes->setResourceType(resourceType);
-        if (interfaceTypes.size() > 0)
-            singleRes->setInterface(interfaceTypes);
-        singleRes->setURI(ResourceURIFactory::getInstance()->makeUniqueURI(resourceURI));
-
-        // Set the resource model and its schema to simulated resource
-        singleRes->setResourceModel(resourceModel);
-        singleRes->setResourceModelSchema(responseSchema);
-        singleRes->setRequestModel(requestModels);
-
-        simResource = singleRes;
-    }
-
-    return simResource;
-}
-
-void SimulatorResourceFactory::addInterfaceFromQueryParameter(
-    std::vector<std::string> queryParamValue, std::vector<std::string> &interfaceTypes)
-{
-    for (auto &interfaceType : queryParamValue)
-    {
-        if (interfaceTypes.end() ==
-            std::find(interfaceTypes.begin(), interfaceTypes.end(), interfaceType))
-        {
-            interfaceTypes.push_back(interfaceType);
-        }
-    }
-}
-
-ResourceURIFactory *ResourceURIFactory::getInstance()
-{
-    static ResourceURIFactory s_instance;
-    return &s_instance;
-}
-
-ResourceURIFactory::ResourceURIFactory()
-    : m_id(0) {}
-
-std::string ResourceURIFactory::makeUniqueURI(const std::string &uri)
-{
-    std::lock_guard<std::mutex> lock(m_lock);
-    if (isUnique(uri))
-    {
-        updateUri(uri);
-        return uri;
-    }
-    std::ostringstream os;
-    os << uri;
-    if (!uri.empty() && '/' != uri[uri.length() - 1])
-        os << '/';
-    os << m_id++;
-    updateUri(os.str());
-    return os.str();
-}
-
-void ResourceURIFactory::updateUri(const std::string &uri)
-{
-    m_uriList.insert(std::pair<std::string, bool>(uri, true));
-}
-
-bool ResourceURIFactory::isUnique(const std::string &uri)
-{
-    if (m_uriList.end() == m_uriList.find(uri))
-        return true;
-    else
-        return false;
-}
-
+/******************************************************************
+ *
+ * Copyright 2015 Samsung Electronics All Rights Reserved.
+ *
+ *
+ *
+ * Licensed under the Apache License, Version 2.0 (the "License");
+ * you may not use this file except in compliance with the License.
+ * You may obtain a copy of the License at
+ *
+ *      http://www.apache.org/licenses/LICENSE-2.0
+ *
+ * Unless required by applicable law or agreed to in writing, software
+ * distributed under the License is distributed on an "AS IS" BASIS,
+ * WITHOUT WARRANTIES OR CONDITIONS OF ANY KIND, either express or implied.
+ * See the License for the specific language governing permissions and
+ * limitations under the License.
+ *
+ ******************************************************************/
+
+#include "simulator_resource_factory.h"
+#include "simulator_single_resource_impl.h"
+#include "simulator_collection_resource_impl.h"
+#include "simulator_logger.h"
+#include "logger.h"
+#include "request_model_builder.h"
+
+#define TAG "SIM_RESOURCE_FACTORY"
+
+SimulatorResourceFactory *SimulatorResourceFactory::getInstance()
+{
+    static SimulatorResourceFactory s_instance;
+    return &s_instance;
+}
+
+std::shared_ptr<SimulatorResource> SimulatorResourceFactory::createResource(
+    const std::string &configPath)
+{
+    // Parse the RAML file
+    std::shared_ptr<RAML::RamlParser> ramlParser = std::make_shared<RAML::RamlParser>(configPath);
+    RAML::RamlPtr raml = ramlParser->getRamlPtr();
+
+    // Get the first resource model from RAML
+    RAML::RamlResourcePtr ramlResource;
+    if (0 == raml->getResources().size()
+        || nullptr == (ramlResource = raml->getResources().begin()->second))
+    {
+        OIC_LOG(ERROR, TAG, "Zero resources detected from RAML!");
+        return nullptr;
+    }
+
+    return buildResource(ramlResource);
+}
+
+std::vector<std::shared_ptr<SimulatorResource> > SimulatorResourceFactory::createResource(
+    const std::string &configPath, unsigned int count)
+{
+    std::vector<std::shared_ptr<SimulatorResource>> resources;
+
+    // Parse the RAML file
+    std::shared_ptr<RAML::RamlParser> ramlParser = std::make_shared<RAML::RamlParser>(configPath);
+    RAML::RamlPtr raml = ramlParser->getRamlPtr();
+
+    // Get the first resource model from RAML
+    RAML::RamlResourcePtr ramlResource;
+    if (0 == raml->getResources().size()
+        || nullptr == (ramlResource = raml->getResources().begin()->second))
+    {
+        OIC_LOG(ERROR, TAG, "Zero resources detected from RAML!");
+        return resources;
+    }
+
+    while (count--)
+    {
+        std::shared_ptr<SimulatorResource> resource = buildResource(ramlResource);
+        if (!resource)
+        {
+            OIC_LOG(ERROR, TAG, "Failed to create resource!");
+            return resources;
+        }
+
+        resources.push_back(resource);
+    }
+
+    return resources;
+}
+
+std::shared_ptr<SimulatorSingleResource> SimulatorResourceFactory::createSingleResource(
+    const std::string &name, const std::string &uri, const std::string &resourceType)
+{
+    SimulatorSingleResourceImpl *simpleResource = new SimulatorSingleResourceImpl();
+    simpleResource->setName(name);
+    simpleResource->setURI(uri);
+    simpleResource->setResourceType(resourceType);
+    return std::shared_ptr<SimulatorSingleResource>(simpleResource);
+}
+
+std::shared_ptr<SimulatorCollectionResource> SimulatorResourceFactory::createCollectionResource(
+    const std::string &name, const std::string &uri, const std::string &resourceType)
+{
+    SimulatorCollectionResourceImpl *collectionResource = new SimulatorCollectionResourceImpl();
+    collectionResource->setName(name);
+    collectionResource->setURI(uri);
+    collectionResource->setResourceType(resourceType);
+    return std::shared_ptr<SimulatorCollectionResource>(collectionResource);
+}
+
+std::shared_ptr<SimulatorResource> SimulatorResourceFactory::buildResource(
+    const std::shared_ptr<RAML::RamlResource> &ramlResource)
+{
+    // Build resource request and respone model schema
+    RequestModelBuilder requestModelBuilder;
+    std::unordered_map<std::string, RequestModelSP> requestModels =
+        requestModelBuilder.build(ramlResource);
+
+    // Build SimulatorResourceModel from "GET" response schema
+    if (requestModels.end() == requestModels.find("GET"))
+    {
+        OIC_LOG(ERROR, TAG, "Resource's RAML does not have GET request model!");
+        return nullptr;
+    }
+
+    RequestModelSP getRequestModel = requestModels["GET"];
+    ResponseModelSP getResponseModel = getRequestModel->getResponseModel(200);
+    if (!getResponseModel)
+    {
+        OIC_LOG(ERROR, TAG, "Resource's RAML does not have response for GET request!");
+        return nullptr;
+    }
+
+    std::shared_ptr<SimulatorResourceModelSchema> responseSchema =
+        getResponseModel->getSchema();
+    if (!responseSchema)
+    {
+        OIC_LOG(ERROR, TAG, "Failed to get schema from response model!");
+        return nullptr;
+    }
+
+    SimulatorResourceModel resourceModel = responseSchema->buildResourceModel();
+
+    // Remove the common properties from  resource Model
+    std::string resourceURI = ramlResource->getResourceUri();
+    std::string resourceName = ramlResource->getDisplayName();
+    std::string resourceType;
+
+    // Extracting resource type.
+    if (resourceModel.contains("rt"))
+    {
+        resourceType = resourceModel.get<std::string>("rt");
+        resourceModel.remove("rt");
+    }
+    else if (resourceModel.contains("resourceType"))
+    {
+        resourceType = resourceModel.get<std::string>("resourceType");
+        resourceModel.remove("resourceType");
+    }
+
+    // Construct resource type from uri
+    if(resourceType.empty())
+    {
+        std::ostringstream rtString;
+        rtString << "oic.r.";
+
+        size_t pos = resourceURI.rfind("/");
+        if (pos == std::string::npos)
+            pos = -1;
+
+        std::string rtName = resourceURI.substr(pos+1);
+        std::transform(rtName.begin(), rtName.end(), rtName.begin(), ::tolower);
+        rtString << rtName;
+        resourceType = rtString.str();
+    }
+
+    // Extracting interface type.
+    std::vector<std::string> interfaceTypes;
+    if (resourceModel.contains("if"))
+    {
+        SimulatorResourceModel::TypeInfo typeInfo = resourceModel.getType("if");
+        if(AttributeValueType::STRING == typeInfo.type())
+        {
+            interfaceTypes.push_back(resourceModel.get<std::string>("if"));
+        }
+        else if(AttributeValueType::VECTOR == typeInfo.type()
+            && AttributeValueType::STRING == typeInfo.baseType()
+            && typeInfo.depth() == 1)
+        {
+            interfaceTypes = resourceModel.get<std::vector<std::string>>("if");
+            if (interfaceTypes.size() > 1)
+                interfaceTypes.erase(interfaceTypes.begin()+1, interfaceTypes.end());
+        }
+
+        resourceModel.remove("if");
+    }
+
+    for (auto &requestModel : requestModels)
+    {
+        if (requestModel.second)
+        {
+            addInterfaceFromQueryParameter((requestModel.second)->getQueryParams("if"),
+                interfaceTypes);
+        }
+    }
+
+    // Remove properties which are not part of resource representation
+    resourceModel.remove("p");
+    resourceModel.remove("n");
+    resourceModel.remove("id");
+
+    // Create simple/collection resource
+    std::shared_ptr<SimulatorResource> simResource;
+    if (resourceModel.contains("links"))
+    {
+        std::shared_ptr<SimulatorCollectionResourceImpl> collectionRes(
+            new SimulatorCollectionResourceImpl());
+
+        collectionRes->setName(resourceName);
+        collectionRes->setResourceType(resourceType);
+        if (interfaceTypes.size() > 0)
+            collectionRes->setInterface(interfaceTypes);
+        collectionRes->setURI(ResourceURIFactory::getInstance()->makeUniqueURI(resourceURI));
+
+        // Set the resource model and its schema to simulated resource
+        collectionRes->setResourceModel(resourceModel);
+        collectionRes->setResourceModelSchema(responseSchema);
+        collectionRes->setRequestModel(requestModels);
+
+        simResource = collectionRes;
+    }
+    else
+    {
+        std::shared_ptr<SimulatorSingleResourceImpl> singleRes(
+            new SimulatorSingleResourceImpl());
+
+        singleRes->setName(resourceName);
+        singleRes->setResourceType(resourceType);
+        if (interfaceTypes.size() > 0)
+            singleRes->setInterface(interfaceTypes);
+        singleRes->setURI(ResourceURIFactory::getInstance()->makeUniqueURI(resourceURI));
+
+        // Set the resource model and its schema to simulated resource
+        singleRes->setResourceModel(resourceModel);
+        singleRes->setResourceModelSchema(responseSchema);
+        singleRes->setRequestModel(requestModels);
+
+        simResource = singleRes;
+    }
+
+    return simResource;
+}
+
+void SimulatorResourceFactory::addInterfaceFromQueryParameter(
+    std::vector<std::string> queryParamValue, std::vector<std::string> &interfaceTypes)
+{
+    for (auto &interfaceType : queryParamValue)
+    {
+        if (interfaceTypes.end() ==
+            std::find(interfaceTypes.begin(), interfaceTypes.end(), interfaceType))
+        {
+            interfaceTypes.push_back(interfaceType);
+        }
+    }
+}
+
+ResourceURIFactory *ResourceURIFactory::getInstance()
+{
+    static ResourceURIFactory s_instance;
+    return &s_instance;
+}
+
+ResourceURIFactory::ResourceURIFactory()
+    : m_id(0) {}
+
+std::string ResourceURIFactory::makeUniqueURI(const std::string &uri)
+{
+    std::lock_guard<std::mutex> lock(m_lock);
+    if (isUnique(uri))
+    {
+        updateUri(uri);
+        return uri;
+    }
+    std::ostringstream os;
+    os << uri;
+    if (!uri.empty() && '/' != uri[uri.length() - 1])
+        os << '/';
+    os << m_id++;
+    updateUri(os.str());
+    return os.str();
+}
+
+void ResourceURIFactory::updateUri(const std::string &uri)
+{
+    m_uriList.insert(std::pair<std::string, bool>(uri, true));
+}
+
+bool ResourceURIFactory::isUnique(const std::string &uri)
+{
+    if (m_uriList.end() == m_uriList.find(uri))
+        return true;
+    else
+        return false;
+}
+