--- conflicted
+++ resolved
@@ -31,15 +31,6 @@
     AutoUpdateType type, int interval,
     const SimulatorSingleResource::AutoUpdateCompleteCallback &callback)
 {
-<<<<<<< HEAD
-    if (!callback)
-    {
-        OIC_LOG(ERROR, TAG, "Invalid callback!");
-        throw InvalidArgsException(SIMULATOR_INVALID_CALLBACK, "Invalid callback!");
-    }
-
-=======
->>>>>>> 5abf72f5
     ResourceUpdateAutomationSP resourceAutomation(new ResourceUpdateAutomation(
                 m_id, resource, type, interval, callback,
                 std::bind(&UpdateAutomationMngr::automationCompleted, this, std::placeholders::_1)));
@@ -47,13 +38,8 @@
     std::lock_guard<std::mutex> lock(m_lock);
     resourceAutomation->start();
 
-<<<<<<< HEAD
-    OIC_LOG_V(DEBUG, TAG, "Resource automation successfully started [id: %d]", m_id);
-    SIM_LOG(ILogger::INFO, "Resource automation successfully started [ id: " << m_id << " ]");
-=======
     SIM_LOG(ILogger::INFO, "Resource automation started [URI: \"" << resource->getURI()
             << "\", id: " << m_id << "].");
->>>>>>> 5abf72f5
 
     m_resourceUpdationList[m_id] = resourceAutomation;
     return m_id++;
@@ -64,23 +50,6 @@
     const std::string &attrName, AutoUpdateType type, int interval,
     const SimulatorSingleResource::AutoUpdateCompleteCallback &callback)
 {
-<<<<<<< HEAD
-    if (!callback)
-    {
-        OIC_LOG(ERROR, TAG, "Invalid callback!");
-        throw InvalidArgsException(SIMULATOR_INVALID_CALLBACK, "Invalid callback!");
-    }
-
-    // Check the validity of attribute
-    SimulatorResourceModel::Attribute attribute;
-    if (false == resource->getAttribute(attrName, attribute))
-    {
-        OIC_LOG_V(ERROR, TAG, "Attribute:%s not present in resource!", attrName.c_str());
-        throw SimulatorException(SIMULATOR_ERROR, "Attribute is not present in resource!");
-    }
-
-=======
->>>>>>> 5abf72f5
     AttributeUpdateAutomationSP attributeAutomation(new AttributeUpdateAutomation(
                 m_id, resource, attrName, type, interval, callback,
                 std::bind(&UpdateAutomationMngr::automationCompleted, this, std::placeholders::_1)));
@@ -88,16 +57,8 @@
     std::lock_guard<std::mutex> lock(m_lock);
     attributeAutomation->start();
 
-<<<<<<< HEAD
-    OIC_LOG_V(DEBUG, TAG, "Attribute automation successfully started [name: %s, id: %d]",
-             attrName.c_str(), m_id);
-    SIM_LOG(ILogger::INFO, "Automation for " << attrName << " attribute has successfully started [ id: "
-            <<
-            m_id << " ]");
-=======
     SIM_LOG(ILogger::INFO, "Attribute automation started [Name: \"" << attrName << "\", id: "
             << m_id << "].");
->>>>>>> 5abf72f5
 
     m_attrUpdationList[m_id] = attributeAutomation;
     return m_id++;
