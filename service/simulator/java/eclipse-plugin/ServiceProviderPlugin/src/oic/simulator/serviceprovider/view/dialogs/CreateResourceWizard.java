/*
 * Copyright 2015 Samsung Electronics All Rights Reserved.
 *
 * Licensed under the Apache License, Version 2.0 (the "License");
 * you may not use this file except in compliance with the License.
 * You may obtain a copy of the License at
 *
 *      http://www.apache.org/licenses/LICENSE-2.0
 *
 * Unless required by applicable law or agreed to in writing, software
 * distributed under the License is distributed on an "AS IS" BASIS,
 * WITHOUT WARRANTIES OR CONDITIONS OF ANY KIND, either express or implied.
 * See the License for the specific language governing permissions and
 * limitations under the License.
 */

package oic.simulator.serviceprovider.view.dialogs;

import java.lang.reflect.InvocationTargetException;
import java.net.URL;
import java.util.Date;
import java.util.HashMap;
import java.util.Iterator;
import java.util.Map;
import java.util.Set;

import oic.simulator.serviceprovider.Activator;
<<<<<<< HEAD
import oic.simulator.serviceprovider.model.AttributeHelper;
import oic.simulator.serviceprovider.model.Resource;
import oic.simulator.serviceprovider.model.SingleResource;
import oic.simulator.serviceprovider.utils.Constants;
import oic.simulator.serviceprovider.utils.Utility;
import oic.simulator.serviceprovider.view.dialogs.MainPage.Option;
=======
import oic.simulator.serviceprovider.manager.UiListenerHandler;
import oic.simulator.serviceprovider.model.AttributeHelper;
import oic.simulator.serviceprovider.model.CollectionResource;
import oic.simulator.serviceprovider.model.LocalResourceAttribute;
import oic.simulator.serviceprovider.model.Resource;
import oic.simulator.serviceprovider.model.ResourceType;
import oic.simulator.serviceprovider.model.SingleResource;
import oic.simulator.serviceprovider.utils.Utility;
import oic.simulator.serviceprovider.view.dialogs.MainPage.ResourceOption;
>>>>>>> a261f915

import org.eclipse.core.runtime.FileLocator;
import org.eclipse.core.runtime.IPath;
import org.eclipse.core.runtime.IProgressMonitor;
import org.eclipse.core.runtime.Path;
import org.eclipse.jface.dialogs.MessageDialog;
import org.eclipse.jface.operation.IRunnableWithProgress;
import org.eclipse.jface.resource.ImageDescriptor;
import org.eclipse.jface.wizard.IWizardPage;
import org.eclipse.jface.wizard.Wizard;
import org.eclipse.jface.wizard.WizardDialog;
<<<<<<< HEAD
import org.eclipse.swt.widgets.Display;
import org.oic.simulator.ILogger.Level;
import org.oic.simulator.SimulatorException;
import org.oic.simulator.SimulatorResourceAttribute;
=======
import org.oic.simulator.ILogger.Level;
import org.oic.simulator.SimulatorException;
>>>>>>> a261f915

/**
 * This class creates a UI wizard for create resource operation.
 */
public class CreateResourceWizard extends Wizard {

<<<<<<< HEAD
    private MainPage                       mainPage;
    private SimpleResourceBasicDetailsPage simpleResourceBasicDetailsPage;
    private SimpleResourceAddAttributePage simpleResourceAddAttributePage;
    private SimpleResourceOtherDetailsPage simpleResourceOtherDetailsPage;
    private LoadRamlPage                   loadRamlPage;
    private UpdatePropertiesPage           updatePropPage;
    private StartStopResourcePage          startStopPage;

    private String                         status;

    private WizardDialog                   wizDialog;
    private boolean                        dlgForceClosed;

    private Resource                       createdResource;
=======
    private MainPage                           mainPage;
    private SimpleResourceBasicDetailsPage     simpleResourceBasicDetailsPage;
    private SimpleResourceAddAttributePage     simpleResourceAddAttributePage;
    private SimpleResourceOtherDetailsPage     simpleResourceOtherDetailsPage;
    private CollectionResourceBasicDetailsPage collectionResourceBasicDetailsPage;
    private AddResourcesToCollectionPage       addResourcesToCollectionPage;
    private LoadRamlPage                       loadRamlPage;
    private UpdatePropertiesPage               updatePropPage;
    private DevicePage                         devicePage;
    private StartStopResourcePage              startStopPage;

    // private SingleResource simResource;
    private String                             status;

    private WizardDialog                       wizDialog;
    private boolean                            dlgForceClosed;
>>>>>>> a261f915

    public CreateResourceWizard() {
        setWindowTitle("Create resources");
        IPath path = new Path("/icons/oic_logo_64x64.png");
        URL find = FileLocator.find(Activator.getDefault().getBundle(), path,
                null);
        setDefaultPageImageDescriptor(ImageDescriptor.createFromURL(find));

        setNeedsProgressMonitor(true);
    }

    @Override
    public void addPages() {
        mainPage = new MainPage();
        simpleResourceBasicDetailsPage = new SimpleResourceBasicDetailsPage();
        simpleResourceAddAttributePage = new SimpleResourceAddAttributePage();
        simpleResourceOtherDetailsPage = new SimpleResourceOtherDetailsPage();
<<<<<<< HEAD
        loadRamlPage = new LoadRamlPage();
        updatePropPage = new UpdatePropertiesPage();
=======
        collectionResourceBasicDetailsPage = new CollectionResourceBasicDetailsPage();
        addResourcesToCollectionPage = new AddResourcesToCollectionPage();
        loadRamlPage = new LoadRamlPage();
        updatePropPage = new UpdatePropertiesPage();
        devicePage = new DevicePage();
>>>>>>> a261f915
        startStopPage = new StartStopResourcePage();

        addPage(mainPage);
        addPage(simpleResourceBasicDetailsPage);
        addPage(simpleResourceAddAttributePage);
        addPage(simpleResourceOtherDetailsPage);
<<<<<<< HEAD
        addPage(loadRamlPage);
        addPage(updatePropPage);
=======
        addPage(collectionResourceBasicDetailsPage);
        if (Activator.getDefault().getResourceManager().isAnyResourceExist())
            addPage(addResourcesToCollectionPage);
        addPage(loadRamlPage);
        addPage(updatePropPage);
        addPage(devicePage);
>>>>>>> a261f915
        addPage(startStopPage);
    }

    public void setWizardDialog(WizardDialog dlg) {
        wizDialog = dlg;
    }

    public WizardDialog getWizardDialog() {
        return wizDialog;
    }

    public boolean isDlgForceClosed() {
        return dlgForceClosed;
    }

    public void setDlgForceClosed(boolean dlgForceClosed) {
        this.dlgForceClosed = dlgForceClosed;
    }

    public String getConfigFilePath() {
        if (null == loadRamlPage) {
            return null;
        }
        return loadRamlPage.getConfigFilePath();
    }

    public int getResourceCount() {
        if (null == loadRamlPage) {
            return 0;
        }
        return loadRamlPage.getResourceCount();
    }

<<<<<<< HEAD
    public Resource getCreatedResource() {
        return createdResource;
    }

    @Override
    public boolean canFinish() {
        IWizardPage curPage = this.getContainer().getCurrentPage();
        if ((curPage == updatePropPage && ((mainPage.getOption() == Option.SIMPLE_FROM_RAML) || !Activator
                .getDefault().getResourceManager().isAnyResourceExist()))
                || curPage == simpleResourceAddAttributePage
                || (curPage == loadRamlPage && loadRamlPage.isSelectionDone() && loadRamlPage
                        .isMultiResourceCreation())) {
=======
    @Override
    public boolean canFinish() {
        System.out.println("canFinish()");
        IWizardPage curPage = this.getContainer().getCurrentPage();
        System.out.println(curPage.getName());
        if ((curPage == updatePropPage && ((mainPage.getResourceOption() == ResourceOption.SIMPLE_FROM_RAML) || !Activator
                .getDefault().getResourceManager().isAnyResourceExist()))
                || (curPage == collectionResourceBasicDetailsPage
                        && !Activator.getDefault().getResourceManager()
                                .isAnyResourceExist() && collectionResourceBasicDetailsPage
                            .isSelectionDone())
                || curPage == addResourcesToCollectionPage
                || curPage == simpleResourceAddAttributePage
                || (curPage == loadRamlPage && loadRamlPage.isSelectionDone() && loadRamlPage
                        .isMultiResourceCreation()) || curPage == devicePage) {
>>>>>>> a261f915
            return true;
        }
        return false;
    }

    @Override
    public boolean performFinish() {
<<<<<<< HEAD
        final IWizardPage curPage = this.getContainer().getCurrentPage();
        // Handling Simple Resource Creation without RAML
        if (curPage == simpleResourceAddAttributePage) {
            try {
                getContainer().run(true, false, new IRunnableWithProgress() {
=======
        System.out.println("performFinish()");
        final IWizardPage curPage = this.getContainer().getCurrentPage();
        System.out.println(curPage.getClass().getSimpleName());
        if (curPage == simpleResourceAddAttributePage) { // Handling Simple
            // Resource Creation
            // without RAML
            try {
                getContainer().run(true, true, new IRunnableWithProgress() {
>>>>>>> a261f915

                    @Override
                    public void run(IProgressMonitor monitor)
                            throws InvocationTargetException,
                            InterruptedException {
                        try {
                            monitor.beginTask(
                                    "Single Resource Creation Without RAML", 2);
                            monitor.worked(1);
                            createSingleResourceWithoutRAML();
<<<<<<< HEAD
=======
                            monitor.worked(1);
>>>>>>> a261f915
                        } finally {
                            monitor.done();
                        }
                    }
                });
            } catch (InvocationTargetException e) {
                Activator.getDefault().getLogManager()
                        .log(Level.ERROR.ordinal(), new Date(), e.getMessage());
                e.printStackTrace();
            } catch (InterruptedException e) {
                Activator.getDefault().getLogManager()
                        .log(Level.ERROR.ordinal(), new Date(), e.getMessage());
                e.printStackTrace();
            }
<<<<<<< HEAD
        } else if (curPage == loadRamlPage) {
            // Handling multiple instance creation of simple resource with RAML
            if ((loadRamlPage.getResourceCount() + Activator.getDefault()
                    .getResourceManager().getResourceCount()) > Constants.MAX_RESOURCE_COUNT) {
                MessageDialog
                        .openInformation(Display.getDefault().getActiveShell(),
                                "Resource limit exceeded",
                                "Exceeded the limit of resources that can exist in the server.");
                return false;
            }

            try {
                getContainer().run(true, false, new IRunnableWithProgress() {
=======
        } else if (curPage == loadRamlPage) { // Handling multi-instance
            // creation of simple resource
            // with RAML
            try {
                getContainer().run(true, true, new IRunnableWithProgress() {
>>>>>>> a261f915

                    @Override
                    public void run(IProgressMonitor monitor)
                            throws InvocationTargetException,
                            InterruptedException {
                        try {
                            monitor.beginTask(
                                    "Single Resource Creation(multi-instance) With RAML",
                                    3);
                            monitor.worked(1);
                            createMultiInstanceSingleResourceWithoutRAML();
                            monitor.worked(2);
                        } finally {
                            monitor.done();
                        }
                    }
                });
            } catch (InvocationTargetException e) {
                Activator.getDefault().getLogManager()
                        .log(Level.ERROR.ordinal(), new Date(), e.getMessage());
                e.printStackTrace();
            } catch (InterruptedException e) {
                Activator.getDefault().getLogManager()
                        .log(Level.ERROR.ordinal(), new Date(), e.getMessage());
                e.printStackTrace();
            }
<<<<<<< HEAD
        } else if (curPage == updatePropPage) {
            // Handling the single instance
            String resName = updatePropPage.getResName();
            String resURI = updatePropPage.getResURI();
            if (null == resName || resName.trim().length() < 1) {
                MessageDialog.openError(Display.getDefault().getActiveShell(),
                        "Invalid Resource Name.", "Resource name is invalid");
                return false;
            }
            if (!Utility.isUriValid(resURI)) {
                MessageDialog.openError(Display.getDefault().getActiveShell(),
                        "Invalid Resource URI.", Constants.INVALID_URI_MESSAGE);
                return false;
            }
            // Creation of simple resource with RAML
            // Checking whether the URI is used by any other resource.
=======
        } else if (curPage == updatePropPage) { // Handling the single instance
            // creation of simple resource
            // with RAML
            // String resURI = updatePropPage.getResURI();
            // Checking whether the uri is used by any other resource.
>>>>>>> a261f915
            if (Activator.getDefault().getResourceManager()
                    .isResourceExist(updatePropPage.getResURI())) {
                MessageDialog
                        .openError(getShell(), "Resource URI in use",
                                "Entered resource URI is in use. Please try a different one.");
                // TODO: Instead of MessageDialog, errors may be shown on wizard
                // itself.
                return false;
            }
<<<<<<< HEAD

            try {
                getContainer().run(true, false, new IRunnableWithProgress() {
=======
            // Resource resource = loadRamlPage.getResource();
            // resource.setResourceName(updatePropPage.getResName());
            try {
                getContainer().run(true, true, new IRunnableWithProgress() {
>>>>>>> a261f915

                    @Override
                    public void run(IProgressMonitor monitor)
                            throws InvocationTargetException,
                            InterruptedException {
                        try {
                            monitor.beginTask("Completing Resource Creation", 2);
                            monitor.worked(1);
                            completeResourceCreationWithRAML();
                            monitor.worked(1);
                        } finally {
                            monitor.done();
                        }
                    }
                });
            } catch (InvocationTargetException e) {
                Activator.getDefault().getLogManager()
                        .log(Level.ERROR.ordinal(), new Date(), e.getMessage());
                e.printStackTrace();
            } catch (InterruptedException e) {
                Activator.getDefault().getLogManager()
                        .log(Level.ERROR.ordinal(), new Date(), e.getMessage());
                e.printStackTrace();
            }
<<<<<<< HEAD
=======
        } else if (curPage == collectionResourceBasicDetailsPage
                || curPage == addResourcesToCollectionPage) { // Handling
            // Collection
            // Resource
            // Creation
            // without RAML
            if (mainPage.getResourceOption() == ResourceOption.COLLECTION_FROM_RAML) {
                Resource res = loadRamlPage.getResource();
                if (null != res && res instanceof CollectionResource) {
                    Set<Resource> selectedResources = addResourcesToCollectionPage
                            .getSelectedResourceList();
                    if (!selectedResources.isEmpty()) {
                        int addedCount = Activator
                                .getDefault()
                                .getResourceManager()
                                .addResourceToCollection(
                                        (CollectionResource) res,
                                        selectedResources);
                        if (addedCount > 0) {

                            status = "[" + addedCount + "/"
                                    + selectedResources.size()
                                    + "] resources added to the collection";

                            UiListenerHandler.getInstance()
                                    .resourceListUpdateUINotification(
                                            ResourceType.COLLECTION);
                        } else {
                            status = "Failed to add resources to the collection";
                        }
                    }
                }
            } else {
                // Checking whether the uri is used by any other resource.
                if (Activator
                        .getDefault()
                        .getResourceManager()
                        .isResourceExist(
                                collectionResourceBasicDetailsPage.getResURI())) {
                    MessageDialog
                            .openError(getShell(), "Resource URI in use",
                                    "Entered resource URI is in use. Please try a different one.");
                    // TODO: Instead of MessageDialog, errors may be shown on
                    // wizard
                    // itself.
                    return false;
                }
                try {
                    getContainer().run(true, true, new IRunnableWithProgress() {

                        @Override
                        public void run(IProgressMonitor monitor)
                                throws InvocationTargetException,
                                InterruptedException {
                            try {
                                monitor.beginTask(
                                        "Collection Resource Creation Without RAML",
                                        3);
                                monitor.worked(1);
                                createCollectionResourceWithoutRAML((curPage == addResourcesToCollectionPage) ? true
                                        : false);
                                monitor.worked(1);
                                if (curPage == addResourcesToCollectionPage) {
                                    UiListenerHandler.getInstance()
                                            .resourceListUpdateUINotification(
                                                    ResourceType.COLLECTION);
                                }
                                monitor.worked(1);
                            } finally {
                                monitor.done();
                            }
                        }
                    });
                } catch (InvocationTargetException e) {
                    Activator
                            .getDefault()
                            .getLogManager()
                            .log(Level.ERROR.ordinal(), new Date(),
                                    e.getMessage());
                    e.printStackTrace();
                } catch (InterruptedException e) {
                    Activator
                            .getDefault()
                            .getLogManager()
                            .log(Level.ERROR.ordinal(), new Date(),
                                    e.getMessage());
                    e.printStackTrace();
                }
            }
        } else if (curPage == devicePage) {
            final String devName = devicePage.getDeviceName();
            final Set<Resource> resourceList = devicePage
                    .getSelectedResourceList();
            try {
                getContainer().run(true, true, new IRunnableWithProgress() {

                    @Override
                    public void run(IProgressMonitor monitor)
                            throws InvocationTargetException,
                            InterruptedException {
                        try {
                            monitor.beginTask("Device Creation", 3);
                            monitor.worked(1);
                            createDevice(devName, resourceList);
                            monitor.worked(1);
                            UiListenerHandler.getInstance()
                                    .resourceListUpdateUINotification(
                                            ResourceType.DEVICE);
                            status = "Device Created.";
                            monitor.worked(1);
                        } finally {
                            monitor.done();
                        }
                    }
                });
            } catch (InvocationTargetException e) {
                Activator.getDefault().getLogManager()
                        .log(Level.ERROR.ordinal(), new Date(), e.getMessage());
                e.printStackTrace();
            } catch (InterruptedException e) {
                Activator.getDefault().getLogManager()
                        .log(Level.ERROR.ordinal(), new Date(), e.getMessage());
                e.printStackTrace();
            }
>>>>>>> a261f915
        }
        return true;
    }

    public MainPage getMainPage() {
        return mainPage;
    }

    public SimpleResourceBasicDetailsPage getSimpleResourceBasicDetailsPage() {
        return simpleResourceBasicDetailsPage;
    }

    public SimpleResourceAddAttributePage getSimpleResourceAddAttributePage() {
        return simpleResourceAddAttributePage;
    }

<<<<<<< HEAD
=======
    public CollectionResourceBasicDetailsPage getCollectionResourceBasicDetailsPage() {
        return collectionResourceBasicDetailsPage;
    }

>>>>>>> a261f915
    public SimpleResourceOtherDetailsPage getSimpleResourceOtherDetailsPage() {
        return simpleResourceOtherDetailsPage;
    }

<<<<<<< HEAD
=======
    public AddResourcesToCollectionPage getAddResourcesToCollectionPage() {
        return addResourcesToCollectionPage;
    }

>>>>>>> a261f915
    public LoadRamlPage getLoadRamlPage() {
        return loadRamlPage;
    }

    public UpdatePropertiesPage getUpdatePropPage() {
        return updatePropPage;
    }

<<<<<<< HEAD
=======
    public DevicePage getDevicePage() {
        return devicePage;
    }

>>>>>>> a261f915
    public StartStopResourcePage getStartStopPage() {
        return startStopPage;
    }

<<<<<<< HEAD
=======
    /*
     * public SingleResource getSimResource() { return simResource; }
     * 
     * public void setSimResource(SingleResource simResource) { this.simResource
     * = simResource; }
     */

>>>>>>> a261f915
    public void setStatus(String status) {
        this.status = status;
    }

    public String getStatus() {
        return status;
    }

<<<<<<< HEAD
=======
    /*
     * public SingleResource getCreatedResource() { return simResource; }
     */

>>>>>>> a261f915
    private void createSingleResourceWithoutRAML() {
        SingleResource resource = new SingleResource();
        // Basic resource details
        resource.setResourceURI(simpleResourceBasicDetailsPage.getResURI());
        resource.setResourceName(simpleResourceBasicDetailsPage.getResName());
<<<<<<< HEAD
        resource.setResourceType(simpleResourceBasicDetailsPage.getResType());
        resource.setObservable(simpleResourceBasicDetailsPage.isObservable());

        // Resource Attributes
        Map<String, SimulatorResourceAttribute> attributes = new HashMap<String, SimulatorResourceAttribute>();
=======
        resource.setResourceTypes(simpleResourceBasicDetailsPage.getResTypes());
        resource.setObservable(simpleResourceBasicDetailsPage.isObservable());
        // resource.setStarted(simpleResourceBasicDetailsPage.isStart());

        // Resource Attributes
        Map<String, LocalResourceAttribute> attributes = new HashMap<String, LocalResourceAttribute>();
>>>>>>> a261f915
        Set<AttributeHelper> attributeSet = simpleResourceAddAttributePage
                .getAttributes();
        if (null != attributeSet && !attributeSet.isEmpty()) {
            Iterator<AttributeHelper> itr = attributeSet.iterator();
            AttributeHelper attHelper;
<<<<<<< HEAD
            SimulatorResourceAttribute attribute;
            while (itr.hasNext()) {
                attHelper = itr.next();
                if (null != attHelper) {
                    attribute = attHelper.convertToSimulatorResourceAttribute();
                    attributes.put(attribute.name(), attribute);
                }
            }
=======
            LocalResourceAttribute localResAtt;
            // List<String> attValues;
            while (itr.hasNext()) {
                attHelper = itr.next();
                if (null != attHelper) {
                    localResAtt = attHelper.convertToLocalResourceAttribute();

                    // Set the attribute value list.
                    /*
                     * attValues =
                     * Activator.getDefault().getResourceManager().getValueList
                     * (localResAtt); localResAtt.setAttValues(attValues);
                     */
                    attributes.put(
                            localResAtt.getResourceAttributeRef().name(),
                            localResAtt);
                }
            }
            resource.setResourceAttributes(attributes);
>>>>>>> a261f915
        }

        // Request types
        resource.setGetAllowed(simpleResourceOtherDetailsPage.isGetChecked());
        resource.setPutAllowed(simpleResourceOtherDetailsPage.isPutChecked());
        resource.setPostAllowed(simpleResourceOtherDetailsPage.isPostChecked());

        // Call method of ResourceManager and update the response in the status
        // string.
        try {
            boolean result = Activator.getDefault().getResourceManager()
<<<<<<< HEAD
                    .createSingleResource(resource, attributes);
            if (result) {
                status = "Resource created.";
                createdResource = resource;
            } else {
                status = "Failed to create resource.";
                createdResource = null;
            }
        } catch (Exception e) {
            status = "Failed to create resource.\n"
                    + Utility.getSimulatorErrorString(e, null);
            createdResource = null;
=======
                    .createSingleResource(resource);
            if (result) {
                status = "Resource created.";
                resource.printResourceInfo();
            } else {
                status = "Failed to create resource.";
            }
        } catch (SimulatorException e) {
            status = "Failed to create resource.\n"
                    + Utility.getSimulatorErrorString(e, null);
>>>>>>> a261f915
        }
    }

    private void completeResourceCreationWithRAML() {
        try {
<<<<<<< HEAD
            boolean result = false;
=======
            boolean result;
>>>>>>> a261f915
            Resource res = loadRamlPage.getResource();
            if (res instanceof SingleResource) {
                result = Activator
                        .getDefault()
                        .getResourceManager()
                        .completeSingleResourceCreationByRAML(res,
                                updatePropPage.getResURI(),
                                updatePropPage.getResName(), false);
<<<<<<< HEAD
=======
            } else {
                result = Activator
                        .getDefault()
                        .getResourceManager()
                        .completeCollectionResourceCreationByRAML(res,
                                updatePropPage.getResURI(),
                                updatePropPage.getResName());
>>>>>>> a261f915
            }

            if (result) {
                status = "Resource created.";
<<<<<<< HEAD
                createdResource = res;
            } else {
                status = "Failed to create resource.";
                createdResource = null;
            }
        } catch (Exception e) {
            status = "Failed to create resource.\n"
                    + Utility.getSimulatorErrorString(e, null);
            createdResource = null;
=======
                loadRamlPage.getResource().printResourceInfo();
            } else {
                status = "Failed to create resource.";
            }
        } catch (SimulatorException e) {
            status = "Failed to create resource.\n"
                    + Utility.getSimulatorErrorString(e, null);
>>>>>>> a261f915
        }
    }

    private void createMultiInstanceSingleResourceWithoutRAML() {
        try {
            int toCreateCount = loadRamlPage.getResourceCount();
            int resCreatedCount = Activator
                    .getDefault()
                    .getResourceManager()
                    .createSingleResourceMultiInstances(
                            loadRamlPage.getConfigFilePath(), toCreateCount);
            if (resCreatedCount > 0) {
                status = "[" + resCreatedCount + " out of " + toCreateCount
                        + "]";
                status += ((resCreatedCount == 1) ? "resource" : "resources")
                        + " created successfully.";
            } else {
                status = "Failed to create resources.";
            }
        } catch (SimulatorException e) {
            status = "Failed to create resource.\n"
                    + Utility.getSimulatorErrorString(e, null);
        }
    }
<<<<<<< HEAD
=======

    private void createCollectionResourceWithoutRAML(boolean childResExist) {
        CollectionResource resource = new CollectionResource();
        // Basic resource details
        resource.setResourceURI(collectionResourceBasicDetailsPage.getResURI());
        resource.setResourceName(collectionResourceBasicDetailsPage
                .getResName());
        resource.setResourceTypes(collectionResourceBasicDetailsPage
                .getResTypes());
        resource.setObservable(collectionResourceBasicDetailsPage
                .isObservable());
        // resource.setStarted(simpleResourceBasicDetailsPage.isStart());

        // Call method of ResourceManager and update the response in the status
        // string.
        try {
            boolean result = Activator.getDefault().getResourceManager()
                    .createCollectionResource(resource);
            if (result) {
                status = "Resource created.";
                // Adding child resources.
                if (childResExist) {
                    Set<Resource> selectedResources = addResourcesToCollectionPage
                            .getSelectedResourceList();
                    if (!selectedResources.isEmpty()) {
                        int addedCount = Activator
                                .getDefault()
                                .getResourceManager()
                                .addResourceToCollection(resource,
                                        selectedResources);
                        if (addedCount > 0) {
                            status = "[" + addedCount + "/"
                                    + selectedResources.size()
                                    + "] resources added to the collection";
                        } else {
                            status = "Failed to add resources to the collection.";
                        }
                    }
                }
            } else {
                status = "Failed to create resource.";
            }
        } catch (SimulatorException e) {
            status = "Failed to create resource.\n"
                    + Utility.getSimulatorErrorString(e, null);
        }
    }

    private void createDevice(String deviceName, Set<Resource> childs) {
        Activator.getDefault().getResourceManager()
                .createDevice(deviceName, childs);
    }

>>>>>>> a261f915
}<|MERGE_RESOLUTION|>--- conflicted
+++ resolved
@@ -16,6 +16,7 @@
 
 package oic.simulator.serviceprovider.view.dialogs;
 
+import java.io.FileInputStream;
 import java.lang.reflect.InvocationTargetException;
 import java.net.URL;
 import java.util.Date;
@@ -25,24 +26,12 @@
 import java.util.Set;
 
 import oic.simulator.serviceprovider.Activator;
-<<<<<<< HEAD
 import oic.simulator.serviceprovider.model.AttributeHelper;
 import oic.simulator.serviceprovider.model.Resource;
 import oic.simulator.serviceprovider.model.SingleResource;
 import oic.simulator.serviceprovider.utils.Constants;
 import oic.simulator.serviceprovider.utils.Utility;
 import oic.simulator.serviceprovider.view.dialogs.MainPage.Option;
-=======
-import oic.simulator.serviceprovider.manager.UiListenerHandler;
-import oic.simulator.serviceprovider.model.AttributeHelper;
-import oic.simulator.serviceprovider.model.CollectionResource;
-import oic.simulator.serviceprovider.model.LocalResourceAttribute;
-import oic.simulator.serviceprovider.model.Resource;
-import oic.simulator.serviceprovider.model.ResourceType;
-import oic.simulator.serviceprovider.model.SingleResource;
-import oic.simulator.serviceprovider.utils.Utility;
-import oic.simulator.serviceprovider.view.dialogs.MainPage.ResourceOption;
->>>>>>> a261f915
 
 import org.eclipse.core.runtime.FileLocator;
 import org.eclipse.core.runtime.IPath;
@@ -54,29 +43,22 @@
 import org.eclipse.jface.wizard.IWizardPage;
 import org.eclipse.jface.wizard.Wizard;
 import org.eclipse.jface.wizard.WizardDialog;
-<<<<<<< HEAD
 import org.eclipse.swt.widgets.Display;
 import org.oic.simulator.ILogger.Level;
 import org.oic.simulator.SimulatorException;
 import org.oic.simulator.SimulatorResourceAttribute;
-=======
-import org.oic.simulator.ILogger.Level;
-import org.oic.simulator.SimulatorException;
->>>>>>> a261f915
 
 /**
  * This class creates a UI wizard for create resource operation.
  */
 public class CreateResourceWizard extends Wizard {
 
-<<<<<<< HEAD
     private MainPage                       mainPage;
     private SimpleResourceBasicDetailsPage simpleResourceBasicDetailsPage;
     private SimpleResourceAddAttributePage simpleResourceAddAttributePage;
     private SimpleResourceOtherDetailsPage simpleResourceOtherDetailsPage;
     private LoadRamlPage                   loadRamlPage;
     private UpdatePropertiesPage           updatePropPage;
-    private StartStopResourcePage          startStopPage;
 
     private String                         status;
 
@@ -84,24 +66,6 @@
     private boolean                        dlgForceClosed;
 
     private Resource                       createdResource;
-=======
-    private MainPage                           mainPage;
-    private SimpleResourceBasicDetailsPage     simpleResourceBasicDetailsPage;
-    private SimpleResourceAddAttributePage     simpleResourceAddAttributePage;
-    private SimpleResourceOtherDetailsPage     simpleResourceOtherDetailsPage;
-    private CollectionResourceBasicDetailsPage collectionResourceBasicDetailsPage;
-    private AddResourcesToCollectionPage       addResourcesToCollectionPage;
-    private LoadRamlPage                       loadRamlPage;
-    private UpdatePropertiesPage               updatePropPage;
-    private DevicePage                         devicePage;
-    private StartStopResourcePage              startStopPage;
-
-    // private SingleResource simResource;
-    private String                             status;
-
-    private WizardDialog                       wizDialog;
-    private boolean                            dlgForceClosed;
->>>>>>> a261f915
 
     public CreateResourceWizard() {
         setWindowTitle("Create resources");
@@ -119,34 +83,15 @@
         simpleResourceBasicDetailsPage = new SimpleResourceBasicDetailsPage();
         simpleResourceAddAttributePage = new SimpleResourceAddAttributePage();
         simpleResourceOtherDetailsPage = new SimpleResourceOtherDetailsPage();
-<<<<<<< HEAD
         loadRamlPage = new LoadRamlPage();
         updatePropPage = new UpdatePropertiesPage();
-=======
-        collectionResourceBasicDetailsPage = new CollectionResourceBasicDetailsPage();
-        addResourcesToCollectionPage = new AddResourcesToCollectionPage();
-        loadRamlPage = new LoadRamlPage();
-        updatePropPage = new UpdatePropertiesPage();
-        devicePage = new DevicePage();
->>>>>>> a261f915
-        startStopPage = new StartStopResourcePage();
 
         addPage(mainPage);
         addPage(simpleResourceBasicDetailsPage);
         addPage(simpleResourceAddAttributePage);
         addPage(simpleResourceOtherDetailsPage);
-<<<<<<< HEAD
         addPage(loadRamlPage);
         addPage(updatePropPage);
-=======
-        addPage(collectionResourceBasicDetailsPage);
-        if (Activator.getDefault().getResourceManager().isAnyResourceExist())
-            addPage(addResourcesToCollectionPage);
-        addPage(loadRamlPage);
-        addPage(updatePropPage);
-        addPage(devicePage);
->>>>>>> a261f915
-        addPage(startStopPage);
     }
 
     public void setWizardDialog(WizardDialog dlg) {
@@ -179,7 +124,6 @@
         return loadRamlPage.getResourceCount();
     }
 
-<<<<<<< HEAD
     public Resource getCreatedResource() {
         return createdResource;
     }
@@ -191,24 +135,7 @@
                 .getDefault().getResourceManager().isAnyResourceExist()))
                 || curPage == simpleResourceAddAttributePage
                 || (curPage == loadRamlPage && loadRamlPage.isSelectionDone() && loadRamlPage
-                        .isMultiResourceCreation())) {
-=======
-    @Override
-    public boolean canFinish() {
-        System.out.println("canFinish()");
-        IWizardPage curPage = this.getContainer().getCurrentPage();
-        System.out.println(curPage.getName());
-        if ((curPage == updatePropPage && ((mainPage.getResourceOption() == ResourceOption.SIMPLE_FROM_RAML) || !Activator
-                .getDefault().getResourceManager().isAnyResourceExist()))
-                || (curPage == collectionResourceBasicDetailsPage
-                        && !Activator.getDefault().getResourceManager()
-                                .isAnyResourceExist() && collectionResourceBasicDetailsPage
-                            .isSelectionDone())
-                || curPage == addResourcesToCollectionPage
-                || curPage == simpleResourceAddAttributePage
-                || (curPage == loadRamlPage && loadRamlPage.isSelectionDone() && loadRamlPage
-                        .isMultiResourceCreation()) || curPage == devicePage) {
->>>>>>> a261f915
+                .isMultiResourceCreation())) {
             return true;
         }
         return false;
@@ -216,22 +143,11 @@
 
     @Override
     public boolean performFinish() {
-<<<<<<< HEAD
         final IWizardPage curPage = this.getContainer().getCurrentPage();
         // Handling Simple Resource Creation without RAML
         if (curPage == simpleResourceAddAttributePage) {
             try {
                 getContainer().run(true, false, new IRunnableWithProgress() {
-=======
-        System.out.println("performFinish()");
-        final IWizardPage curPage = this.getContainer().getCurrentPage();
-        System.out.println(curPage.getClass().getSimpleName());
-        if (curPage == simpleResourceAddAttributePage) { // Handling Simple
-            // Resource Creation
-            // without RAML
-            try {
-                getContainer().run(true, true, new IRunnableWithProgress() {
->>>>>>> a261f915
 
                     @Override
                     public void run(IProgressMonitor monitor)
@@ -242,10 +158,6 @@
                                     "Single Resource Creation Without RAML", 2);
                             monitor.worked(1);
                             createSingleResourceWithoutRAML();
-<<<<<<< HEAD
-=======
-                            monitor.worked(1);
->>>>>>> a261f915
                         } finally {
                             monitor.done();
                         }
@@ -253,34 +165,38 @@
                 });
             } catch (InvocationTargetException e) {
                 Activator.getDefault().getLogManager()
-                        .log(Level.ERROR.ordinal(), new Date(), e.getMessage());
+                .log(Level.ERROR.ordinal(), new Date(), e.getMessage());
                 e.printStackTrace();
             } catch (InterruptedException e) {
                 Activator.getDefault().getLogManager()
-                        .log(Level.ERROR.ordinal(), new Date(), e.getMessage());
-                e.printStackTrace();
-            }
-<<<<<<< HEAD
+                .log(Level.ERROR.ordinal(), new Date(), e.getMessage());
+                e.printStackTrace();
+            }
         } else if (curPage == loadRamlPage) {
+            // Validate the file path.
+            try {
+                new FileInputStream(loadRamlPage.getConfigFilePath());
+            } catch (Exception e) {
+                MessageDialog
+                .openError(getShell(), "Invalid File",
+                        "File doesn't exist. Either the file path or file name is invalid.");
+                // TODO: Instead of MessageDialog, errors may be shown on wizard
+                // itself.
+                return false;
+            }
+
             // Handling multiple instance creation of simple resource with RAML
             if ((loadRamlPage.getResourceCount() + Activator.getDefault()
                     .getResourceManager().getResourceCount()) > Constants.MAX_RESOURCE_COUNT) {
                 MessageDialog
-                        .openInformation(Display.getDefault().getActiveShell(),
-                                "Resource limit exceeded",
-                                "Exceeded the limit of resources that can exist in the server.");
+                .openInformation(Display.getDefault().getActiveShell(),
+                        "Resource limit exceeded",
+                        "Exceeded the limit of resources that can exist in the server.");
                 return false;
             }
 
             try {
                 getContainer().run(true, false, new IRunnableWithProgress() {
-=======
-        } else if (curPage == loadRamlPage) { // Handling multi-instance
-            // creation of simple resource
-            // with RAML
-            try {
-                getContainer().run(true, true, new IRunnableWithProgress() {
->>>>>>> a261f915
 
                     @Override
                     public void run(IProgressMonitor monitor)
@@ -300,14 +216,13 @@
                 });
             } catch (InvocationTargetException e) {
                 Activator.getDefault().getLogManager()
-                        .log(Level.ERROR.ordinal(), new Date(), e.getMessage());
+                .log(Level.ERROR.ordinal(), new Date(), e.getMessage());
                 e.printStackTrace();
             } catch (InterruptedException e) {
                 Activator.getDefault().getLogManager()
-                        .log(Level.ERROR.ordinal(), new Date(), e.getMessage());
-                e.printStackTrace();
-            }
-<<<<<<< HEAD
+                .log(Level.ERROR.ordinal(), new Date(), e.getMessage());
+                e.printStackTrace();
+            }
         } else if (curPage == updatePropPage) {
             // Handling the single instance
             String resName = updatePropPage.getResName();
@@ -324,32 +239,18 @@
             }
             // Creation of simple resource with RAML
             // Checking whether the URI is used by any other resource.
-=======
-        } else if (curPage == updatePropPage) { // Handling the single instance
-            // creation of simple resource
-            // with RAML
-            // String resURI = updatePropPage.getResURI();
-            // Checking whether the uri is used by any other resource.
->>>>>>> a261f915
             if (Activator.getDefault().getResourceManager()
                     .isResourceExist(updatePropPage.getResURI())) {
                 MessageDialog
-                        .openError(getShell(), "Resource URI in use",
-                                "Entered resource URI is in use. Please try a different one.");
+                .openError(getShell(), "Resource URI in use",
+                        "Entered resource URI is in use. Please try a different one.");
                 // TODO: Instead of MessageDialog, errors may be shown on wizard
                 // itself.
                 return false;
             }
-<<<<<<< HEAD
 
             try {
                 getContainer().run(true, false, new IRunnableWithProgress() {
-=======
-            // Resource resource = loadRamlPage.getResource();
-            // resource.setResourceName(updatePropPage.getResName());
-            try {
-                getContainer().run(true, true, new IRunnableWithProgress() {
->>>>>>> a261f915
 
                     @Override
                     public void run(IProgressMonitor monitor)
@@ -367,140 +268,13 @@
                 });
             } catch (InvocationTargetException e) {
                 Activator.getDefault().getLogManager()
-                        .log(Level.ERROR.ordinal(), new Date(), e.getMessage());
+                .log(Level.ERROR.ordinal(), new Date(), e.getMessage());
                 e.printStackTrace();
             } catch (InterruptedException e) {
                 Activator.getDefault().getLogManager()
-                        .log(Level.ERROR.ordinal(), new Date(), e.getMessage());
-                e.printStackTrace();
-            }
-<<<<<<< HEAD
-=======
-        } else if (curPage == collectionResourceBasicDetailsPage
-                || curPage == addResourcesToCollectionPage) { // Handling
-            // Collection
-            // Resource
-            // Creation
-            // without RAML
-            if (mainPage.getResourceOption() == ResourceOption.COLLECTION_FROM_RAML) {
-                Resource res = loadRamlPage.getResource();
-                if (null != res && res instanceof CollectionResource) {
-                    Set<Resource> selectedResources = addResourcesToCollectionPage
-                            .getSelectedResourceList();
-                    if (!selectedResources.isEmpty()) {
-                        int addedCount = Activator
-                                .getDefault()
-                                .getResourceManager()
-                                .addResourceToCollection(
-                                        (CollectionResource) res,
-                                        selectedResources);
-                        if (addedCount > 0) {
-
-                            status = "[" + addedCount + "/"
-                                    + selectedResources.size()
-                                    + "] resources added to the collection";
-
-                            UiListenerHandler.getInstance()
-                                    .resourceListUpdateUINotification(
-                                            ResourceType.COLLECTION);
-                        } else {
-                            status = "Failed to add resources to the collection";
-                        }
-                    }
-                }
-            } else {
-                // Checking whether the uri is used by any other resource.
-                if (Activator
-                        .getDefault()
-                        .getResourceManager()
-                        .isResourceExist(
-                                collectionResourceBasicDetailsPage.getResURI())) {
-                    MessageDialog
-                            .openError(getShell(), "Resource URI in use",
-                                    "Entered resource URI is in use. Please try a different one.");
-                    // TODO: Instead of MessageDialog, errors may be shown on
-                    // wizard
-                    // itself.
-                    return false;
-                }
-                try {
-                    getContainer().run(true, true, new IRunnableWithProgress() {
-
-                        @Override
-                        public void run(IProgressMonitor monitor)
-                                throws InvocationTargetException,
-                                InterruptedException {
-                            try {
-                                monitor.beginTask(
-                                        "Collection Resource Creation Without RAML",
-                                        3);
-                                monitor.worked(1);
-                                createCollectionResourceWithoutRAML((curPage == addResourcesToCollectionPage) ? true
-                                        : false);
-                                monitor.worked(1);
-                                if (curPage == addResourcesToCollectionPage) {
-                                    UiListenerHandler.getInstance()
-                                            .resourceListUpdateUINotification(
-                                                    ResourceType.COLLECTION);
-                                }
-                                monitor.worked(1);
-                            } finally {
-                                monitor.done();
-                            }
-                        }
-                    });
-                } catch (InvocationTargetException e) {
-                    Activator
-                            .getDefault()
-                            .getLogManager()
-                            .log(Level.ERROR.ordinal(), new Date(),
-                                    e.getMessage());
-                    e.printStackTrace();
-                } catch (InterruptedException e) {
-                    Activator
-                            .getDefault()
-                            .getLogManager()
-                            .log(Level.ERROR.ordinal(), new Date(),
-                                    e.getMessage());
-                    e.printStackTrace();
-                }
-            }
-        } else if (curPage == devicePage) {
-            final String devName = devicePage.getDeviceName();
-            final Set<Resource> resourceList = devicePage
-                    .getSelectedResourceList();
-            try {
-                getContainer().run(true, true, new IRunnableWithProgress() {
-
-                    @Override
-                    public void run(IProgressMonitor monitor)
-                            throws InvocationTargetException,
-                            InterruptedException {
-                        try {
-                            monitor.beginTask("Device Creation", 3);
-                            monitor.worked(1);
-                            createDevice(devName, resourceList);
-                            monitor.worked(1);
-                            UiListenerHandler.getInstance()
-                                    .resourceListUpdateUINotification(
-                                            ResourceType.DEVICE);
-                            status = "Device Created.";
-                            monitor.worked(1);
-                        } finally {
-                            monitor.done();
-                        }
-                    }
-                });
-            } catch (InvocationTargetException e) {
-                Activator.getDefault().getLogManager()
-                        .log(Level.ERROR.ordinal(), new Date(), e.getMessage());
-                e.printStackTrace();
-            } catch (InterruptedException e) {
-                Activator.getDefault().getLogManager()
-                        .log(Level.ERROR.ordinal(), new Date(), e.getMessage());
-                e.printStackTrace();
-            }
->>>>>>> a261f915
+                .log(Level.ERROR.ordinal(), new Date(), e.getMessage());
+                e.printStackTrace();
+            }
         }
         return true;
     }
@@ -517,24 +291,10 @@
         return simpleResourceAddAttributePage;
     }
 
-<<<<<<< HEAD
-=======
-    public CollectionResourceBasicDetailsPage getCollectionResourceBasicDetailsPage() {
-        return collectionResourceBasicDetailsPage;
-    }
-
->>>>>>> a261f915
     public SimpleResourceOtherDetailsPage getSimpleResourceOtherDetailsPage() {
         return simpleResourceOtherDetailsPage;
     }
 
-<<<<<<< HEAD
-=======
-    public AddResourcesToCollectionPage getAddResourcesToCollectionPage() {
-        return addResourcesToCollectionPage;
-    }
-
->>>>>>> a261f915
     public LoadRamlPage getLoadRamlPage() {
         return loadRamlPage;
     }
@@ -543,27 +303,6 @@
         return updatePropPage;
     }
 
-<<<<<<< HEAD
-=======
-    public DevicePage getDevicePage() {
-        return devicePage;
-    }
-
->>>>>>> a261f915
-    public StartStopResourcePage getStartStopPage() {
-        return startStopPage;
-    }
-
-<<<<<<< HEAD
-=======
-    /*
-     * public SingleResource getSimResource() { return simResource; }
-     * 
-     * public void setSimResource(SingleResource simResource) { this.simResource
-     * = simResource; }
-     */
-
->>>>>>> a261f915
     public void setStatus(String status) {
         this.status = status;
     }
@@ -572,38 +311,21 @@
         return status;
     }
 
-<<<<<<< HEAD
-=======
-    /*
-     * public SingleResource getCreatedResource() { return simResource; }
-     */
-
->>>>>>> a261f915
     private void createSingleResourceWithoutRAML() {
         SingleResource resource = new SingleResource();
         // Basic resource details
         resource.setResourceURI(simpleResourceBasicDetailsPage.getResURI());
         resource.setResourceName(simpleResourceBasicDetailsPage.getResName());
-<<<<<<< HEAD
         resource.setResourceType(simpleResourceBasicDetailsPage.getResType());
         resource.setObservable(simpleResourceBasicDetailsPage.isObservable());
 
         // Resource Attributes
         Map<String, SimulatorResourceAttribute> attributes = new HashMap<String, SimulatorResourceAttribute>();
-=======
-        resource.setResourceTypes(simpleResourceBasicDetailsPage.getResTypes());
-        resource.setObservable(simpleResourceBasicDetailsPage.isObservable());
-        // resource.setStarted(simpleResourceBasicDetailsPage.isStart());
-
-        // Resource Attributes
-        Map<String, LocalResourceAttribute> attributes = new HashMap<String, LocalResourceAttribute>();
->>>>>>> a261f915
         Set<AttributeHelper> attributeSet = simpleResourceAddAttributePage
                 .getAttributes();
         if (null != attributeSet && !attributeSet.isEmpty()) {
             Iterator<AttributeHelper> itr = attributeSet.iterator();
             AttributeHelper attHelper;
-<<<<<<< HEAD
             SimulatorResourceAttribute attribute;
             while (itr.hasNext()) {
                 attHelper = itr.next();
@@ -612,27 +334,6 @@
                     attributes.put(attribute.name(), attribute);
                 }
             }
-=======
-            LocalResourceAttribute localResAtt;
-            // List<String> attValues;
-            while (itr.hasNext()) {
-                attHelper = itr.next();
-                if (null != attHelper) {
-                    localResAtt = attHelper.convertToLocalResourceAttribute();
-
-                    // Set the attribute value list.
-                    /*
-                     * attValues =
-                     * Activator.getDefault().getResourceManager().getValueList
-                     * (localResAtt); localResAtt.setAttValues(attValues);
-                     */
-                    attributes.put(
-                            localResAtt.getResourceAttributeRef().name(),
-                            localResAtt);
-                }
-            }
-            resource.setResourceAttributes(attributes);
->>>>>>> a261f915
         }
 
         // Request types
@@ -644,7 +345,6 @@
         // string.
         try {
             boolean result = Activator.getDefault().getResourceManager()
-<<<<<<< HEAD
                     .createSingleResource(resource, attributes);
             if (result) {
                 status = "Resource created.";
@@ -657,28 +357,12 @@
             status = "Failed to create resource.\n"
                     + Utility.getSimulatorErrorString(e, null);
             createdResource = null;
-=======
-                    .createSingleResource(resource);
-            if (result) {
-                status = "Resource created.";
-                resource.printResourceInfo();
-            } else {
-                status = "Failed to create resource.";
-            }
-        } catch (SimulatorException e) {
-            status = "Failed to create resource.\n"
-                    + Utility.getSimulatorErrorString(e, null);
->>>>>>> a261f915
         }
     }
 
     private void completeResourceCreationWithRAML() {
         try {
-<<<<<<< HEAD
             boolean result = false;
-=======
-            boolean result;
->>>>>>> a261f915
             Resource res = loadRamlPage.getResource();
             if (res instanceof SingleResource) {
                 result = Activator
@@ -687,21 +371,10 @@
                         .completeSingleResourceCreationByRAML(res,
                                 updatePropPage.getResURI(),
                                 updatePropPage.getResName(), false);
-<<<<<<< HEAD
-=======
-            } else {
-                result = Activator
-                        .getDefault()
-                        .getResourceManager()
-                        .completeCollectionResourceCreationByRAML(res,
-                                updatePropPage.getResURI(),
-                                updatePropPage.getResName());
->>>>>>> a261f915
             }
 
             if (result) {
                 status = "Resource created.";
-<<<<<<< HEAD
                 createdResource = res;
             } else {
                 status = "Failed to create resource.";
@@ -711,15 +384,6 @@
             status = "Failed to create resource.\n"
                     + Utility.getSimulatorErrorString(e, null);
             createdResource = null;
-=======
-                loadRamlPage.getResource().printResourceInfo();
-            } else {
-                status = "Failed to create resource.";
-            }
-        } catch (SimulatorException e) {
-            status = "Failed to create resource.\n"
-                    + Utility.getSimulatorErrorString(e, null);
->>>>>>> a261f915
         }
     }
 
@@ -744,60 +408,4 @@
                     + Utility.getSimulatorErrorString(e, null);
         }
     }
-<<<<<<< HEAD
-=======
-
-    private void createCollectionResourceWithoutRAML(boolean childResExist) {
-        CollectionResource resource = new CollectionResource();
-        // Basic resource details
-        resource.setResourceURI(collectionResourceBasicDetailsPage.getResURI());
-        resource.setResourceName(collectionResourceBasicDetailsPage
-                .getResName());
-        resource.setResourceTypes(collectionResourceBasicDetailsPage
-                .getResTypes());
-        resource.setObservable(collectionResourceBasicDetailsPage
-                .isObservable());
-        // resource.setStarted(simpleResourceBasicDetailsPage.isStart());
-
-        // Call method of ResourceManager and update the response in the status
-        // string.
-        try {
-            boolean result = Activator.getDefault().getResourceManager()
-                    .createCollectionResource(resource);
-            if (result) {
-                status = "Resource created.";
-                // Adding child resources.
-                if (childResExist) {
-                    Set<Resource> selectedResources = addResourcesToCollectionPage
-                            .getSelectedResourceList();
-                    if (!selectedResources.isEmpty()) {
-                        int addedCount = Activator
-                                .getDefault()
-                                .getResourceManager()
-                                .addResourceToCollection(resource,
-                                        selectedResources);
-                        if (addedCount > 0) {
-                            status = "[" + addedCount + "/"
-                                    + selectedResources.size()
-                                    + "] resources added to the collection";
-                        } else {
-                            status = "Failed to add resources to the collection.";
-                        }
-                    }
-                }
-            } else {
-                status = "Failed to create resource.";
-            }
-        } catch (SimulatorException e) {
-            status = "Failed to create resource.\n"
-                    + Utility.getSimulatorErrorString(e, null);
-        }
-    }
-
-    private void createDevice(String deviceName, Set<Resource> childs) {
-        Activator.getDefault().getResourceManager()
-                .createDevice(deviceName, childs);
-    }
-
->>>>>>> a261f915
 }