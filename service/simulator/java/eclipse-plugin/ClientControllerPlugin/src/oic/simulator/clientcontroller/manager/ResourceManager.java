/*
 * Copyright 2015 Samsung Electronics All Rights Reserved.
 *
 * Licensed under the Apache License, Version 2.0 (the "License");
 * you may not use this file except in compliance with the License.
 * You may obtain a copy of the License at
 *
 *      http://www.apache.org/licenses/LICENSE-2.0
 *
 * Unless required by applicable law or agreed to in writing, software
 * distributed under the License is distributed on an "AS IS" BASIS,
 * WITHOUT WARRANTIES OR CONDITIONS OF ANY KIND, either express or implied.
 * See the License for the specific language governing permissions and
 * limitations under the License.
 */

package oic.simulator.clientcontroller.manager;

import java.util.ArrayList;
import java.util.Collections;
import java.util.Comparator;
import java.util.Date;
import java.util.HashMap;
import java.util.Iterator;
import java.util.LinkedList;
import java.util.List;
import java.util.Map;
import java.util.Set;
import java.util.Vector;

import oic.simulator.clientcontroller.Activator;
<<<<<<< HEAD
import oic.simulator.clientcontroller.remoteresource.DeviceAndPlatformInfo;
=======
import oic.simulator.clientcontroller.listener.IConfigurationUpload;
import oic.simulator.clientcontroller.listener.IDevicePlatformInfoUIListener;
import oic.simulator.clientcontroller.listener.IFindResourceUIListener;
import oic.simulator.clientcontroller.listener.IGetUIListener;
import oic.simulator.clientcontroller.listener.IObserveUIListener;
import oic.simulator.clientcontroller.listener.IPostUIListener;
import oic.simulator.clientcontroller.listener.IPutUIListener;
import oic.simulator.clientcontroller.listener.IResourceSelectionChangedUIListener;
import oic.simulator.clientcontroller.listener.IVerificationUIListener;
>>>>>>> a261f915
import oic.simulator.clientcontroller.remoteresource.MetaProperty;
import oic.simulator.clientcontroller.remoteresource.RemoteResource;
<<<<<<< HEAD
=======
import oic.simulator.clientcontroller.remoteresource.RemoteResourceAttribute;
import oic.simulator.clientcontroller.utils.AttributeValueBuilder;
>>>>>>> a261f915
import oic.simulator.clientcontroller.utils.Constants;
import oic.simulator.clientcontroller.utils.Utility;

import org.oic.simulator.AttributeProperty;
import org.oic.simulator.AttributeProperty.Type;
import org.oic.simulator.AttributeValue;
import org.oic.simulator.AttributeValue.TypeInfo;
import org.oic.simulator.AttributeValue.ValueType;
import org.oic.simulator.DeviceInfo;
import org.oic.simulator.DeviceListener;
import org.oic.simulator.ILogger.Level;
import org.oic.simulator.PlatformInfo;
import org.oic.simulator.PlatformListener;
import org.oic.simulator.SimulatorException;
import org.oic.simulator.SimulatorManager;
import org.oic.simulator.SimulatorResourceAttribute;
import org.oic.simulator.SimulatorResourceModel;
import org.oic.simulator.SimulatorResult;
import org.oic.simulator.client.FindResourceListener;
import org.oic.simulator.client.SimulatorRemoteResource;
import org.oic.simulator.client.SimulatorRemoteResource.GetResponseListener;
import org.oic.simulator.client.SimulatorRemoteResource.ObserveNotificationListener;
import org.oic.simulator.client.SimulatorRemoteResource.PostResponseListener;
import org.oic.simulator.client.SimulatorRemoteResource.PutResponseListener;
import org.oic.simulator.client.SimulatorRemoteResource.VerificationListener;
import org.oic.simulator.client.SimulatorRemoteResource.VerificationType;

/**
 * This class acts as an interface between the simulator java SDK and the
 * various UI modules. It maintains all the details of resources and provides
 * other UI modules with the information required. It also handles responses for
 * find, GET, PUT, POST, Observe and automatic verification operations from
 * native layer and propagates those events to the registered UI listeners.
 */
public class ResourceManager {

    private Set<String>                        lastKnownSearchTypes;

    private RemoteResource                     currentResourceInSelection;

<<<<<<< HEAD
    private FindResourceListener               findResourceListener;
    private GetResponseListener                getListener;
    private PutResponseListener                putListener;
    private PostResponseListener               postListener;
    private ObserveNotificationListener        observeListener;
    private VerificationListener               verifyListener;
    private DeviceListener                     deviceListener;
    private PlatformListener                   platformListener;
=======
    private FindResourceListener                      findResourceListener;
    private GetResponseListener                       getListener;
    private PutResponseListener                       putListener;
    private PostResponseListener                      postListener;
    private ObserveNotificationListener               observeListener;
    private VerificationListener                      verifyListener;
    private DeviceListener                            deviceListener;
    private PlatformListener                          platformListener;
>>>>>>> a261f915

    private ResponseSynchronizerThread         synchronizerThread;

<<<<<<< HEAD
    private Thread                             threadHandle;
=======
    private Thread                                    threadHandle;

    private List<IFindResourceUIListener>             findResourceUIListeners;
    private List<IResourceSelectionChangedUIListener> resourceSelectionChangedUIListeners;
    private List<IGetUIListener>                      getUIListeners;
    private List<IPutUIListener>                      putUIListeners;
    private List<IPostUIListener>                     postUIListeners;
    private List<IObserveUIListener>                  observeUIListeners;
    private List<IVerificationUIListener>             verificationUIListeners;
    private List<IConfigurationUpload>                configUploadUIListeners;
    private List<IDevicePlatformInfoUIListener>       devicePlatformInfoUIListeners;
>>>>>>> a261f915

    // Map with Server ID as key and the complete object as the value
    private Map<String, RemoteResource>        resourceMap;
    private List<RemoteResource>               favoriteResources;
    // Maintaining a list of resource URIs for favorite resources feature.
    private List<String>                       favoriteURIList;

    // Maintaining a list of observed resource URIs.
    private List<String>                       observedResourceURIList;

    private Map<String, DeviceAndPlatformInfo> hostDeviceAndPlatformMap;

    private DeviceInfo                                devInfo;
    private PlatformInfo                              platInfo;

    public ResourceManager() {
        resourceMap = new HashMap<String, RemoteResource>();
        favoriteResources = new ArrayList<RemoteResource>();
        favoriteURIList = new ArrayList<String>();
        observedResourceURIList = new ArrayList<String>();
<<<<<<< HEAD
        hostDeviceAndPlatformMap = new HashMap<String, DeviceAndPlatformInfo>();
=======
        findResourceUIListeners = new ArrayList<IFindResourceUIListener>();
        resourceSelectionChangedUIListeners = new ArrayList<IResourceSelectionChangedUIListener>();
        getUIListeners = new ArrayList<IGetUIListener>();
        putUIListeners = new ArrayList<IPutUIListener>();
        postUIListeners = new ArrayList<IPostUIListener>();
        observeUIListeners = new ArrayList<IObserveUIListener>();
        verificationUIListeners = new ArrayList<IVerificationUIListener>();
        configUploadUIListeners = new ArrayList<IConfigurationUpload>();
        devicePlatformInfoUIListeners = new ArrayList<IDevicePlatformInfoUIListener>();
>>>>>>> a261f915

        findResourceListener = new FindResourceListener() {

            @Override
            public void onResourceFound(final SimulatorRemoteResource resourceN) {
                synchronizerThread.addToQueue(new Runnable() {
                    @Override
                    public void run() {
                        if (null == resourceN) {
                            return;
                        }

                        // If id is not available, then it cannot be added to
                        // the local map as null value should not be allowed as
                        // key.
                        String uid = resourceN.getId();
                        if (null == uid) {
                            return;
                        }

                        // If resource already exist, then ignore it.
                        boolean exist = isUidExist(uid);
                        if (exist) {
                            return;
                        }

<<<<<<< HEAD
=======
                        // Fetch the resource data
                        // RemoteResource resource =
                        // fetchResourceDetails(resourceN);
>>>>>>> a261f915
                        RemoteResource resource = new RemoteResource();
                        resource.setRemoteResourceRef(resourceN);

                        String uri = resourceN.getURI();
                        if (null != uri && uri.trim().length() > 0) {
                            // Add resource to favorite list if it was in
                            // favorites list during find/refresh operation.
                            if (favoriteURIList.contains(uri)) {
                                addResourcetoFavorites(resource);
                            }
                            // Add resource to observed resources list if it was
                            // in observe list during find/refresh operation.
                            if (observedResourceURIList.contains(uri)) {
                                sendObserveRequest(resource);
                            }
                        } else {
                            Activator
                                    .getDefault()
                                    .getLogManager()
                                    .log(Level.INFO.ordinal(), new Date(),
                                            "Found a resource without URI. Ignoring it.");
                            return;
                        }

                        // Add the resource in local data structure
                        addResourceDetails(resource);

                        // Notify the UI listener
                        UiListenerHandler.getInstance()
                                .newResourceFoundNotification(resource);

                        Activator
                                .getDefault()
                                .getLogManager()
                                .log(Level.INFO.ordinal(),
                                        new Date(),
                                        "Resource Found [" + resourceN.getURI()
                                                + "].");

                        Activator
                                .getDefault()
                                .getLogManager()
                                .log(Level.INFO.ordinal(),
                                        new Date(),
                                        "Resource Found [" + resourceN.getURI()
                                                + "].");

                        // Send an initial GET request to get the resource
                        // attributes
                        try {
                            resourceN.get(null, getListener);
                        } catch (SimulatorException e) {
                            Activator
                                    .getDefault()
                                    .getLogManager()
                                    .log(Level.ERROR.ordinal(),
                                            new Date(),
                                            Utility.getSimulatorErrorString(e,
                                                    null));
                        }

<<<<<<< HEAD
                        // Get the device information
                        if (!isDeviceInfoExist(resourceN.getHost())) {
                            try {
                                SimulatorManager.findDevices(resource
                                        .getRemoteResourceRef().getHost(),
                                        deviceListener);
                            } catch (SimulatorException e) {
                                Activator
                                        .getDefault()
                                        .getLogManager()
                                        .log(Level.ERROR.ordinal(),
                                                new Date(),
                                                Utility.getSimulatorErrorString(
                                                        e, null));
                            }
                        }

                        // Get the platform information
                        if (!isPlatformInfoExist(resourceN.getHost())) {
                            try {
                                SimulatorManager.getPlatformInformation(
                                        resource.getRemoteResourceRef()
                                                .getHost(), platformListener);
                            } catch (SimulatorException e) {
                                Activator
                                        .getDefault()
                                        .getLogManager()
                                        .log(Level.ERROR.ordinal(),
                                                new Date(),
                                                Utility.getSimulatorErrorString(
                                                        e, null));
                            }
                        }
                    }
                });
            }
        };

        // Listeners for device and platform information.
        deviceListener = new DeviceListener() {

            @Override
            public void onDeviceFound(final String host,
                    final DeviceInfo deviceInfo) {
                if (null == deviceInfo || null == host) {
=======
                        // Get the device and platform information
                        try {
                            SimulatorManager.findDevices(deviceListener);
                            SimulatorManager
                                    .getPlatformInformation(platformListener);
                        } catch (SimulatorException e) {
                            Activator
                                    .getDefault()
                                    .getLogManager()
                                    .log(Level.ERROR.ordinal(),
                                            new Date(),
                                            Utility.getSimulatorErrorString(e,
                                                    null));
                        }
                    }
                });
            }
        };

        // TODO: Listeners for device and platform information.
        deviceListener = new DeviceListener() {

            @Override
            public void onDeviceFound(final DeviceInfo deviceInfo) {
                if (null == deviceInfo) {
>>>>>>> a261f915
                    return;
                }
                synchronizerThread.addToQueue(new Runnable() {
                    @Override
                    public void run() {
<<<<<<< HEAD
                        synchronized (hostDeviceAndPlatformMap) {
                            DeviceAndPlatformInfo info = hostDeviceAndPlatformMap
                                    .get(host);
                            if (null == info) {
                                info = new DeviceAndPlatformInfo();
                                info.setHost(host);
                                hostDeviceAndPlatformMap.put(host, info);
                            }
                            info.setDeviceInfo(deviceInfo);
                        }

                        // Notify UI listeners
                        UiListenerHandler.getInstance()
                                .deviceInfoReceivedNotification();
=======
                        setDeviceInfo(deviceInfo);

                        // Notify UI listeners
                        deviceInfoReceivedNotification();
>>>>>>> a261f915
                    }
                });
            }
        };

        platformListener = new PlatformListener() {

            @Override
<<<<<<< HEAD
            public void onPlatformFound(final String host,
                    final PlatformInfo platformInfo) {
                if (null == platformInfo || null == host) {
=======
            public void onPlatformFound(final PlatformInfo platformInfo) {
                if (null == platformInfo) {
>>>>>>> a261f915
                    return;
                }
                synchronizerThread.addToQueue(new Runnable() {
                    @Override
                    public void run() {
<<<<<<< HEAD
                        synchronized (hostDeviceAndPlatformMap) {
                            DeviceAndPlatformInfo info = hostDeviceAndPlatformMap
                                    .get(host);
                            if (null == info) {
                                info = new DeviceAndPlatformInfo();
                                info.setHost(host);
                                hostDeviceAndPlatformMap.put(host, info);
                            }
                            info.setPlatformInfo(platformInfo);
                        }

                        // Notify UI listeners
                        UiListenerHandler.getInstance()
                                .platformInfoReceivedNotification();
=======
                        setPlatformInfo(platformInfo);

                        // Notify UI listeners
                        platformInfoReceivedNotification();
>>>>>>> a261f915
                    }
                });
            }
        };

        getListener = new GetResponseListener() {
            @Override
            public void onGetResponse(final String uid,
                    final SimulatorResult result,
                    final SimulatorResourceModel resourceModelN) {
<<<<<<< HEAD
=======
                System.out.println(result);
>>>>>>> a261f915
                if (result != SimulatorResult.SIMULATOR_OK) {
                    Activator
                            .getDefault()
                            .getLogManager()
                            .log(Level.ERROR.ordinal(),
                                    new Date(),
                                    "["
                                            + result.toString()
                                            + "] Received error response for GET request.");
                    return;
                }
                synchronizerThread.addToQueue(new Runnable() {
                    @Override
                    public void run() {
                        // Handling the response which includes retrieving the
                        // attributes and updating the local model.
                        RemoteResource resource = handleResponse(uid,
                                resourceModelN);
                        if (null != resource) {
                            // Notify the UI listeners
<<<<<<< HEAD
                            UiListenerHandler.getInstance()
                                    .getCompleteNotification(resource);
                        }
                    }
                });
            }
        };

        putListener = new PutResponseListener() {

            @Override
            public void onPutResponse(final String uid,
=======
                            getCompleteNotification(resource);
                        }
                    }
                });
            }
        };

        putListener = new PutResponseListener() {

            @Override
            public void onPutResponse(final String uid,
                    final SimulatorResult result,
                    final SimulatorResourceModel resourceModelN) {
                if (result != SimulatorResult.SIMULATOR_OK) {
                    Activator
                            .getDefault()
                            .getLogManager()
                            .log(Level.ERROR.ordinal(),
                                    new Date(),
                                    "["
                                            + result.toString()
                                            + "] Received error response for PUT request.");
                    return;
                }
                synchronizerThread.addToQueue(new Thread() {
                    @Override
                    public void run() {
                        // Handling the response which includes retrieving the
                        // attributes and updating the local model.
                        RemoteResource resource = handleResponse(uid,
                                resourceModelN);
                        if (null != resource) {
                            // Notify the UI listeners
                            putCompleteNotification(resource);
                        }
                    }
                });
            }
        };

        postListener = new PostResponseListener() {
            @Override
            public void onPostResponse(final String uid,
>>>>>>> a261f915
                    final SimulatorResult result,
                    final SimulatorResourceModel resourceModelN) {
                if (result != SimulatorResult.SIMULATOR_OK) {
                    Activator
                            .getDefault()
                            .getLogManager()
                            .log(Level.ERROR.ordinal(),
                                    new Date(),
                                    "["
                                            + result.toString()
<<<<<<< HEAD
                                            + "] Received error response for PUT request.");
                    return;
                }
                synchronizerThread.addToQueue(new Thread() {
=======
                                            + "] Received error response for POST request.");
                    return;
                }
                synchronizerThread.addToQueue(new Runnable() {
>>>>>>> a261f915
                    @Override
                    public void run() {
                        // Handling the response which includes retrieving the
                        // attributes and updating the local model.
                        RemoteResource resource = handleResponse(uid,
                                resourceModelN);
                        if (null != resource) {
                            // Notify the UI listeners
                            UiListenerHandler.getInstance()
                                    .putCompleteNotification(resource);
                        }
                    }
                });
            }
<<<<<<< HEAD
        };

        postListener = new PostResponseListener() {
            @Override
            public void onPostResponse(final String uid,
                    final SimulatorResult result,
                    final SimulatorResourceModel resourceModelN) {
                if (result != SimulatorResult.SIMULATOR_OK) {
                    Activator
                            .getDefault()
                            .getLogManager()
                            .log(Level.ERROR.ordinal(),
                                    new Date(),
                                    "["
                                            + result.toString()
                                            + "] Received error response for POST request.");
                    return;
                }
                synchronizerThread.addToQueue(new Runnable() {
                    @Override
                    public void run() {
                        // Handling the response which includes retrieving the
                        // attributes and updating the local model.
                        RemoteResource resource = handleResponse(uid,
                                resourceModelN);
                        if (null != resource) {
                            // Notify the UI listeners
                            UiListenerHandler.getInstance()
                                    .postCompleteNotification(resource);
                        }
                    }
                });
            }
=======
>>>>>>> a261f915
        };

        observeListener = new ObserveNotificationListener() {

            @Override
            public void onObserveNotification(final String uid,
                    final SimulatorResourceModel resourceModelN, final int seq) {
                synchronizerThread.addToQueue(new Runnable() {
                    @Override
                    public void run() {
                        // Handling the response which includes retrieving the
                        // attributes and updating the local model.
                        RemoteResource resource = handleResponse(uid,
                                resourceModelN);
                        if (null != resource) {
                            // Notify the UI listeners
                            UiListenerHandler.getInstance()
                                    .observeCompleteNotification(resource);
                        }
                    }
                });
            }
        };

        verifyListener = new VerificationListener() {

            @Override
            public void onVerificationStarted(final String uid, final int autoId) {
                synchronizerThread.addToQueue(new Runnable() {
                    @Override
                    public void run() {
                        RemoteResource resource = getResource(uid);
                        if (null == resource) {
                            return;
                        }
                        // Update the automation status.
                        resource.updateAutomationStatus(autoId, true);

                        int autoType = resource.getAutomationtype(autoId);

                        // Notify the listeners.
                        UiListenerHandler.getInstance()
                                .verificationStartedNotification(resource,
                                        autoType);
                    }
                });
            }

            @Override
            public void onVerificationCompleted(final String uid,
                    final int autoId) {
                synchronizerThread.addToQueue(new Runnable() {
                    @Override
                    public void run() {
                        RemoteResource resource = getResource(uid);
                        if (null == resource) {
                            return;
                        }
                        // Update the automation status.
                        resource.updateAutomationStatus(autoId, false);

                        int autoType = resource.getAutomationtype(autoId);

                        // Notify the listeners.
                        UiListenerHandler.getInstance()
                                .verificationCompletedNotification(resource,
                                        autoType);
                    }
                });
            }

            @Override
            public void onVerificationAborted(final String uid, final int autoId) {
                synchronizerThread.addToQueue(new Runnable() {
                    @Override
                    public void run() {
                        RemoteResource resource = getResource(uid);
                        if (null == resource) {
                            return;
                        }
                        // Update the automation status.
                        resource.updateAutomationStatus(autoId, false);

                        int autoType = resource.getAutomationtype(autoId);

                        // Notify the listeners.
                        UiListenerHandler.getInstance()
                                .verificationAbortedNotification(resource,
                                        autoType);
                    }
                });
            }
        };

        synchronizerThread = new ResponseSynchronizerThread();
        threadHandle = new Thread(synchronizerThread);
        threadHandle.setName("Simulator Client Controller Event Queue");
        threadHandle.start();
    }

    private RemoteResource handleResponse(String uid,
            SimulatorResourceModel resourceModelN) {
        if (null == uid || null == resourceModelN) {
            return null;
        }

        // Update the local model
        RemoteResource resource;
        resource = getResource(uid);
        if (null == resource) {
            return null;
        }

<<<<<<< HEAD
        SimulatorResourceModel resourceModel = resource.getResourceModelRef();
        if (null == resourceModel) {
            resource.setResourceModelRef(resourceModelN);
        } else {
            resourceModel.update(resourceModelN);
        }

        resource.setResourceRepresentation(resourceModelN, false);

        return resource;
    }

    public synchronized boolean isDeviceInfoExist(String host) {
        DeviceAndPlatformInfo info = hostDeviceAndPlatformMap.get(host);
        if (null == info) {
            return false;
        }
        if (null == info.getDeviceInfo()) {
            return false;
        }
        return true;
    }

    public synchronized boolean isPlatformInfoExist(String host) {
        DeviceAndPlatformInfo info = hostDeviceAndPlatformMap.get(host);
        if (null == info) {
            return false;
        }
        if (null == info.getPlatformInfo()) {
            return false;
        }
        return true;
=======
        resource.setResourceModelRef(resourceModelN);
        Map<String, RemoteResourceAttribute> attributeMap = fetchResourceAttributesFromModel(resourceModelN);
        if (resource.isConfigUploaded()) {
            updateResourceAttributesFromResponse(resource, attributeMap);
        } else {
            resource.setResourceAttributesMap(attributeMap);
        }
        // TODO: Printing the values for debugging
        if (null != attributeMap) {
            RemoteResourceAttribute.printAttributes(attributeMap);
        }
        return resource;
    }

    private void updateResourceAttributesFromResponse(RemoteResource res,
            Map<String, RemoteResourceAttribute> newAttributeMap) {
        if (null == res || null == newAttributeMap) {
            return;
        }
        Map<String, RemoteResourceAttribute> oldAttributeMap = res
                .getResourceAttributesMap();
        if (null == oldAttributeMap) {
            return;
        }
        Iterator<String> itr = oldAttributeMap.keySet().iterator();
        String attName;
        RemoteResourceAttribute newAtt;
        RemoteResourceAttribute oldAtt;
        while (itr.hasNext()) {
            attName = itr.next();
            newAtt = newAttributeMap.get(attName);
            if (null == newAtt) {
                // Attribute does not exist in the received model. Hence
                // removing it from local model.
                itr.remove();
            } else {
                oldAtt = oldAttributeMap.get(attName);
                if (null != oldAtt) {
                    oldAtt.setAttributeValue(newAtt.getAttributeValue());
                } else {
                    itr.remove();
                }
                newAttributeMap.remove(attName);
            }
        }
        // Adding new attributes in the received model.
        itr = newAttributeMap.keySet().iterator();
        while (itr.hasNext()) {
            attName = itr.next();
            oldAttributeMap.put(attName, newAttributeMap.get(attName));
        }
    }

    public synchronized DeviceInfo getDeviceInfo() {
        return devInfo;
    }

    public synchronized void setDeviceInfo(DeviceInfo devInfo) {
        this.devInfo = devInfo;
    }

    public synchronized PlatformInfo getPlatformInfo() {
        return platInfo;
    }

    public synchronized void setPlatformInfo(PlatformInfo platInfo) {
        this.platInfo = platInfo;
>>>>>>> a261f915
    }

    private static class ResponseSynchronizerThread implements Runnable {

        LinkedList<Runnable> responseQueue = new LinkedList<Runnable>();

        @Override
        public void run() {
            while (!Thread.interrupted()) {
                synchronized (this) {
                    try {
                        while (responseQueue.isEmpty()) {
                            this.wait();
                            break;
                        }
                    } catch (InterruptedException e) {
                        return;
                    }
                }

                Runnable thread;
                synchronized (this) {
                    thread = responseQueue.pop();
                }
                try {
                    thread.run();
                } catch (Exception e) {
                    if (e instanceof InterruptedException) {
                        return;
                    }
                    e.printStackTrace();
                }
            }
        }

        public void addToQueue(Runnable event) {
            synchronized (this) {
                responseQueue.add(event);
                this.notify();
            }
        }
    }

<<<<<<< HEAD
=======
    public void addResourceSelectionChangedUIListener(
            IResourceSelectionChangedUIListener resourceSelectionChangedUIListener) {
        synchronized (resourceSelectionChangedUIListeners) {
            resourceSelectionChangedUIListeners
                    .add(resourceSelectionChangedUIListener);
        }
    }

    public void addGetUIListener(IGetUIListener getUIListener) {
        synchronized (getUIListeners) {
            getUIListeners.add(getUIListener);
        }
    }

    public void addPutUIListener(IPutUIListener putUIListener) {
        synchronized (putUIListeners) {
            putUIListeners.add(putUIListener);
        }
    }

    public void addPostUIListener(IPostUIListener postUIListener) {
        synchronized (postUIListeners) {
            postUIListeners.add(postUIListener);
        }
    }

    public void addObserveUIListener(IObserveUIListener observeUIListener) {
        synchronized (observeUIListeners) {
            observeUIListeners.add(observeUIListener);
        }
    }

    public void addVerificationUIListener(
            IVerificationUIListener verificationUIListener) {
        synchronized (verificationUIListeners) {
            verificationUIListeners.add(verificationUIListener);
        }
    }

    public void addConfigUploadUIListener(IConfigurationUpload configListener) {
        synchronized (configUploadUIListeners) {
            configUploadUIListeners.add(configListener);
        }
    }

    public void addDevicePlatformInfoUIListener(
            IDevicePlatformInfoUIListener deviceUIListener) {
        synchronized (devicePlatformInfoUIListeners) {
            devicePlatformInfoUIListeners.add(deviceUIListener);
        }
    }

    public void removeDevicePlatformInfoUIListener(
            IDevicePlatformInfoUIListener platformUIListener) {
        synchronized (devicePlatformInfoUIListeners) {
            devicePlatformInfoUIListeners.remove(platformUIListener);
        }
    }

    public void removeResourceSelectionChangedUIListener(
            IResourceSelectionChangedUIListener listener) {
        synchronized (resourceSelectionChangedUIListeners) {
            if (null != listener
                    && resourceSelectionChangedUIListeners.size() > 0) {
                resourceSelectionChangedUIListeners.remove(listener);
            }
        }
    }

    public void removeGetUIListener(IGetUIListener getUIListener) {
        synchronized (getUIListeners) {
            getUIListeners.remove(getUIListener);
        }
    }

    public void removePutUIListener(IPutUIListener putUIListener) {
        synchronized (putUIListeners) {
            putUIListeners.remove(putUIListener);
        }
    }

    public void removePostUIListener(IPostUIListener postUIListener) {
        synchronized (postUIListeners) {
            postUIListeners.remove(postUIListener);
        }
    }

    public void removeObserveUIListener(IObserveUIListener observeUIListener) {
        synchronized (observeUIListeners) {
            observeUIListeners.remove(observeUIListener);
        }
    }

    public void removeVerificationUIListener(
            IVerificationUIListener verificationUIListener) {
        synchronized (verificationUIListeners) {
            verificationUIListeners.remove(verificationUIListener);
        }
    }

    public void removeConfigUploadUIListener(IConfigurationUpload configListener) {
        synchronized (configUploadUIListeners) {
            configUploadUIListeners.remove(configListener);
        }
    }

>>>>>>> a261f915
    public void addResourcetoFavorites(RemoteResource resource) {
        if (null == resource) {
            return;
        }
        resource.setFavorite(true);
        synchronized (favoriteResources) {
            favoriteResources.add(resource);
        }
    }

    public void removeResourceFromFavorites(RemoteResource resource) {
        if (null == resource) {
            return;
        }
        resource.setFavorite(false);
        synchronized (favoriteResources) {
            favoriteResources.remove(resource);
        }
    }

    public void addResourceURItoFavorites(RemoteResource resource) {
        if (null == resource) {
            return;
        }
        synchronized (favoriteURIList) {
            favoriteURIList.add(resource.getRemoteResourceRef().getURI());
        }
    }

    public void removeResourceURIFromFavorites(RemoteResource resource) {
        if (null == resource) {
            return;
        }
        synchronized (favoriteURIList) {
            favoriteURIList.remove(resource.getRemoteResourceRef().getURI());
        }
    }

    public void addObservedResourceURI(String resourceURI) {
        synchronized (observedResourceURIList) {
            if (!observedResourceURIList.contains(resourceURI))
                observedResourceURIList.add(resourceURI);
        }
    }

    public void removeObservedResourceURI(String resourceURI) {
        synchronized (observedResourceURIList) {
            observedResourceURIList.remove(resourceURI);
        }
    }

    public boolean isResourceObserved(String resourceURI) {
        boolean observed = false;
        synchronized (observedResourceURIList) {
            observed = observedResourceURIList.contains(resourceURI);
        }
        return observed;
    }

    public synchronized RemoteResource getCurrentResourceInSelection() {
        return currentResourceInSelection;
    }

    public synchronized void setCurrentResourceInSelection(
            RemoteResource resource) {
        this.currentResourceInSelection = resource;
    }

    private void addResourceDetails(RemoteResource remoteResource) {
        if (null != remoteResource) {
            synchronized (resourceMap) {
                resourceMap.put(remoteResource.getRemoteResourceRef().getId(),
                        remoteResource);
            }
        }
    }

<<<<<<< HEAD
=======
    public void addFindresourceUIListener(IFindResourceUIListener listener) {
        if (null == listener) {
            return;
        }
        synchronized (findResourceUIListeners) {
            findResourceUIListeners.add(listener);
        }
    }

    public void removeFindresourceUIListener(IFindResourceUIListener listener) {
        if (null == listener) {
            return;
        }
        synchronized (findResourceUIListeners) {
            findResourceUIListeners.remove(listener);
        }
    }

>>>>>>> a261f915
    private boolean isUidExist(String uid) {
        boolean exist;
        synchronized (resourceMap) {
            exist = resourceMap.containsKey(uid);
        }
        return exist;
    }

    private RemoteResource getResource(String uid) {
        if (null == uid) {
            return null;
        }
        RemoteResource resource;
        synchronized (resourceMap) {
            resource = resourceMap.get(uid);
        }
        return resource;
    }

<<<<<<< HEAD
=======
    private Map<String, RemoteResourceAttribute> fetchResourceAttributesFromModel(
            SimulatorResourceModel resourceModelN) {
        Map<String, RemoteResourceAttribute> resourceAttributeMap = null;
        if (null != resourceModelN) {
            Map<String, SimulatorResourceAttribute> attributeMapN;
            attributeMapN = resourceModelN.getAttributes();
            if (null != attributeMapN) {
                resourceAttributeMap = new HashMap<String, RemoteResourceAttribute>();

                Set<String> attNameSet = attributeMapN.keySet();
                String attName;
                Object attValueObj;
                AttributeValue attValueN;
                AttributeProperty attPropN;
                TypeInfo typeInfo;
                Type valuesType;
                SimulatorResourceAttribute attributeN;
                RemoteResourceAttribute attribute;
                Iterator<String> attNameItr = attNameSet.iterator();
                while (attNameItr.hasNext()) {
                    attName = attNameItr.next();
                    attributeN = attributeMapN.get(attName);
                    if (null != attributeN) {
                        attribute = new RemoteResourceAttribute();
                        attribute.setResourceAttributeRef(attributeN);
                        attribute.setAttributeName(attName);

                        attValueN = attributeN.value();
                        if (null != attValueN) {
                            attValueObj = attValueN.get();
                            if (null != attValueObj) {
                                attribute.setAttributeValue(attValueObj);
                            }

                            // Set the attribute type
                            typeInfo = attValueN.typeInfo();
                            if (null != typeInfo) {
                                attribute.setAttValBaseType(typeInfo.mBaseType);
                                attribute.setAttValType(typeInfo.mType);
                                attribute.setDepth(typeInfo.mDepth);
                            }

                        }

                        // Set the range and allowed values
                        attPropN = attributeN.property();
                        valuesType = attPropN.type();
                        attribute.setValuesType(valuesType);
                        if (valuesType == Type.RANGE) {
                            attribute.setMinValue(attPropN.min());
                            attribute.setMaxValue(attPropN.max());
                        } else if (valuesType == Type.VALUESET) {
                            Object[] values = attPropN.valueSet();
                            if (null != values && values.length > 0) {
                                List<Object> valueList = new ArrayList<Object>();
                                for (Object obj : values) {
                                    valueList.add(((AttributeValue) obj).get());
                                }
                                attribute.setAllowedValues(valueList);
                            }
                        }
                        resourceAttributeMap.put(attName, attribute);
                    }
                }
            }
        }
        return resourceAttributeMap;
    }

    private void newResourceFoundNotification(RemoteResource resource) {
        synchronized (findResourceUIListeners) {
            if (findResourceUIListeners.size() > 0) {
                IFindResourceUIListener listener;
                Iterator<IFindResourceUIListener> listenerItr = findResourceUIListeners
                        .iterator();
                while (listenerItr.hasNext()) {
                    listener = listenerItr.next();
                    if (null != listener) {
                        listener.onNewResourceFound(resource);
                    }
                }
            }
        }
    }

    private void resourceSelectionChangedUINotification(RemoteResource resource) {
        synchronized (resourceSelectionChangedUIListeners) {
            if (resourceSelectionChangedUIListeners.size() > 0) {
                IResourceSelectionChangedUIListener listener;
                Iterator<IResourceSelectionChangedUIListener> listenerItr = resourceSelectionChangedUIListeners
                        .iterator();
                while (listenerItr.hasNext()) {
                    listener = listenerItr.next();
                    if (null != listener) {
                        listener.onResourceSelectionChange(resource);
                    }
                }
            }
        }
    }

    private void getCompleteNotification(RemoteResource resource) {
        synchronized (getUIListeners) {
            if (getUIListeners.size() > 0) {
                IGetUIListener listener;
                Iterator<IGetUIListener> listenerItr = getUIListeners
                        .iterator();
                while (listenerItr.hasNext()) {
                    listener = listenerItr.next();
                    if (null != listener) {
                        listener.onGetCompleted(resource);
                    }
                }
            }
        }
    }

    private void putCompleteNotification(RemoteResource resource) {
        synchronized (putUIListeners) {
            if (putUIListeners.size() > 0) {
                IPutUIListener listener;
                Iterator<IPutUIListener> listenerItr = putUIListeners
                        .iterator();
                while (listenerItr.hasNext()) {
                    listener = listenerItr.next();
                    if (null != listener) {
                        listener.onPutCompleted(resource);
                    }
                }
            }
        }
    }

    private void postCompleteNotification(RemoteResource resource) {
        synchronized (postUIListeners) {
            if (postUIListeners.size() > 0) {
                IPostUIListener listener;
                Iterator<IPostUIListener> listenerItr = postUIListeners
                        .iterator();
                while (listenerItr.hasNext()) {
                    listener = listenerItr.next();
                    if (null != listener) {
                        listener.onPostCompleted(resource);
                    }
                }
            }
        }
    }

    private void observeCompleteNotification(RemoteResource resource) {
        synchronized (observeUIListeners) {
            if (observeUIListeners.size() > 0) {
                IObserveUIListener listener;
                Iterator<IObserveUIListener> listenerItr = observeUIListeners
                        .iterator();
                while (listenerItr.hasNext()) {
                    listener = listenerItr.next();
                    if (null != listener) {
                        listener.onObserveCompleted(resource);
                    }
                }
            }
        }
    }

    private void verificationStartedNotification(RemoteResource resource,
            int autoType) {
        synchronized (verificationUIListeners) {
            if (verificationUIListeners.size() > 0) {
                IVerificationUIListener listener;
                Iterator<IVerificationUIListener> listenerItr = verificationUIListeners
                        .iterator();
                while (listenerItr.hasNext()) {
                    listener = listenerItr.next();
                    if (null != listener) {
                        listener.onVerificationStarted(resource, autoType);
                    }
                }
            }
        }
    }

    private void verificationAbortedNotification(RemoteResource resource,
            int autoType) {
        synchronized (verificationUIListeners) {
            if (verificationUIListeners.size() > 0) {
                IVerificationUIListener listener;
                Iterator<IVerificationUIListener> listenerItr = verificationUIListeners
                        .iterator();
                while (listenerItr.hasNext()) {
                    listener = listenerItr.next();
                    if (null != listener) {
                        listener.onVerificationAborted(resource, autoType);
                    }
                }
            }
        }
    }

    private void verificationCompletedNotification(RemoteResource resource,
            int autoType) {
        synchronized (verificationUIListeners) {
            if (verificationUIListeners.size() > 0) {
                IVerificationUIListener listener;
                Iterator<IVerificationUIListener> listenerItr = verificationUIListeners
                        .iterator();
                while (listenerItr.hasNext()) {
                    listener = listenerItr.next();
                    if (null != listener) {
                        listener.onVerificationCompleted(resource, autoType);
                    }
                }
            }
        }
    }

    private void configUploadedNotification(RemoteResource resource) {
        synchronized (configUploadUIListeners) {
            if (configUploadUIListeners.size() > 0) {
                IConfigurationUpload listener;
                Iterator<IConfigurationUpload> listenerItr = configUploadUIListeners
                        .iterator();
                while (listenerItr.hasNext()) {
                    listener = listenerItr.next();
                    if (null != listener) {
                        listener.onConfigurationUploaded(resource);
                    }
                }
            }
        }
    }

    private void deviceInfoReceivedNotification() {
        synchronized (devicePlatformInfoUIListeners) {
            if (devicePlatformInfoUIListeners.size() > 0) {
                IDevicePlatformInfoUIListener listener;
                Iterator<IDevicePlatformInfoUIListener> listenerItr = devicePlatformInfoUIListeners
                        .iterator();
                while (listenerItr.hasNext()) {
                    listener = listenerItr.next();
                    if (null != listener) {
                        listener.onDeviceInfoFound();
                    }
                }
            }
        }
    }

    private void platformInfoReceivedNotification() {
        synchronized (devicePlatformInfoUIListeners) {
            if (devicePlatformInfoUIListeners.size() > 0) {
                IDevicePlatformInfoUIListener listener;
                Iterator<IDevicePlatformInfoUIListener> listenerItr = devicePlatformInfoUIListeners
                        .iterator();
                while (listenerItr.hasNext()) {
                    listener = listenerItr.next();
                    if (null != listener) {
                        listener.onPlatformInfoFound();
                    }
                }
            }
        }
    }

>>>>>>> a261f915
    public synchronized Set<String> getLastKnownSearchTypes() {
        return lastKnownSearchTypes;
    }

    public synchronized void setLastKnownSearchTypes(
            Set<String> lastKnownSearchTypes) {
        this.lastKnownSearchTypes = lastKnownSearchTypes;
    }

    public boolean findResourceRequest(Set<String> searchTypes) {
        boolean result = false;
        if (null == searchTypes || searchTypes.size() < 1) {
            try {
                SimulatorManager.findResource(findResourceListener);
                result = true;
            } catch (SimulatorException e) {
                Activator
                        .getDefault()
                        .getLogManager()
                        .log(Level.ERROR.ordinal(), new Date(),
                                Utility.getSimulatorErrorString(e, null));
            }
        } else {
            Iterator<String> searchItr = searchTypes.iterator();
            String rType;
            while (searchItr.hasNext()) {
                rType = searchItr.next();
                try {
                    SimulatorManager.findResource(rType, findResourceListener);
                    result = true;
                } catch (SimulatorException e) {
                    Activator
                            .getDefault()
                            .getLogManager()
                            .log(Level.ERROR.ordinal(), new Date(),
                                    Utility.getSimulatorErrorString(e, null));
                }
            }
        }
        return result;
    }

    public void deleteResources(final Set<String> searchTypes) {
        synchronized (resourceMap) {
            if (null == resourceMap && resourceMap.isEmpty()) {
                return;
            }
        }
        new Thread() {
            public void run() {
                if (null == searchTypes || searchTypes.size() < 1) {
                    synchronized (resourceMap) {
                        // Stop observing all the resources
                        Iterator<String> itr = resourceMap.keySet().iterator();
                        while (itr.hasNext()) {
                            sendCancelObserveRequest(
                                    resourceMap.get(itr.next()), false);
                        }
                        // Delete all cached details of resources
                        resourceMap.clear();
                        favoriteResources.clear();
<<<<<<< HEAD

                        // Clearing the device and platform information
                        hostDeviceAndPlatformMap.clear();
                    }
                    // Change the current resource in selection
                    setCurrentResourceInSelection(null);
                    UiListenerHandler.getInstance()
                            .resourceSelectionChangedUINotification(null);
=======
                    }
                    // Change the current resource in selection
                    setCurrentResourceInSelection(null);
                    resourceSelectionChangedUINotification(null);
>>>>>>> a261f915
                } else {
                    Iterator<String> typeItr = searchTypes.iterator();
                    String resType;
                    while (typeItr.hasNext()) {
                        resType = typeItr.next();
                        deleteResourcesByType(resType);

                        // Change the current resource in selection
                        updateCurrentResourceInSelection(searchTypes);
                    }
                }
            }
        }.start();
    }

    private void updateCurrentResourceInSelection(Set<String> searchTypes) {
        if (null == searchTypes || searchTypes.size() < 1) {
            return;
        }
        RemoteResource resourceInSelection = getCurrentResourceInSelection();
        if (null == resourceInSelection) {
            return;
        }
        List<String> typesOfSelection = resourceInSelection
                .getRemoteResourceRef().getResourceTypes();
        if (null == typesOfSelection || typesOfSelection.size() < 1) {
            return;
        }
        Iterator<String> itr = typesOfSelection.iterator();
        String type;
        while (itr.hasNext()) {
            type = itr.next();
            if (searchTypes.contains(type)) {
                setCurrentResourceInSelection(null);
                UiListenerHandler.getInstance()
                        .resourceSelectionChangedUINotification(null);
                break;
            }
        }
    }

    private void deleteResourcesByType(String resourceType) {
        if (null == resourceType) {
            return;
        }
        synchronized (resourceMap) {
            Set<String> keySet = resourceMap.keySet();
            if (null == keySet) {
                return;
            }
            Iterator<String> keyItr = keySet.iterator();
            String uId;
            RemoteResource resource;
            boolean exist;
            List<String> types;
            while (keyItr.hasNext()) {
                uId = keyItr.next();
                resource = resourceMap.get(uId);
                if (null == resource) {
                    continue;
                }
                types = resource.getRemoteResourceRef().getResourceTypes();
                if (null != types) {
                    exist = types.contains(resourceType);
                    if (exist) {
                        // Cancel observing the resource.
                        sendCancelObserveRequest(resource, false);
                        // Remove the resource from favorites list.
                        removeResourceFromFavorites(resource);
                        // Remove the resource
                        keyItr.remove();
<<<<<<< HEAD
                        // Remove the device and platform information
                        synchronized (hostDeviceAndPlatformMap) {
                            hostDeviceAndPlatformMap.remove(resource
                                    .getRemoteResourceRef().getHost());
                        }
=======
>>>>>>> a261f915
                    }
                }
            }
        }
    }

    public void resourceSelectionChanged(final RemoteResource resource) {
        new Thread() {
            @Override
            public void run() {
                setCurrentResourceInSelection(resource);
                // Notify all observers for resource selection change event
                UiListenerHandler.getInstance()
                        .resourceSelectionChangedUINotification(resource);
            }
        }.start();
    }

    public List<MetaProperty> getDefaultProperties(RemoteResource resource) {
        if (null != resource) {
            String propName;
            String propValue;

            List<MetaProperty> metaPropertyList = new ArrayList<MetaProperty>();

            for (int index = 0; index < Constants.META_PROPERTY_COUNT; index++) {
                propName = Constants.META_PROPERTIES[index];
                if (propName.equals(Constants.RESOURCE_URI)) {
                    propValue = resource.getRemoteResourceRef().getURI();
                } else if (propName.equals(Constants.CONNECTIVITY_TYPE)) {
                    propValue = resource.getRemoteResourceRef()
                            .getConnectivityType().toString();
                } else if (propName.equals(Constants.ADDRESS)) {
                    propValue = resource.getRemoteResourceRef().getHost();
                } else if (propName.equals(Constants.OBSERVABLE)) {
                    propValue = Utility.getObservableInString(resource
                            .getRemoteResourceRef().isObservable());
                } else if (propName.equals(Constants.RESOURCE_TYPES)) {
<<<<<<< HEAD
                    Vector<String> resTypes = resource.getRemoteResourceRef()
                            .getResourceTypes();
                    if (null != resTypes && !resTypes.isEmpty()) {
                        propValue = "";
                        Iterator<String> itr = resTypes.iterator();
                        while (itr.hasNext()) {
                            propValue += itr.next();
                            if (itr.hasNext()) {
                                propValue += ", ";
                            }
                        }
=======
                    Vector<String> types = resource.getRemoteResourceRef()
                            .getResourceTypes();
                    if (null != types) {
                        propValue = types.toString();
>>>>>>> a261f915
                    } else {
                        propValue = Constants.NOT_AVAILABLE;
                    }
                } else if (propName.equals(Constants.RESOURCE_INTERFACES)) {
                    Vector<String> interfaces = resource.getRemoteResourceRef()
                            .getResourceInterfaces();
<<<<<<< HEAD
                    if (null != interfaces && !interfaces.isEmpty()) {
                        propValue = "";
                        Iterator<String> itr = interfaces.iterator();
                        while (itr.hasNext()) {
                            propValue += itr.next();
                            if (itr.hasNext()) {
                                propValue += ", ";
                            }
                        }
=======
                    if (null != interfaces) {
                        propValue = interfaces.toString();
>>>>>>> a261f915
                    } else {
                        propValue = Constants.NOT_AVAILABLE;
                    }
                } else {
                    propValue = null;
                }
                if (null != propValue) {
                    metaPropertyList.add(new MetaProperty(propName, propValue));
                }
            }

            return metaPropertyList;
        }
        return null;
    }

    public List<MetaProperty> getDeviceProperties() {
<<<<<<< HEAD
        if (null == currentResourceInSelection) {
            return null;
        }

        SimulatorRemoteResource remoteResource = currentResourceInSelection
                .getRemoteResourceRef();
        if (null == remoteResource) {
            return null;
        }

        String host = remoteResource.getHost();
        if (null == host) {
            return null;
        }

        if (!isDeviceInfoExist(host)) {
            // Device Information
            try {
                SimulatorManager.findDevices(host, deviceListener);
            } catch (SimulatorException e) {
                Activator
                        .getDefault()
                        .getLogManager()
                        .log(Level.ERROR.ordinal(), new Date(),
                                Utility.getSimulatorErrorString(e, null));
            }
=======
        if (null == devInfo) {
>>>>>>> a261f915
            return null;
        }

        List<MetaProperty> metaProperties = new ArrayList<MetaProperty>();
<<<<<<< HEAD
        synchronized (hostDeviceAndPlatformMap) {
            DeviceInfo devInfo = hostDeviceAndPlatformMap.get(host)
                    .getDeviceInfo();
            metaProperties.add(new MetaProperty(Constants.DEVICE_ID, devInfo
                    .getID()));
            metaProperties.add(new MetaProperty(Constants.DEVICE_NAME, devInfo
                    .getName()));
            metaProperties.add(new MetaProperty(Constants.DEVICE_SPEC_VERSION,
                    devInfo.getSpecVersion()));
            metaProperties.add(new MetaProperty(Constants.DEVICE_DMV_VERSION,
                    devInfo.getDataModelVersion()));
        }

=======

        metaProperties.add(new MetaProperty(Constants.DEVICE_ID, devInfo
                .getID()));
        metaProperties.add(new MetaProperty(Constants.DEVICE_NAME, devInfo
                .getName()));
        metaProperties.add(new MetaProperty(Constants.DEVICE_SPEC_VERSION,
                devInfo.getSpecVersion()));
        metaProperties.add(new MetaProperty(Constants.DEVICE_DMV_VERSION,
                devInfo.getDataModelVersion()));

        /*
         * metaProperties.add(new MetaProperty(Constants.DEVICE_ID, ""));
         * metaProperties.add(new MetaProperty(Constants.DEVICE_NAME, ""));
         * metaProperties.add(new MetaProperty(Constants.DEVICE_SPEC_VERSION,
         * "")); metaProperties.add(new
         * MetaProperty(Constants.DEVICE_DMV_VERSION, ""));
         */
>>>>>>> a261f915
        return metaProperties;
    }

    public List<MetaProperty> getPlatformProperties() {
<<<<<<< HEAD
        if (null == currentResourceInSelection) {
            return null;
        }

        SimulatorRemoteResource remoteResource = currentResourceInSelection
                .getRemoteResourceRef();
        if (null == remoteResource) {
            return null;
        }

        String host = remoteResource.getHost();
        if (null == host) {
            return null;
        }

        if (!isPlatformInfoExist(host)) {
            // Platform Information
            try {
                SimulatorManager.getPlatformInformation(host, platformListener);
            } catch (SimulatorException e) {
                Activator
                        .getDefault()
                        .getLogManager()
                        .log(Level.ERROR.ordinal(), new Date(),
                                Utility.getSimulatorErrorString(e, null));
            }
            return null;
        }

        List<MetaProperty> metaProperties = new ArrayList<MetaProperty>();
        synchronized (hostDeviceAndPlatformMap) {
            PlatformInfo platInfo = hostDeviceAndPlatformMap.get(host)
                    .getPlatformInfo();
            metaProperties.add(new MetaProperty(Constants.PLATFORM_ID, platInfo
                    .getPlatformID()));
            metaProperties.add(new MetaProperty(
                    Constants.PLATFORM_MANUFAC_NAME, platInfo
                            .getManufacturerName()));
            metaProperties.add(new MetaProperty(Constants.PLATFORM_MANUFAC_URL,
                    platInfo.getManufacturerUrl()));
            metaProperties.add(new MetaProperty(Constants.PLATFORM_MODEL_NO,
                    platInfo.getModelNumber()));
            metaProperties.add(new MetaProperty(
                    Constants.PLATFORM_DATE_OF_MANUFAC, platInfo
                            .getDateOfManufacture()));
            metaProperties.add(new MetaProperty(Constants.PLATFORM_VERSION,
                    platInfo.getPlatformVersion()));
            metaProperties.add(new MetaProperty(Constants.PLATFORM_OS_VERSION,
                    platInfo.getOperationSystemVersion()));
            metaProperties.add(new MetaProperty(
                    Constants.PLATFORM_HARDWARE_VERSION, platInfo
                            .getHardwareVersion()));
            metaProperties.add(new MetaProperty(
                    Constants.PLATFORM_FIRMWARE_VERSION, platInfo
                            .getFirmwareVersion()));
            metaProperties.add(new MetaProperty(Constants.PLATFORM_SUPPORT_URL,
                    platInfo.getSupportUrl()));
            metaProperties.add(new MetaProperty(Constants.PLATFORM_SYSTEM_TIME,
                    platInfo.getSystemTime()));
        }
=======
        if (null == platInfo) {
            return null;
        }

        List<MetaProperty> metaProperties = new ArrayList<MetaProperty>();

        metaProperties.add(new MetaProperty(Constants.PLATFORM_ID, platInfo
                .getPlatformID()));
        metaProperties.add(new MetaProperty(Constants.PLATFORM_MANUFAC_NAME,
                platInfo.getManufacturerName()));
        metaProperties.add(new MetaProperty(Constants.PLATFORM_MANUFAC_URL,
                platInfo.getManufacturerUrl()));
        metaProperties.add(new MetaProperty(Constants.PLATFORM_MODEL_NO,
                platInfo.getModelNumber()));
        metaProperties.add(new MetaProperty(Constants.PLATFORM_DATE_OF_MANUFAC,
                platInfo.getDateOfManufacture()));
        metaProperties.add(new MetaProperty(Constants.PLATFORM_VERSION,
                platInfo.getPlatformVersion()));
        metaProperties.add(new MetaProperty(Constants.PLATFORM_OS_VERSION,
                platInfo.getOperationSystemVersion()));
        metaProperties.add(new MetaProperty(
                Constants.PLATFORM_HARDWARE_VERSION, platInfo
                        .getHardwareVersion()));
        metaProperties.add(new MetaProperty(
                Constants.PLATFORM_FIRMWARE_VERSION, platInfo
                        .getFirmwareVersion()));
        metaProperties.add(new MetaProperty(Constants.PLATFORM_SUPPORT_URL,
                platInfo.getSupportUrl()));
        metaProperties.add(new MetaProperty(Constants.PLATFORM_SYSTEM_TIME,
                platInfo.getSystemTime()));

        /*
         * metaProperties.add(new MetaProperty(Constants.PLATFORM_ID, ""));
         * metaProperties .add(new MetaProperty(Constants.PLATFORM_MANUFAC_NAME,
         * "")); metaProperties .add(new
         * MetaProperty(Constants.PLATFORM_MANUFAC_URL, ""));
         * metaProperties.add(new MetaProperty(Constants.PLATFORM_MODEL_NO,
         * "")); metaProperties.add(new
         * MetaProperty(Constants.PLATFORM_DATE_OF_MANUFAC, ""));
         * metaProperties.add(new MetaProperty(Constants.PLATFORM_VERSION, ""));
         * metaProperties.add(new MetaProperty(Constants.PLATFORM_OS_VERSION,
         * "")); metaProperties.add(new MetaProperty(
         * Constants.PLATFORM_HARDWARE_VERSION, "")); metaProperties.add(new
         * MetaProperty( Constants.PLATFORM_FIRMWARE_VERSION, ""));
         * metaProperties .add(new MetaProperty(Constants.PLATFORM_SUPPORT_URL,
         * "")); metaProperties .add(new
         * MetaProperty(Constants.PLATFORM_SYSTEM_TIME, ""));
         */
>>>>>>> a261f915
        return metaProperties;
    }

    public Map<String, Boolean> getAutomationStatus(RemoteResource resource) {
        if (null == resource) {
            return null;
        }
        Map<String, Boolean> autoStatus = new HashMap<String, Boolean>();
        autoStatus.put(Constants.GET, resource.isGetAutomtnInProgress());
        autoStatus.put(Constants.PUT, resource.isPutAutomtnInProgress());
        autoStatus.put(Constants.POST, resource.isPostAutomtnInProgress());
        return autoStatus;
    }

    public List<RemoteResource> getResourceList() {
        List<RemoteResource> resourceList = new ArrayList<RemoteResource>();
        synchronized (resourceMap) {
            Set<String> idSet = resourceMap.keySet();
            Iterator<String> idItr = idSet.iterator();
            RemoteResource resource;
            while (idItr.hasNext()) {
                resource = resourceMap.get(idItr.next());
                if (null != resource) {
                    resourceList.add(resource);
                }
            }
        }
        // Sort the list
        Collections.sort(resourceList, new Comparator<RemoteResource>() {
            public int compare(RemoteResource res1, RemoteResource res2) {
                String s1 = res1.getRemoteResourceRef().getURI();
                String s2 = res2.getRemoteResourceRef().getURI();

                String s1Part = s1.replaceAll("\\d", "");
                String s2Part = s2.replaceAll("\\d", "");

                if (s1Part.equalsIgnoreCase(s2Part)) {
                    return extractInt(s1) - extractInt(s2);
                }
                return s1.compareTo(s2);
            }

            int extractInt(String s) {
                String num = s.replaceAll("\\D", "");
                // return 0 if no digits found
                return num.isEmpty() ? 0 : Integer.parseInt(num);
            }
        });

        return resourceList;
    }

    public List<RemoteResource> getFavResourceList() {
        List<RemoteResource> resourceList;
        synchronized (favoriteResources) {
            resourceList = new ArrayList<RemoteResource>(favoriteResources);
        }
        return resourceList;
    }

    public List<String> getAllValuesOfAttribute(SimulatorResourceAttribute att) {
        if (null == att) {
            return null;
        }

        AttributeValue val = att.value();
        if (null == val) {
            return null;
        }

        List<String> values = new ArrayList<String>();

        TypeInfo type = val.typeInfo();

        AttributeProperty prop = att.property();
        if (null == prop || prop.type().ordinal() == Type.UNKNOWN.ordinal()) {
            values.add(Utility.getAttributeValueAsString(val));
            return values;
        }

        Type valuesType = prop.type();

        if (type.mType != ValueType.RESOURCEMODEL) {
            if (type.mType == ValueType.ARRAY) {
                if (type.mDepth == 1) {
                    AttributeProperty childProp = prop.getChildProperty();
                    if (null != childProp) {
                        valuesType = childProp.type();
                        if (valuesType.ordinal() == Type.RANGE.ordinal()) {
                            List<String> list = getRangeForPrimitiveNonArrayAttributes(
                                    childProp, type.mBaseType);
                            if (null != list) {
                                values.addAll(list);
                            }
                        } else if (valuesType.ordinal() == Type.VALUESET
                                .ordinal()) {
                            List<String> list = getAllowedValuesForPrimitiveNonArrayAttributes(
                                    childProp.valueSet(), type.mBaseType);
                            if (null != list) {
                                values.addAll(list);
                            }
                        }
                    }
                }
            } else {
                if (valuesType.ordinal() == Type.RANGE.ordinal()) {
                    List<String> list = getRangeForPrimitiveNonArrayAttributes(
                            prop, type.mType);
                    if (null != list) {
                        values.addAll(list);
                    }
                } else if (valuesType.ordinal() == Type.VALUESET.ordinal()) {
                    List<String> list = getAllowedValuesForPrimitiveNonArrayAttributes(
                            prop.valueSet(), type.mType);
                    if (null != list) {
                        values.addAll(list);
                    }
                }
            }
        }

        if (values.isEmpty()) {
            values.add(Utility.getAttributeValueAsString(val));
        }

        return values;
    }

    public List<String> getRangeForPrimitiveNonArrayAttributes(
            AttributeProperty prop, ValueType type) {
        if (null == prop) {
            return null;
        }

        if (type == ValueType.ARRAY || type == ValueType.RESOURCEMODEL) {
            return null;
        }

        List<String> values = new ArrayList<String>();
        switch (type) {
            case INTEGER:
                int min = (int) prop.min();
                int max = (int) prop.max();
                for (int iVal = min; iVal <= max; iVal++) {
                    values.add(String.valueOf(iVal));
                }
                break;
            case DOUBLE:
                double minD = (double) prop.min();
                double maxD = (double) prop.max();
                for (double iVal = minD; iVal <= maxD; iVal = iVal + 1.0) {
                    values.add(String.valueOf(iVal));
                }
                break;
            default:
        }
        return values;
    }

    public List<String> getAllowedValuesForPrimitiveNonArrayAttributes(
            AttributeValue[] attValues, ValueType type) {
        if (null == attValues || attValues.length < 1) {
            return null;
        }

        if (type == ValueType.ARRAY || type == ValueType.RESOURCEMODEL) {
            return null;
        }

        Object obj;
        List<String> values = new ArrayList<String>();
        for (AttributeValue val : attValues) {
            if (null == val) {
                continue;
            }
            obj = val.get();
            if (null == obj) {
                continue;
            }
            values.add(String.valueOf(obj));
        }
        return values;
    }

    public void sendGetRequest(RemoteResource resource) {
        if (null == resource) {
            return;
        }
        SimulatorRemoteResource resourceN = resource.getRemoteResourceRef();
        if (null == resourceN) {
            return;
        }

        try {
            resourceN.get(null, getListener);
        } catch (SimulatorException e) {
            Activator
                    .getDefault()
                    .getLogManager()
                    .log(Level.ERROR.ordinal(), new Date(),
                            Utility.getSimulatorErrorString(e, null));
        }
    }

    public void sendPutRequest(RemoteResource resource,
<<<<<<< HEAD
            SimulatorResourceModel model) {
        if (null == resource || null == model) {
=======
            List<PutPostAttributeModel> putPostModelList) {
        if (null == resource) {
>>>>>>> a261f915
            return;
        }
        SimulatorRemoteResource resourceN = resource.getRemoteResourceRef();
        if (null == resourceN) {
            return;
        }
<<<<<<< HEAD
        try {
            resourceN.put(null, model, putListener);
=======
        Map<String, RemoteResourceAttribute> attMap = resource
                .getResourceAttributesMap();
        if (null == attMap || attMap.size() < 1) {
            return;
        }
        try {
            SimulatorResourceModel resourceModel = getUpdatedResourceModel(
                    attMap, putPostModelList);
            resourceN.put(null, resourceModel, putListener);
>>>>>>> a261f915
        } catch (Exception e) {
            String addlInfo;
            addlInfo = "Invalid Attribute Value. Cannot send PUT request.";
            Activator
                    .getDefault()
                    .getLogManager()
                    .log(Level.ERROR.ordinal(), new Date(),
                            Utility.getSimulatorErrorString(e, addlInfo));
        }
    }

    public void sendPostRequest(RemoteResource resource,
<<<<<<< HEAD
            SimulatorResourceModel model) {
        if (null == resource || null == model) {
=======
            List<PutPostAttributeModel> putPostModelList) {
        if (null == resource) {
>>>>>>> a261f915
            return;
        }
        SimulatorRemoteResource resourceN = resource.getRemoteResourceRef();
        if (null == resourceN) {
            return;
        }
<<<<<<< HEAD
        try {
            resourceN.post(null, model, postListener);
=======
        Map<String, RemoteResourceAttribute> attMap = resource
                .getResourceAttributesMap();
        if (null == attMap || attMap.size() < 1) {
            return;
        }
        // Filter out the attributes whose modification status is true.
        Iterator<PutPostAttributeModel> itr = putPostModelList.iterator();
        PutPostAttributeModel model;
        while (itr.hasNext()) {
            model = itr.next();
            if (!model.isModified()) {
                itr.remove();
            }
        }
        try {
            SimulatorResourceModel resourceModel = getUpdatedResourceModel(
                    attMap, putPostModelList);
            resourceN.post(null, resourceModel, postListener);
>>>>>>> a261f915
        } catch (Exception e) {
            String addlInfo;
            addlInfo = "Invalid Attribute Value. Cannot send POST request.";
            Activator
                    .getDefault()
                    .getLogManager()
                    .log(Level.ERROR.ordinal(), new Date(),
                            Utility.getSimulatorErrorString(e, addlInfo));
<<<<<<< HEAD
        }
=======
        }
    }

    private SimulatorResourceModel getUpdatedResourceModel(
            Map<String, RemoteResourceAttribute> attMap,
            List<PutPostAttributeModel> putPostModelList) throws Exception {
        SimulatorResourceModel resourceModel = new SimulatorResourceModel();
        for (PutPostAttributeModel putPostAttribute : putPostModelList)
        {
            String attributeName = putPostAttribute.getAttName();
            RemoteResourceAttribute resourceAttribute = attMap.get(attributeName);
            AttributeValue attributeValue = AttributeValueBuilder.build(
                    putPostAttribute.getAttValue(), resourceAttribute.getAttValBaseType());
            resourceModel.addAttribute(attributeName, attributeValue);
        }

        return resourceModel;
>>>>>>> a261f915
    }

    public boolean sendObserveRequest(RemoteResource resource) {
        if (null == resource) {
            return false;
        }
        SimulatorRemoteResource resourceN = resource.getRemoteResourceRef();
        if (null == resourceN) {
            return false;
        }
        try {
            resourceN.startObserve(null, observeListener);
            resource.setObserved(true);
            // Add observed resource URI to show the proper status after every
            // find/refresh operations.
            addObservedResourceURI(resource.getRemoteResourceRef().getURI());
        } catch (SimulatorException e) {
            Activator
                    .getDefault()
                    .getLogManager()
                    .log(Level.ERROR.ordinal(), new Date(),
                            Utility.getSimulatorErrorString(e, null));
            return false;
        }
        return true;
    }

    public boolean sendCancelObserveRequest(RemoteResource resource,
            boolean removeEntry) {
        if (null == resource || !resource.isObserved()) {
            return false;
        }
        SimulatorRemoteResource resourceN = resource.getRemoteResourceRef();
        if (null == resourceN) {
            return false;
        }
        try {
            resourceN.stopObserve();
            resource.setObserved(false);
            // Remove observed resource URI to show the proper status after
            // every find/refresh operations.
            if (removeEntry)
                removeObservedResourceURI(resource.getRemoteResourceRef()
                        .getURI());
        } catch (SimulatorException e) {
            Activator
                    .getDefault()
                    .getLogManager()
                    .log(Level.ERROR.ordinal(), new Date(),
                            Utility.getSimulatorErrorString(e, null));
            return false;
        }
        return true;
    }

    public void startAutomationRequest(VerificationType reqType,
            RemoteResource resource) {
        if (null == resource) {
            return;
        }
        SimulatorRemoteResource resourceN = resource.getRemoteResourceRef();
        if (null == resourceN) {
            return;
        }
        if (null == reqType) {
            return;
        }
        int autoId;
        try {
            autoId = resourceN.startVerification(reqType, verifyListener);
            if (autoId != -1) {
                if (reqType == VerificationType.GET) {
                    // resource.setGetAutomtnInProgress(true);
                    resource.setGetAutomtnId(autoId);
                } else if (reqType == VerificationType.PUT) {
                    // resource.setPutAutomtnInProgress(true);
                    resource.setPutAutomtnId(autoId);
                } else {// if(reqType == Constants.POST_AUTOMATION_INDEX) {
                    // resource.setPostAutomtnInProgress(true);
                    resource.setPostAutomtnId(autoId);
                }
            }
        } catch (SimulatorException e) {
            Activator
                    .getDefault()
                    .getLogManager()
                    .log(Level.ERROR.ordinal(), new Date(),
                            Utility.getSimulatorErrorString(e, null));
        }
    }

    public void stopAutomationRequest(VerificationType reqType,
            RemoteResource resource) {
        if (null == resource) {
            return;
        }
        SimulatorRemoteResource resourceN = resource.getRemoteResourceRef();
        if (null == resourceN) {
            return;
        }
        int autoId;
        if (reqType == VerificationType.GET) {
            resource.setGetAutomtnInProgress(false);
            autoId = resource.getGetAutomtnId();
        } else if (reqType == VerificationType.PUT) {
            resource.setPutAutomtnInProgress(false);
            autoId = resource.getPutAutomtnId();
        } else {// if(reqType == Constants.POST_AUTOMATION_INDEX) {
            resource.setPostAutomtnInProgress(false);
            autoId = resource.getPostAutomtnId();
        }
        try {
            resourceN.stopVerification(autoId);
        } catch (SimulatorException e) {
            Activator
                    .getDefault()
                    .getLogManager()
                    .log(Level.ERROR.ordinal(), new Date(),
                            Utility.getSimulatorErrorString(e, null));
        }
    }

    public boolean setConfigFilePath(RemoteResource resource,
            String configFilePath) throws SimulatorException {
        if (null == resource) {
            return false;
        }
        SimulatorRemoteResource resourceN = resource.getRemoteResourceRef();
        if (null == resourceN) {
            return false;
        }
        try {
<<<<<<< HEAD
            SimulatorResourceModel configuredResourceModel;
            configuredResourceModel = resourceN.setConfigInfo(configFilePath);
            if (null == configuredResourceModel) {
                return false;
            }

            // Store the resource model in the local cache
            SimulatorResourceModel resourceModel = resource
                    .getResourceModelRef();
            if (null != resourceModel) {
                configuredResourceModel.update(resourceModel);
            }
            resource.setResourceModelRef(configuredResourceModel);
=======
            SimulatorResourceModel resourceModel;
            resourceModel = resourceN.setConfigInfo(configFilePath);
            if (null == resourceModel) {
                return false;
            }
            // Store the resource model in the local cache
            resource.setResourceModelRef(resourceModel);

            // Fetching the allowed values and range for all the attributes
            Map<String, RemoteResourceAttribute> attributeMap = fetchResourceAttributesFromModel(resourceModel);
            resource.setResourceAttributesMap(attributeMap);
            // TODO: Printing the values for debugging
            if (null != attributeMap) {
                RemoteResourceAttribute.printAttributes(attributeMap);
            }
>>>>>>> a261f915
        } catch (SimulatorException e) {
            Activator
                    .getDefault()
                    .getLogManager()
                    .log(Level.ERROR.ordinal(), new Date(),
                            Utility.getSimulatorErrorString(e, null));
            throw e;
        }
        // Update the status
        resource.setConfigUploaded(true);

        // Notify the UI listeners
<<<<<<< HEAD
        UiListenerHandler.getInstance().configUploadedNotification(resource);
=======
        configUploadedNotification(resource);
>>>>>>> a261f915

        return true;
    }

    public void shutdown() {
    }
}<|MERGE_RESOLUTION|>--- conflicted
+++ resolved
@@ -29,26 +29,9 @@
 import java.util.Vector;
 
 import oic.simulator.clientcontroller.Activator;
-<<<<<<< HEAD
 import oic.simulator.clientcontroller.remoteresource.DeviceAndPlatformInfo;
-=======
-import oic.simulator.clientcontroller.listener.IConfigurationUpload;
-import oic.simulator.clientcontroller.listener.IDevicePlatformInfoUIListener;
-import oic.simulator.clientcontroller.listener.IFindResourceUIListener;
-import oic.simulator.clientcontroller.listener.IGetUIListener;
-import oic.simulator.clientcontroller.listener.IObserveUIListener;
-import oic.simulator.clientcontroller.listener.IPostUIListener;
-import oic.simulator.clientcontroller.listener.IPutUIListener;
-import oic.simulator.clientcontroller.listener.IResourceSelectionChangedUIListener;
-import oic.simulator.clientcontroller.listener.IVerificationUIListener;
->>>>>>> a261f915
 import oic.simulator.clientcontroller.remoteresource.MetaProperty;
 import oic.simulator.clientcontroller.remoteresource.RemoteResource;
-<<<<<<< HEAD
-=======
-import oic.simulator.clientcontroller.remoteresource.RemoteResourceAttribute;
-import oic.simulator.clientcontroller.utils.AttributeValueBuilder;
->>>>>>> a261f915
 import oic.simulator.clientcontroller.utils.Constants;
 import oic.simulator.clientcontroller.utils.Utility;
 
@@ -89,7 +72,6 @@
 
     private RemoteResource                     currentResourceInSelection;
 
-<<<<<<< HEAD
     private FindResourceListener               findResourceListener;
     private GetResponseListener                getListener;
     private PutResponseListener                putListener;
@@ -98,34 +80,10 @@
     private VerificationListener               verifyListener;
     private DeviceListener                     deviceListener;
     private PlatformListener                   platformListener;
-=======
-    private FindResourceListener                      findResourceListener;
-    private GetResponseListener                       getListener;
-    private PutResponseListener                       putListener;
-    private PostResponseListener                      postListener;
-    private ObserveNotificationListener               observeListener;
-    private VerificationListener                      verifyListener;
-    private DeviceListener                            deviceListener;
-    private PlatformListener                          platformListener;
->>>>>>> a261f915
 
     private ResponseSynchronizerThread         synchronizerThread;
 
-<<<<<<< HEAD
     private Thread                             threadHandle;
-=======
-    private Thread                                    threadHandle;
-
-    private List<IFindResourceUIListener>             findResourceUIListeners;
-    private List<IResourceSelectionChangedUIListener> resourceSelectionChangedUIListeners;
-    private List<IGetUIListener>                      getUIListeners;
-    private List<IPutUIListener>                      putUIListeners;
-    private List<IPostUIListener>                     postUIListeners;
-    private List<IObserveUIListener>                  observeUIListeners;
-    private List<IVerificationUIListener>             verificationUIListeners;
-    private List<IConfigurationUpload>                configUploadUIListeners;
-    private List<IDevicePlatformInfoUIListener>       devicePlatformInfoUIListeners;
->>>>>>> a261f915
 
     // Map with Server ID as key and the complete object as the value
     private Map<String, RemoteResource>        resourceMap;
@@ -138,27 +96,12 @@
 
     private Map<String, DeviceAndPlatformInfo> hostDeviceAndPlatformMap;
 
-    private DeviceInfo                                devInfo;
-    private PlatformInfo                              platInfo;
-
     public ResourceManager() {
         resourceMap = new HashMap<String, RemoteResource>();
         favoriteResources = new ArrayList<RemoteResource>();
         favoriteURIList = new ArrayList<String>();
         observedResourceURIList = new ArrayList<String>();
-<<<<<<< HEAD
         hostDeviceAndPlatformMap = new HashMap<String, DeviceAndPlatformInfo>();
-=======
-        findResourceUIListeners = new ArrayList<IFindResourceUIListener>();
-        resourceSelectionChangedUIListeners = new ArrayList<IResourceSelectionChangedUIListener>();
-        getUIListeners = new ArrayList<IGetUIListener>();
-        putUIListeners = new ArrayList<IPutUIListener>();
-        postUIListeners = new ArrayList<IPostUIListener>();
-        observeUIListeners = new ArrayList<IObserveUIListener>();
-        verificationUIListeners = new ArrayList<IVerificationUIListener>();
-        configUploadUIListeners = new ArrayList<IConfigurationUpload>();
-        devicePlatformInfoUIListeners = new ArrayList<IDevicePlatformInfoUIListener>();
->>>>>>> a261f915
 
         findResourceListener = new FindResourceListener() {
 
@@ -171,6 +114,12 @@
                             return;
                         }
 
+                        // Ignore the response if the resource is a device or platform.
+                        Vector<String> resTypes = resourceN.getResourceTypes();
+                        if(null != resTypes && resTypes.contains("oic.wk.d") || resTypes.contains("oic.wk.p")) {
+                            return;
+                        }
+
                         // If id is not available, then it cannot be added to
                         // the local map as null value should not be allowed as
                         // key.
@@ -185,12 +134,6 @@
                             return;
                         }
 
-<<<<<<< HEAD
-=======
-                        // Fetch the resource data
-                        // RemoteResource resource =
-                        // fetchResourceDetails(resourceN);
->>>>>>> a261f915
                         RemoteResource resource = new RemoteResource();
                         resource.setRemoteResourceRef(resourceN);
 
@@ -230,16 +173,8 @@
                                         "Resource Found [" + resourceN.getURI()
                                                 + "].");
 
-                        Activator
-                                .getDefault()
-                                .getLogManager()
-                                .log(Level.INFO.ordinal(),
-                                        new Date(),
-                                        "Resource Found [" + resourceN.getURI()
-                                                + "].");
-
                         // Send an initial GET request to get the resource
-                        // attributes
+                        // attributes.
                         try {
                             resourceN.get(null, getListener);
                         } catch (SimulatorException e) {
@@ -252,7 +187,6 @@
                                                     null));
                         }
 
-<<<<<<< HEAD
                         // Get the device information
                         if (!isDeviceInfoExist(resourceN.getHost())) {
                             try {
@@ -298,39 +232,11 @@
             public void onDeviceFound(final String host,
                     final DeviceInfo deviceInfo) {
                 if (null == deviceInfo || null == host) {
-=======
-                        // Get the device and platform information
-                        try {
-                            SimulatorManager.findDevices(deviceListener);
-                            SimulatorManager
-                                    .getPlatformInformation(platformListener);
-                        } catch (SimulatorException e) {
-                            Activator
-                                    .getDefault()
-                                    .getLogManager()
-                                    .log(Level.ERROR.ordinal(),
-                                            new Date(),
-                                            Utility.getSimulatorErrorString(e,
-                                                    null));
-                        }
-                    }
-                });
-            }
-        };
-
-        // TODO: Listeners for device and platform information.
-        deviceListener = new DeviceListener() {
-
-            @Override
-            public void onDeviceFound(final DeviceInfo deviceInfo) {
-                if (null == deviceInfo) {
->>>>>>> a261f915
                     return;
                 }
                 synchronizerThread.addToQueue(new Runnable() {
                     @Override
                     public void run() {
-<<<<<<< HEAD
                         synchronized (hostDeviceAndPlatformMap) {
                             DeviceAndPlatformInfo info = hostDeviceAndPlatformMap
                                     .get(host);
@@ -345,12 +251,6 @@
                         // Notify UI listeners
                         UiListenerHandler.getInstance()
                                 .deviceInfoReceivedNotification();
-=======
-                        setDeviceInfo(deviceInfo);
-
-                        // Notify UI listeners
-                        deviceInfoReceivedNotification();
->>>>>>> a261f915
                     }
                 });
             }
@@ -359,20 +259,14 @@
         platformListener = new PlatformListener() {
 
             @Override
-<<<<<<< HEAD
             public void onPlatformFound(final String host,
                     final PlatformInfo platformInfo) {
                 if (null == platformInfo || null == host) {
-=======
-            public void onPlatformFound(final PlatformInfo platformInfo) {
-                if (null == platformInfo) {
->>>>>>> a261f915
                     return;
                 }
                 synchronizerThread.addToQueue(new Runnable() {
                     @Override
                     public void run() {
-<<<<<<< HEAD
                         synchronized (hostDeviceAndPlatformMap) {
                             DeviceAndPlatformInfo info = hostDeviceAndPlatformMap
                                     .get(host);
@@ -387,12 +281,6 @@
                         // Notify UI listeners
                         UiListenerHandler.getInstance()
                                 .platformInfoReceivedNotification();
-=======
-                        setPlatformInfo(platformInfo);
-
-                        // Notify UI listeners
-                        platformInfoReceivedNotification();
->>>>>>> a261f915
                     }
                 });
             }
@@ -403,10 +291,6 @@
             public void onGetResponse(final String uid,
                     final SimulatorResult result,
                     final SimulatorResourceModel resourceModelN) {
-<<<<<<< HEAD
-=======
-                System.out.println(result);
->>>>>>> a261f915
                 if (result != SimulatorResult.SIMULATOR_OK) {
                     Activator
                             .getDefault()
@@ -427,21 +311,8 @@
                                 resourceModelN);
                         if (null != resource) {
                             // Notify the UI listeners
-<<<<<<< HEAD
                             UiListenerHandler.getInstance()
                                     .getCompleteNotification(resource);
-                        }
-                    }
-                });
-            }
-        };
-
-        putListener = new PutResponseListener() {
-
-            @Override
-            public void onPutResponse(final String uid,
-=======
-                            getCompleteNotification(resource);
                         }
                     }
                 });
@@ -474,53 +345,12 @@
                                 resourceModelN);
                         if (null != resource) {
                             // Notify the UI listeners
-                            putCompleteNotification(resource);
-                        }
-                    }
-                });
-            }
-        };
-
-        postListener = new PostResponseListener() {
-            @Override
-            public void onPostResponse(final String uid,
->>>>>>> a261f915
-                    final SimulatorResult result,
-                    final SimulatorResourceModel resourceModelN) {
-                if (result != SimulatorResult.SIMULATOR_OK) {
-                    Activator
-                            .getDefault()
-                            .getLogManager()
-                            .log(Level.ERROR.ordinal(),
-                                    new Date(),
-                                    "["
-                                            + result.toString()
-<<<<<<< HEAD
-                                            + "] Received error response for PUT request.");
-                    return;
-                }
-                synchronizerThread.addToQueue(new Thread() {
-=======
-                                            + "] Received error response for POST request.");
-                    return;
-                }
-                synchronizerThread.addToQueue(new Runnable() {
->>>>>>> a261f915
-                    @Override
-                    public void run() {
-                        // Handling the response which includes retrieving the
-                        // attributes and updating the local model.
-                        RemoteResource resource = handleResponse(uid,
-                                resourceModelN);
-                        if (null != resource) {
-                            // Notify the UI listeners
                             UiListenerHandler.getInstance()
                                     .putCompleteNotification(resource);
                         }
                     }
                 });
             }
-<<<<<<< HEAD
         };
 
         postListener = new PostResponseListener() {
@@ -554,8 +384,6 @@
                     }
                 });
             }
-=======
->>>>>>> a261f915
         };
 
         observeListener = new ObserveNotificationListener() {
@@ -669,7 +497,6 @@
             return null;
         }
 
-<<<<<<< HEAD
         SimulatorResourceModel resourceModel = resource.getResourceModelRef();
         if (null == resourceModel) {
             resource.setResourceModelRef(resourceModelN);
@@ -702,75 +529,6 @@
             return false;
         }
         return true;
-=======
-        resource.setResourceModelRef(resourceModelN);
-        Map<String, RemoteResourceAttribute> attributeMap = fetchResourceAttributesFromModel(resourceModelN);
-        if (resource.isConfigUploaded()) {
-            updateResourceAttributesFromResponse(resource, attributeMap);
-        } else {
-            resource.setResourceAttributesMap(attributeMap);
-        }
-        // TODO: Printing the values for debugging
-        if (null != attributeMap) {
-            RemoteResourceAttribute.printAttributes(attributeMap);
-        }
-        return resource;
-    }
-
-    private void updateResourceAttributesFromResponse(RemoteResource res,
-            Map<String, RemoteResourceAttribute> newAttributeMap) {
-        if (null == res || null == newAttributeMap) {
-            return;
-        }
-        Map<String, RemoteResourceAttribute> oldAttributeMap = res
-                .getResourceAttributesMap();
-        if (null == oldAttributeMap) {
-            return;
-        }
-        Iterator<String> itr = oldAttributeMap.keySet().iterator();
-        String attName;
-        RemoteResourceAttribute newAtt;
-        RemoteResourceAttribute oldAtt;
-        while (itr.hasNext()) {
-            attName = itr.next();
-            newAtt = newAttributeMap.get(attName);
-            if (null == newAtt) {
-                // Attribute does not exist in the received model. Hence
-                // removing it from local model.
-                itr.remove();
-            } else {
-                oldAtt = oldAttributeMap.get(attName);
-                if (null != oldAtt) {
-                    oldAtt.setAttributeValue(newAtt.getAttributeValue());
-                } else {
-                    itr.remove();
-                }
-                newAttributeMap.remove(attName);
-            }
-        }
-        // Adding new attributes in the received model.
-        itr = newAttributeMap.keySet().iterator();
-        while (itr.hasNext()) {
-            attName = itr.next();
-            oldAttributeMap.put(attName, newAttributeMap.get(attName));
-        }
-    }
-
-    public synchronized DeviceInfo getDeviceInfo() {
-        return devInfo;
-    }
-
-    public synchronized void setDeviceInfo(DeviceInfo devInfo) {
-        this.devInfo = devInfo;
-    }
-
-    public synchronized PlatformInfo getPlatformInfo() {
-        return platInfo;
-    }
-
-    public synchronized void setPlatformInfo(PlatformInfo platInfo) {
-        this.platInfo = platInfo;
->>>>>>> a261f915
     }
 
     private static class ResponseSynchronizerThread implements Runnable {
@@ -814,115 +572,6 @@
         }
     }
 
-<<<<<<< HEAD
-=======
-    public void addResourceSelectionChangedUIListener(
-            IResourceSelectionChangedUIListener resourceSelectionChangedUIListener) {
-        synchronized (resourceSelectionChangedUIListeners) {
-            resourceSelectionChangedUIListeners
-                    .add(resourceSelectionChangedUIListener);
-        }
-    }
-
-    public void addGetUIListener(IGetUIListener getUIListener) {
-        synchronized (getUIListeners) {
-            getUIListeners.add(getUIListener);
-        }
-    }
-
-    public void addPutUIListener(IPutUIListener putUIListener) {
-        synchronized (putUIListeners) {
-            putUIListeners.add(putUIListener);
-        }
-    }
-
-    public void addPostUIListener(IPostUIListener postUIListener) {
-        synchronized (postUIListeners) {
-            postUIListeners.add(postUIListener);
-        }
-    }
-
-    public void addObserveUIListener(IObserveUIListener observeUIListener) {
-        synchronized (observeUIListeners) {
-            observeUIListeners.add(observeUIListener);
-        }
-    }
-
-    public void addVerificationUIListener(
-            IVerificationUIListener verificationUIListener) {
-        synchronized (verificationUIListeners) {
-            verificationUIListeners.add(verificationUIListener);
-        }
-    }
-
-    public void addConfigUploadUIListener(IConfigurationUpload configListener) {
-        synchronized (configUploadUIListeners) {
-            configUploadUIListeners.add(configListener);
-        }
-    }
-
-    public void addDevicePlatformInfoUIListener(
-            IDevicePlatformInfoUIListener deviceUIListener) {
-        synchronized (devicePlatformInfoUIListeners) {
-            devicePlatformInfoUIListeners.add(deviceUIListener);
-        }
-    }
-
-    public void removeDevicePlatformInfoUIListener(
-            IDevicePlatformInfoUIListener platformUIListener) {
-        synchronized (devicePlatformInfoUIListeners) {
-            devicePlatformInfoUIListeners.remove(platformUIListener);
-        }
-    }
-
-    public void removeResourceSelectionChangedUIListener(
-            IResourceSelectionChangedUIListener listener) {
-        synchronized (resourceSelectionChangedUIListeners) {
-            if (null != listener
-                    && resourceSelectionChangedUIListeners.size() > 0) {
-                resourceSelectionChangedUIListeners.remove(listener);
-            }
-        }
-    }
-
-    public void removeGetUIListener(IGetUIListener getUIListener) {
-        synchronized (getUIListeners) {
-            getUIListeners.remove(getUIListener);
-        }
-    }
-
-    public void removePutUIListener(IPutUIListener putUIListener) {
-        synchronized (putUIListeners) {
-            putUIListeners.remove(putUIListener);
-        }
-    }
-
-    public void removePostUIListener(IPostUIListener postUIListener) {
-        synchronized (postUIListeners) {
-            postUIListeners.remove(postUIListener);
-        }
-    }
-
-    public void removeObserveUIListener(IObserveUIListener observeUIListener) {
-        synchronized (observeUIListeners) {
-            observeUIListeners.remove(observeUIListener);
-        }
-    }
-
-    public void removeVerificationUIListener(
-            IVerificationUIListener verificationUIListener) {
-        synchronized (verificationUIListeners) {
-            verificationUIListeners.remove(verificationUIListener);
-        }
-    }
-
-    public void removeConfigUploadUIListener(IConfigurationUpload configListener) {
-        synchronized (configUploadUIListeners) {
-            configUploadUIListeners.remove(configListener);
-        }
-    }
-
->>>>>>> a261f915
     public void addResourcetoFavorites(RemoteResource resource) {
         if (null == resource) {
             return;
@@ -1000,27 +649,6 @@
         }
     }
 
-<<<<<<< HEAD
-=======
-    public void addFindresourceUIListener(IFindResourceUIListener listener) {
-        if (null == listener) {
-            return;
-        }
-        synchronized (findResourceUIListeners) {
-            findResourceUIListeners.add(listener);
-        }
-    }
-
-    public void removeFindresourceUIListener(IFindResourceUIListener listener) {
-        if (null == listener) {
-            return;
-        }
-        synchronized (findResourceUIListeners) {
-            findResourceUIListeners.remove(listener);
-        }
-    }
-
->>>>>>> a261f915
     private boolean isUidExist(String uid) {
         boolean exist;
         synchronized (resourceMap) {
@@ -1040,273 +668,6 @@
         return resource;
     }
 
-<<<<<<< HEAD
-=======
-    private Map<String, RemoteResourceAttribute> fetchResourceAttributesFromModel(
-            SimulatorResourceModel resourceModelN) {
-        Map<String, RemoteResourceAttribute> resourceAttributeMap = null;
-        if (null != resourceModelN) {
-            Map<String, SimulatorResourceAttribute> attributeMapN;
-            attributeMapN = resourceModelN.getAttributes();
-            if (null != attributeMapN) {
-                resourceAttributeMap = new HashMap<String, RemoteResourceAttribute>();
-
-                Set<String> attNameSet = attributeMapN.keySet();
-                String attName;
-                Object attValueObj;
-                AttributeValue attValueN;
-                AttributeProperty attPropN;
-                TypeInfo typeInfo;
-                Type valuesType;
-                SimulatorResourceAttribute attributeN;
-                RemoteResourceAttribute attribute;
-                Iterator<String> attNameItr = attNameSet.iterator();
-                while (attNameItr.hasNext()) {
-                    attName = attNameItr.next();
-                    attributeN = attributeMapN.get(attName);
-                    if (null != attributeN) {
-                        attribute = new RemoteResourceAttribute();
-                        attribute.setResourceAttributeRef(attributeN);
-                        attribute.setAttributeName(attName);
-
-                        attValueN = attributeN.value();
-                        if (null != attValueN) {
-                            attValueObj = attValueN.get();
-                            if (null != attValueObj) {
-                                attribute.setAttributeValue(attValueObj);
-                            }
-
-                            // Set the attribute type
-                            typeInfo = attValueN.typeInfo();
-                            if (null != typeInfo) {
-                                attribute.setAttValBaseType(typeInfo.mBaseType);
-                                attribute.setAttValType(typeInfo.mType);
-                                attribute.setDepth(typeInfo.mDepth);
-                            }
-
-                        }
-
-                        // Set the range and allowed values
-                        attPropN = attributeN.property();
-                        valuesType = attPropN.type();
-                        attribute.setValuesType(valuesType);
-                        if (valuesType == Type.RANGE) {
-                            attribute.setMinValue(attPropN.min());
-                            attribute.setMaxValue(attPropN.max());
-                        } else if (valuesType == Type.VALUESET) {
-                            Object[] values = attPropN.valueSet();
-                            if (null != values && values.length > 0) {
-                                List<Object> valueList = new ArrayList<Object>();
-                                for (Object obj : values) {
-                                    valueList.add(((AttributeValue) obj).get());
-                                }
-                                attribute.setAllowedValues(valueList);
-                            }
-                        }
-                        resourceAttributeMap.put(attName, attribute);
-                    }
-                }
-            }
-        }
-        return resourceAttributeMap;
-    }
-
-    private void newResourceFoundNotification(RemoteResource resource) {
-        synchronized (findResourceUIListeners) {
-            if (findResourceUIListeners.size() > 0) {
-                IFindResourceUIListener listener;
-                Iterator<IFindResourceUIListener> listenerItr = findResourceUIListeners
-                        .iterator();
-                while (listenerItr.hasNext()) {
-                    listener = listenerItr.next();
-                    if (null != listener) {
-                        listener.onNewResourceFound(resource);
-                    }
-                }
-            }
-        }
-    }
-
-    private void resourceSelectionChangedUINotification(RemoteResource resource) {
-        synchronized (resourceSelectionChangedUIListeners) {
-            if (resourceSelectionChangedUIListeners.size() > 0) {
-                IResourceSelectionChangedUIListener listener;
-                Iterator<IResourceSelectionChangedUIListener> listenerItr = resourceSelectionChangedUIListeners
-                        .iterator();
-                while (listenerItr.hasNext()) {
-                    listener = listenerItr.next();
-                    if (null != listener) {
-                        listener.onResourceSelectionChange(resource);
-                    }
-                }
-            }
-        }
-    }
-
-    private void getCompleteNotification(RemoteResource resource) {
-        synchronized (getUIListeners) {
-            if (getUIListeners.size() > 0) {
-                IGetUIListener listener;
-                Iterator<IGetUIListener> listenerItr = getUIListeners
-                        .iterator();
-                while (listenerItr.hasNext()) {
-                    listener = listenerItr.next();
-                    if (null != listener) {
-                        listener.onGetCompleted(resource);
-                    }
-                }
-            }
-        }
-    }
-
-    private void putCompleteNotification(RemoteResource resource) {
-        synchronized (putUIListeners) {
-            if (putUIListeners.size() > 0) {
-                IPutUIListener listener;
-                Iterator<IPutUIListener> listenerItr = putUIListeners
-                        .iterator();
-                while (listenerItr.hasNext()) {
-                    listener = listenerItr.next();
-                    if (null != listener) {
-                        listener.onPutCompleted(resource);
-                    }
-                }
-            }
-        }
-    }
-
-    private void postCompleteNotification(RemoteResource resource) {
-        synchronized (postUIListeners) {
-            if (postUIListeners.size() > 0) {
-                IPostUIListener listener;
-                Iterator<IPostUIListener> listenerItr = postUIListeners
-                        .iterator();
-                while (listenerItr.hasNext()) {
-                    listener = listenerItr.next();
-                    if (null != listener) {
-                        listener.onPostCompleted(resource);
-                    }
-                }
-            }
-        }
-    }
-
-    private void observeCompleteNotification(RemoteResource resource) {
-        synchronized (observeUIListeners) {
-            if (observeUIListeners.size() > 0) {
-                IObserveUIListener listener;
-                Iterator<IObserveUIListener> listenerItr = observeUIListeners
-                        .iterator();
-                while (listenerItr.hasNext()) {
-                    listener = listenerItr.next();
-                    if (null != listener) {
-                        listener.onObserveCompleted(resource);
-                    }
-                }
-            }
-        }
-    }
-
-    private void verificationStartedNotification(RemoteResource resource,
-            int autoType) {
-        synchronized (verificationUIListeners) {
-            if (verificationUIListeners.size() > 0) {
-                IVerificationUIListener listener;
-                Iterator<IVerificationUIListener> listenerItr = verificationUIListeners
-                        .iterator();
-                while (listenerItr.hasNext()) {
-                    listener = listenerItr.next();
-                    if (null != listener) {
-                        listener.onVerificationStarted(resource, autoType);
-                    }
-                }
-            }
-        }
-    }
-
-    private void verificationAbortedNotification(RemoteResource resource,
-            int autoType) {
-        synchronized (verificationUIListeners) {
-            if (verificationUIListeners.size() > 0) {
-                IVerificationUIListener listener;
-                Iterator<IVerificationUIListener> listenerItr = verificationUIListeners
-                        .iterator();
-                while (listenerItr.hasNext()) {
-                    listener = listenerItr.next();
-                    if (null != listener) {
-                        listener.onVerificationAborted(resource, autoType);
-                    }
-                }
-            }
-        }
-    }
-
-    private void verificationCompletedNotification(RemoteResource resource,
-            int autoType) {
-        synchronized (verificationUIListeners) {
-            if (verificationUIListeners.size() > 0) {
-                IVerificationUIListener listener;
-                Iterator<IVerificationUIListener> listenerItr = verificationUIListeners
-                        .iterator();
-                while (listenerItr.hasNext()) {
-                    listener = listenerItr.next();
-                    if (null != listener) {
-                        listener.onVerificationCompleted(resource, autoType);
-                    }
-                }
-            }
-        }
-    }
-
-    private void configUploadedNotification(RemoteResource resource) {
-        synchronized (configUploadUIListeners) {
-            if (configUploadUIListeners.size() > 0) {
-                IConfigurationUpload listener;
-                Iterator<IConfigurationUpload> listenerItr = configUploadUIListeners
-                        .iterator();
-                while (listenerItr.hasNext()) {
-                    listener = listenerItr.next();
-                    if (null != listener) {
-                        listener.onConfigurationUploaded(resource);
-                    }
-                }
-            }
-        }
-    }
-
-    private void deviceInfoReceivedNotification() {
-        synchronized (devicePlatformInfoUIListeners) {
-            if (devicePlatformInfoUIListeners.size() > 0) {
-                IDevicePlatformInfoUIListener listener;
-                Iterator<IDevicePlatformInfoUIListener> listenerItr = devicePlatformInfoUIListeners
-                        .iterator();
-                while (listenerItr.hasNext()) {
-                    listener = listenerItr.next();
-                    if (null != listener) {
-                        listener.onDeviceInfoFound();
-                    }
-                }
-            }
-        }
-    }
-
-    private void platformInfoReceivedNotification() {
-        synchronized (devicePlatformInfoUIListeners) {
-            if (devicePlatformInfoUIListeners.size() > 0) {
-                IDevicePlatformInfoUIListener listener;
-                Iterator<IDevicePlatformInfoUIListener> listenerItr = devicePlatformInfoUIListeners
-                        .iterator();
-                while (listenerItr.hasNext()) {
-                    listener = listenerItr.next();
-                    if (null != listener) {
-                        listener.onPlatformInfoFound();
-                    }
-                }
-            }
-        }
-    }
-
->>>>>>> a261f915
     public synchronized Set<String> getLastKnownSearchTypes() {
         return lastKnownSearchTypes;
     }
@@ -1368,7 +729,6 @@
                         // Delete all cached details of resources
                         resourceMap.clear();
                         favoriteResources.clear();
-<<<<<<< HEAD
 
                         // Clearing the device and platform information
                         hostDeviceAndPlatformMap.clear();
@@ -1377,12 +737,6 @@
                     setCurrentResourceInSelection(null);
                     UiListenerHandler.getInstance()
                             .resourceSelectionChangedUINotification(null);
-=======
-                    }
-                    // Change the current resource in selection
-                    setCurrentResourceInSelection(null);
-                    resourceSelectionChangedUINotification(null);
->>>>>>> a261f915
                 } else {
                     Iterator<String> typeItr = searchTypes.iterator();
                     String resType;
@@ -1454,14 +808,11 @@
                         removeResourceFromFavorites(resource);
                         // Remove the resource
                         keyItr.remove();
-<<<<<<< HEAD
                         // Remove the device and platform information
                         synchronized (hostDeviceAndPlatformMap) {
                             hostDeviceAndPlatformMap.remove(resource
                                     .getRemoteResourceRef().getHost());
                         }
-=======
->>>>>>> a261f915
                     }
                 }
             }
@@ -1500,7 +851,6 @@
                     propValue = Utility.getObservableInString(resource
                             .getRemoteResourceRef().isObservable());
                 } else if (propName.equals(Constants.RESOURCE_TYPES)) {
-<<<<<<< HEAD
                     Vector<String> resTypes = resource.getRemoteResourceRef()
                             .getResourceTypes();
                     if (null != resTypes && !resTypes.isEmpty()) {
@@ -1512,19 +862,12 @@
                                 propValue += ", ";
                             }
                         }
-=======
-                    Vector<String> types = resource.getRemoteResourceRef()
-                            .getResourceTypes();
-                    if (null != types) {
-                        propValue = types.toString();
->>>>>>> a261f915
                     } else {
                         propValue = Constants.NOT_AVAILABLE;
                     }
                 } else if (propName.equals(Constants.RESOURCE_INTERFACES)) {
                     Vector<String> interfaces = resource.getRemoteResourceRef()
                             .getResourceInterfaces();
-<<<<<<< HEAD
                     if (null != interfaces && !interfaces.isEmpty()) {
                         propValue = "";
                         Iterator<String> itr = interfaces.iterator();
@@ -1534,10 +877,6 @@
                                 propValue += ", ";
                             }
                         }
-=======
-                    if (null != interfaces) {
-                        propValue = interfaces.toString();
->>>>>>> a261f915
                     } else {
                         propValue = Constants.NOT_AVAILABLE;
                     }
@@ -1555,7 +894,6 @@
     }
 
     public List<MetaProperty> getDeviceProperties() {
-<<<<<<< HEAD
         if (null == currentResourceInSelection) {
             return null;
         }
@@ -1582,14 +920,10 @@
                         .log(Level.ERROR.ordinal(), new Date(),
                                 Utility.getSimulatorErrorString(e, null));
             }
-=======
-        if (null == devInfo) {
->>>>>>> a261f915
             return null;
         }
 
         List<MetaProperty> metaProperties = new ArrayList<MetaProperty>();
-<<<<<<< HEAD
         synchronized (hostDeviceAndPlatformMap) {
             DeviceInfo devInfo = hostDeviceAndPlatformMap.get(host)
                     .getDeviceInfo();
@@ -1603,30 +937,10 @@
                     devInfo.getDataModelVersion()));
         }
 
-=======
-
-        metaProperties.add(new MetaProperty(Constants.DEVICE_ID, devInfo
-                .getID()));
-        metaProperties.add(new MetaProperty(Constants.DEVICE_NAME, devInfo
-                .getName()));
-        metaProperties.add(new MetaProperty(Constants.DEVICE_SPEC_VERSION,
-                devInfo.getSpecVersion()));
-        metaProperties.add(new MetaProperty(Constants.DEVICE_DMV_VERSION,
-                devInfo.getDataModelVersion()));
-
-        /*
-         * metaProperties.add(new MetaProperty(Constants.DEVICE_ID, ""));
-         * metaProperties.add(new MetaProperty(Constants.DEVICE_NAME, ""));
-         * metaProperties.add(new MetaProperty(Constants.DEVICE_SPEC_VERSION,
-         * "")); metaProperties.add(new
-         * MetaProperty(Constants.DEVICE_DMV_VERSION, ""));
-         */
->>>>>>> a261f915
         return metaProperties;
     }
 
     public List<MetaProperty> getPlatformProperties() {
-<<<<<<< HEAD
         if (null == currentResourceInSelection) {
             return null;
         }
@@ -1687,56 +1001,6 @@
             metaProperties.add(new MetaProperty(Constants.PLATFORM_SYSTEM_TIME,
                     platInfo.getSystemTime()));
         }
-=======
-        if (null == platInfo) {
-            return null;
-        }
-
-        List<MetaProperty> metaProperties = new ArrayList<MetaProperty>();
-
-        metaProperties.add(new MetaProperty(Constants.PLATFORM_ID, platInfo
-                .getPlatformID()));
-        metaProperties.add(new MetaProperty(Constants.PLATFORM_MANUFAC_NAME,
-                platInfo.getManufacturerName()));
-        metaProperties.add(new MetaProperty(Constants.PLATFORM_MANUFAC_URL,
-                platInfo.getManufacturerUrl()));
-        metaProperties.add(new MetaProperty(Constants.PLATFORM_MODEL_NO,
-                platInfo.getModelNumber()));
-        metaProperties.add(new MetaProperty(Constants.PLATFORM_DATE_OF_MANUFAC,
-                platInfo.getDateOfManufacture()));
-        metaProperties.add(new MetaProperty(Constants.PLATFORM_VERSION,
-                platInfo.getPlatformVersion()));
-        metaProperties.add(new MetaProperty(Constants.PLATFORM_OS_VERSION,
-                platInfo.getOperationSystemVersion()));
-        metaProperties.add(new MetaProperty(
-                Constants.PLATFORM_HARDWARE_VERSION, platInfo
-                        .getHardwareVersion()));
-        metaProperties.add(new MetaProperty(
-                Constants.PLATFORM_FIRMWARE_VERSION, platInfo
-                        .getFirmwareVersion()));
-        metaProperties.add(new MetaProperty(Constants.PLATFORM_SUPPORT_URL,
-                platInfo.getSupportUrl()));
-        metaProperties.add(new MetaProperty(Constants.PLATFORM_SYSTEM_TIME,
-                platInfo.getSystemTime()));
-
-        /*
-         * metaProperties.add(new MetaProperty(Constants.PLATFORM_ID, ""));
-         * metaProperties .add(new MetaProperty(Constants.PLATFORM_MANUFAC_NAME,
-         * "")); metaProperties .add(new
-         * MetaProperty(Constants.PLATFORM_MANUFAC_URL, ""));
-         * metaProperties.add(new MetaProperty(Constants.PLATFORM_MODEL_NO,
-         * "")); metaProperties.add(new
-         * MetaProperty(Constants.PLATFORM_DATE_OF_MANUFAC, ""));
-         * metaProperties.add(new MetaProperty(Constants.PLATFORM_VERSION, ""));
-         * metaProperties.add(new MetaProperty(Constants.PLATFORM_OS_VERSION,
-         * "")); metaProperties.add(new MetaProperty(
-         * Constants.PLATFORM_HARDWARE_VERSION, "")); metaProperties.add(new
-         * MetaProperty( Constants.PLATFORM_FIRMWARE_VERSION, ""));
-         * metaProperties .add(new MetaProperty(Constants.PLATFORM_SUPPORT_URL,
-         * "")); metaProperties .add(new
-         * MetaProperty(Constants.PLATFORM_SYSTEM_TIME, ""));
-         */
->>>>>>> a261f915
         return metaProperties;
     }
 
@@ -1942,33 +1206,16 @@
     }
 
     public void sendPutRequest(RemoteResource resource,
-<<<<<<< HEAD
             SimulatorResourceModel model) {
         if (null == resource || null == model) {
-=======
-            List<PutPostAttributeModel> putPostModelList) {
-        if (null == resource) {
->>>>>>> a261f915
             return;
         }
         SimulatorRemoteResource resourceN = resource.getRemoteResourceRef();
         if (null == resourceN) {
             return;
         }
-<<<<<<< HEAD
         try {
             resourceN.put(null, model, putListener);
-=======
-        Map<String, RemoteResourceAttribute> attMap = resource
-                .getResourceAttributesMap();
-        if (null == attMap || attMap.size() < 1) {
-            return;
-        }
-        try {
-            SimulatorResourceModel resourceModel = getUpdatedResourceModel(
-                    attMap, putPostModelList);
-            resourceN.put(null, resourceModel, putListener);
->>>>>>> a261f915
         } catch (Exception e) {
             String addlInfo;
             addlInfo = "Invalid Attribute Value. Cannot send PUT request.";
@@ -1981,42 +1228,16 @@
     }
 
     public void sendPostRequest(RemoteResource resource,
-<<<<<<< HEAD
             SimulatorResourceModel model) {
         if (null == resource || null == model) {
-=======
-            List<PutPostAttributeModel> putPostModelList) {
-        if (null == resource) {
->>>>>>> a261f915
             return;
         }
         SimulatorRemoteResource resourceN = resource.getRemoteResourceRef();
         if (null == resourceN) {
             return;
         }
-<<<<<<< HEAD
         try {
             resourceN.post(null, model, postListener);
-=======
-        Map<String, RemoteResourceAttribute> attMap = resource
-                .getResourceAttributesMap();
-        if (null == attMap || attMap.size() < 1) {
-            return;
-        }
-        // Filter out the attributes whose modification status is true.
-        Iterator<PutPostAttributeModel> itr = putPostModelList.iterator();
-        PutPostAttributeModel model;
-        while (itr.hasNext()) {
-            model = itr.next();
-            if (!model.isModified()) {
-                itr.remove();
-            }
-        }
-        try {
-            SimulatorResourceModel resourceModel = getUpdatedResourceModel(
-                    attMap, putPostModelList);
-            resourceN.post(null, resourceModel, postListener);
->>>>>>> a261f915
         } catch (Exception e) {
             String addlInfo;
             addlInfo = "Invalid Attribute Value. Cannot send POST request.";
@@ -2025,27 +1246,7 @@
                     .getLogManager()
                     .log(Level.ERROR.ordinal(), new Date(),
                             Utility.getSimulatorErrorString(e, addlInfo));
-<<<<<<< HEAD
-        }
-=======
-        }
-    }
-
-    private SimulatorResourceModel getUpdatedResourceModel(
-            Map<String, RemoteResourceAttribute> attMap,
-            List<PutPostAttributeModel> putPostModelList) throws Exception {
-        SimulatorResourceModel resourceModel = new SimulatorResourceModel();
-        for (PutPostAttributeModel putPostAttribute : putPostModelList)
-        {
-            String attributeName = putPostAttribute.getAttName();
-            RemoteResourceAttribute resourceAttribute = attMap.get(attributeName);
-            AttributeValue attributeValue = AttributeValueBuilder.build(
-                    putPostAttribute.getAttValue(), resourceAttribute.getAttValBaseType());
-            resourceModel.addAttribute(attributeName, attributeValue);
-        }
-
-        return resourceModel;
->>>>>>> a261f915
+        }
     }
 
     public boolean sendObserveRequest(RemoteResource resource) {
@@ -2178,7 +1379,6 @@
             return false;
         }
         try {
-<<<<<<< HEAD
             SimulatorResourceModel configuredResourceModel;
             configuredResourceModel = resourceN.setConfigInfo(configFilePath);
             if (null == configuredResourceModel) {
@@ -2192,23 +1392,6 @@
                 configuredResourceModel.update(resourceModel);
             }
             resource.setResourceModelRef(configuredResourceModel);
-=======
-            SimulatorResourceModel resourceModel;
-            resourceModel = resourceN.setConfigInfo(configFilePath);
-            if (null == resourceModel) {
-                return false;
-            }
-            // Store the resource model in the local cache
-            resource.setResourceModelRef(resourceModel);
-
-            // Fetching the allowed values and range for all the attributes
-            Map<String, RemoteResourceAttribute> attributeMap = fetchResourceAttributesFromModel(resourceModel);
-            resource.setResourceAttributesMap(attributeMap);
-            // TODO: Printing the values for debugging
-            if (null != attributeMap) {
-                RemoteResourceAttribute.printAttributes(attributeMap);
-            }
->>>>>>> a261f915
         } catch (SimulatorException e) {
             Activator
                     .getDefault()
@@ -2221,11 +1404,7 @@
         resource.setConfigUploaded(true);
 
         // Notify the UI listeners
-<<<<<<< HEAD
         UiListenerHandler.getInstance().configUploadedNotification(resource);
-=======
-        configUploadedNotification(resource);
->>>>>>> a261f915
 
         return true;
     }
