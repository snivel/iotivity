//******************************************************************
//
// Copyright 2015 Samsung Electronics All Rights Reserved.
//
//-=-=-=-=-=-=-=-=-=-=-=-=-=-=-=-=-=-=-=-=-=-=-=-=-=-=-=-=-=-=-=-=
//
// Licensed under the Apache License, Version 2.0 (the "License");
// you may not use this file except in compliance with the License.
// You may obtain a copy of the License at
//
//      http://www.apache.org/licenses/LICENSE-2.0
//
// Unless required by applicable law or agreed to in writing, software
// distributed under the License is distributed on an "AS IS" BASIS,
// WITHOUT WARRANTIES OR CONDITIONS OF ANY KIND, either express or implied.
// See the License for the specific language governing permissions and
// limitations under the License.
//
//-=-=-=-=-=-=-=-=-=-=-=-=-=-=-=-=-=-=-=-=-=-=-=-=-=-=-=-=-=-=-=-=

#include <iostream>

#include "RCSDiscoveryManager.h"
#include "RCSRemoteResourceObject.h"
#include "RCSResourceAttributes.h"
#include "RCSAddress.h"

#include "OCPlatform.h"

#define DECLARE_MENU(FUNC, ...) { #FUNC, FUNC }

using namespace OC;
using namespace OIC::Service;

<<<<<<< HEAD
constexpr int CORRECT_INPUT = 1;
constexpr int INCORRECT_INPUT = 2;
constexpr int QUIT_INPUT = 3;

std::shared_ptr<RCSRemoteResourceObject>  resource;

const std::string defaultKey = "Temperature";
const std::string resourceType = "core.TemperatureSensor";
const std::string relativetUri = OC_RSRVD_WELL_KNOWN_URI;

std::mutex mtx;
std::condition_variable cond;

void startMonitoring();
void startMonitoring();
void stopMonitoring();
void getAttributeFromRemoteServer();
void setAttributeToRemoteServer();
void startCachingWithoutCallback();
void startCachingWithCallback();
void getResourceCacheState();
void getCachedAttributes();
void getCachedAttribute();
void stopCaching();

enum Menu
{
    START_MONITORING = 1,
    STOP_MONITORING,
    GET_ATTRIBUTE,
    SET_ATTRIBUTE,
    START_CACHING_NO_UPDATE,
    START_CACHING_UPDATE,
    GET_RESOURCE_CACHE_STATE,
    GET_CACHED_ATTRIBUTES,
    GET_CACHED_ATTRIBUTE,
    STOP_CACHING,
    QUIT,
    END_OF_MENU
=======
struct CloseApp {};

struct MenuItem
{
private:
    typedef void(*Handler)();

public:
    const std::string title;
    const Handler handler;
>>>>>>> 586aa499
};

typedef void(*Runner)();

constexpr int RESOURCE_TEMP = 1;
constexpr int RESOURCE_LIGHT = 2;

const std::string RESOURCE_TYPE_TEMP = "oic.r.temperaturesensor";
const std::string RESOURCE_TYPE_LIGHT = "oic.r.light";

RCSRemoteResourceObject::Ptr g_selectedResource;
std::vector<RCSRemoteResourceObject::Ptr> g_discoveredResources;

std::string g_attrKey;

Runner g_currentRun;

std::ostream& operator<<(std::ostream& os, const RCSRemoteResourceObject::Ptr& object)
{
    return os << "\turi : " << object->getUri() << std::endl <<
            "\thost address : " << object->getAddress();
}

std::ostream& operator<<(std::ostream& os, const MenuItem& item)
{
    return os << item.title;
}

void onSelected(const RCSRemoteResourceObject::Ptr& object)
{
    g_selectedResource = object;
}

void onSelected(const MenuItem& item)
{
    std::cout << item.title << " start.." << std::endl;
    item.handler();
}

int processUserInput(int min = std::numeric_limits<int>::min(),
        int max = std::numeric_limits<int>::max())
{
    assert(min <= max);

    int input;

    std::cin >> input;
    std::cin.ignore(std::numeric_limits<std::streamsize>::max(), '\n');

    if (!std::cin.fail() && min <= input && input <= max) return input;

    std::cin.clear();
    std::cin.ignore(std::numeric_limits<std::streamsize>::max(), '\n');

    throw std::runtime_error("Invalid Input, please try again");
}

template<typename D>
void displayItem(int width, int index, const D& data)
{
    std::cout.width(width);
    std::cout << std::right << index << ". ";
    std::cout << data << std::endl;
}

template<typename T>
void displayItems(const std::vector<T>& items)
{
    std::cout << std::endl;

    const auto width = (items.size() + 1) / 10 + 1;

    for(size_t i = 0; i < items.size(); ++i)
    {
        displayItem(width, i + 1, items[i]);
    }
    displayItem(width, items.size() + 1, "quit");
}

template<typename T>
void selectItem(const std::vector<T>& items)
{
    int selected = processUserInput(1, items.size() + 1) - 1;

    if(selected == static_cast<int>(items.size())) throw CloseApp();

    onSelected(items[selected]);
}

template<typename T>
void handleItems(const std::vector<T>& items)
{
    displayItems(items);
    selectItem(items);
}

void printAttribute(const std::string& key, const RCSResourceAttributes::Value& value)
{
    std::cout << "\tkey : " << key << std::endl
              << "\tvalue : " << value.toString() << std::endl;
}

void printAttributes(const RCSResourceAttributes& attributes)
{
    if (attributes.empty())
    {
       std::cout << "\tattributes is empty" << std::endl;
    }

    for(const auto& attr : attributes)
    {
        printAttribute(attr.key(), attr.value());
    }
}

void onResourceStateChanged(ResourceState resourceState)
{
    std::cout << "onResourceStateChanged callback" << std::endl;

    switch(resourceState)
    {
        case ResourceState::NONE:
            std::cout << "\tState changed to : NOT_MONITORING" << std::endl;
            break;

        case ResourceState::ALIVE:
            std::cout << "\tState changed to : ALIVE" << std::endl;
            break;

        case ResourceState::REQUESTED:
            std::cout << "\tState changed to : REQUESTED" << std::endl;
            break;

        case ResourceState::LOST_SIGNAL:
            std::cout << "\tState changed to : LOST_SIGNAL" << std::endl;
            break;

        case ResourceState::DESTROYED:
            std::cout << "\tState changed to : DESTROYED" << std::endl;
            break;
    }
}

void onCacheUpdated(const RCSResourceAttributes& attributes)
{
    std::cout << "onCacheUpdated callback" << std::endl;

    printAttributes(attributes);
}

void onRemoteAttributesReceived(const RCSResourceAttributes& attributes, int)
{
    std::cout << "onRemoteAttributesReceived callback" << std::endl;

    printAttributes(attributes);
}

void startMonitoring()
{
    if (g_selectedResource->isMonitoring())
    {
        std::cout << "\tAlready Started..." << std::endl;
        return;
    }

    g_selectedResource->startMonitoring(&onResourceStateChanged);
    std::cout << "\tMonitoring Started..." << std::endl;
}

void stopMonitoring()
{
    if (!g_selectedResource->isMonitoring())
    {
        std::cout << "\tMonitoring not started..." << std::endl;
        return;
    }

    g_selectedResource->stopMonitoring();
    std::cout << "\tMonitoring stopped..." << std::endl;
}

void getRemoteAttributes()
{
    g_selectedResource->getRemoteAttributes(onRemoteAttributesReceived);
}

void setRemoteAttributes()
{
    std::string key;

    std::cout << "\tEnter the Key you want to set : ";
    std::cin >> key;

    std::cout << "\tEnter the value(INT) you want to set :";
    RCSResourceAttributes attrs;
    attrs[key] = processUserInput();

    g_selectedResource->setRemoteAttributes(attrs, onRemoteAttributesReceived);
}

void startCaching(RCSRemoteResourceObject::CacheUpdatedCallback cb)
{
    if (g_selectedResource->isCaching())
    {
        std::cout << "\tAlready Started Caching..." << std::endl;
        return;
    }

    g_selectedResource->startCaching(std::move(cb));
    std::cout << "\tCaching Started..." << std::endl;
}

void startCachingWithoutCallback()
{
    startCaching(nullptr);
}

void startCachingWithCallback()
{
    startCaching(onCacheUpdated);
}

void getResourceCacheState()
{
    switch(g_selectedResource->getCacheState())
    {
        case CacheState::READY:
            std::cout << "\tCurrent Cache State : CACHE_STATE::READY" << std::endl;
            break;

        case CacheState::UNREADY:
            std::cout << "\tCurrent Cache State : CACHE_STATE::UNREADY" << std::endl;
            break;

        case CacheState::LOST_SIGNAL:
            std::cout << "\tCurrent Cache State : CACHE_STATE::LOST_SIGNAL" << std::endl;
            break;

        case CacheState::NONE:
            std::cout << "\tCurrent Cache State : CACHE_STATE::NONE" << std::endl;
            break;
    }
}

void getCachedAttributes()
{
    printAttributes(g_selectedResource->getCachedAttributes());
}

void getCachedAttribute()
{
    printAttribute(g_attrKey, g_selectedResource->getCachedAttribute(g_attrKey));
}

void stopCaching()
{
    if(!g_selectedResource->isCaching())
    {
        std::cout << "\tCaching not started..." << std::endl;
        return;
    }

    g_selectedResource->stopCaching();
    std::cout << "\tCaching stopped..." << std::endl;
}

std::string selectResourceType()
{
    std::cout << "========================================================" << std::endl;
    std::cout << "1. Temperature Resource Discovery" << std::endl;
    std::cout << "2. Light Resource Discovery" << std::endl;
    std::cout << "========================================================" << std::endl;

    switch (processUserInput(RESOURCE_TEMP, RESOURCE_LIGHT))
    {
    case RESOURCE_TEMP:
        g_attrKey = "Temperature";
        return RESOURCE_TYPE_TEMP;
    case RESOURCE_LIGHT:
        g_attrKey = "Brightness";
        return RESOURCE_TYPE_LIGHT;
    }

    throw std::logic_error("unreachable");
}

RCSAddress inputAddress()
{
    std::cout << "========================================================" << std::endl;
    std::cout << "Please input address (empty for multicast)" << std::endl;
    std::cout << "========================================================" << std::endl;

    std::string address;

    if(std::cin.peek() != '\n') std::cin >> address;

    return address.empty() ? RCSAddress::multicast() : RCSAddress::unicast(address);
}

void printDiscoveryInProgress()
{
    std::cout << "Discovery in progress, press '1' to stop." << std::endl;
}

void discoverResource()
{
    auto onResourceDiscovered = [](
            const RCSRemoteResourceObject::Ptr& discoveredResource)
    {
        std::cout << "onResourceDiscovered callback :: " << std::endl;

        std::cout << "luri : " << discoveredResource->getUri() << std::endl;
        std::cout << "host address : " << discoveredResource->getAddress() << std::endl;

        g_discoveredResources.push_back(discoveredResource);

        printDiscoveryInProgress();
    };

    auto resourceType = selectResourceType();
    auto address = inputAddress();

    printDiscoveryInProgress();

    auto discoveryTask = RCSDiscoveryManager::getInstance()->discoverResourceByType(address,
            resourceType, onResourceDiscovered);

    while(processUserInput() != 1);

    discoveryTask->cancel();
}

void runResourceControl()
{
    static std::vector<MenuItem> resourceMenuItems {
        DECLARE_MENU(startMonitoring),
        DECLARE_MENU(stopMonitoring),
        DECLARE_MENU(getRemoteAttributes),
        DECLARE_MENU(setRemoteAttributes),
        DECLARE_MENU(startCachingWithoutCallback),
        DECLARE_MENU(startCachingWithCallback),
        DECLARE_MENU(getResourceCacheState),
        DECLARE_MENU(getCachedAttributes),
        DECLARE_MENU(getCachedAttribute),
        DECLARE_MENU(stopCaching),
    };

    handleItems(resourceMenuItems);
}

void runResourceSelection()
{
    handleItems(g_discoveredResources);

    g_currentRun = runResourceControl;
}

void runDiscovery()
{
    static std::vector<MenuItem> discoveryMenuItems {
        DECLARE_MENU(discoverResource),
    };

<<<<<<< HEAD
    RCSDiscoveryManager::getInstance()->discoverResourceByType(RCSAddress::multicast(),
            relativetUri, resourceType, &onResourceDiscovered);
=======
    handleItems(discoveryMenuItems);
>>>>>>> 586aa499

    if (g_discoveredResources.empty()) throw std::runtime_error("No resource found!");

    g_currentRun = runResourceSelection;
}

void configurePlatform()
{
    PlatformConfig config
    {
        OC::ServiceType::InProc, ModeType::Client, "0.0.0.0", 0, OC::QualityOfService::LowQos
    };
    OCPlatform::Configure(config);
}

int main()
{
    configurePlatform();

    g_currentRun = runDiscovery;

    while (true)
    {
        try
        {
            g_currentRun();
        }
        catch (const std::exception& e)
        {
            std::cout << e.what() << std::endl;
        }
        catch (const CloseApp&)
        {
            break;
        }
    }

    std::cout << "Stopping the client" << std::endl;

    return 0;
}<|MERGE_RESOLUTION|>--- conflicted
+++ resolved
@@ -32,47 +32,6 @@
 using namespace OC;
 using namespace OIC::Service;
 
-<<<<<<< HEAD
-constexpr int CORRECT_INPUT = 1;
-constexpr int INCORRECT_INPUT = 2;
-constexpr int QUIT_INPUT = 3;
-
-std::shared_ptr<RCSRemoteResourceObject>  resource;
-
-const std::string defaultKey = "Temperature";
-const std::string resourceType = "core.TemperatureSensor";
-const std::string relativetUri = OC_RSRVD_WELL_KNOWN_URI;
-
-std::mutex mtx;
-std::condition_variable cond;
-
-void startMonitoring();
-void startMonitoring();
-void stopMonitoring();
-void getAttributeFromRemoteServer();
-void setAttributeToRemoteServer();
-void startCachingWithoutCallback();
-void startCachingWithCallback();
-void getResourceCacheState();
-void getCachedAttributes();
-void getCachedAttribute();
-void stopCaching();
-
-enum Menu
-{
-    START_MONITORING = 1,
-    STOP_MONITORING,
-    GET_ATTRIBUTE,
-    SET_ATTRIBUTE,
-    START_CACHING_NO_UPDATE,
-    START_CACHING_UPDATE,
-    GET_RESOURCE_CACHE_STATE,
-    GET_CACHED_ATTRIBUTES,
-    GET_CACHED_ATTRIBUTE,
-    STOP_CACHING,
-    QUIT,
-    END_OF_MENU
-=======
 struct CloseApp {};
 
 struct MenuItem
@@ -83,7 +42,6 @@
 public:
     const std::string title;
     const Handler handler;
->>>>>>> 586aa499
 };
 
 typedef void(*Runner)();
@@ -447,12 +405,7 @@
         DECLARE_MENU(discoverResource),
     };
 
-<<<<<<< HEAD
-    RCSDiscoveryManager::getInstance()->discoverResourceByType(RCSAddress::multicast(),
-            relativetUri, resourceType, &onResourceDiscovered);
-=======
     handleItems(discoveryMenuItems);
->>>>>>> 586aa499
 
     if (g_discoveredResources.empty()) throw std::runtime_error("No resource found!");
 
