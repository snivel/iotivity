//******************************************************************
//
// Copyright 2015 Samsung Electronics All Rights Reserved.
//
//-=-=-=-=-=-=-=-=-=-=-=-=-=-=-=-=-=-=-=-=-=-=-=-=-=-=-=-=-=-=-=-=
//
// Licensed under the Apache License, Version 2.0 (the "License");
// you may not use this file except in compliance with the License.
// You may obtain a copy of the License at
//
//      http://www.apache.org/licenses/LICENSE-2.0
//
// Unless required by applicable law or agreed to in writing, software
// distributed under the License is distributed on an "AS IS" BASIS,
// WITHOUT WARRANTIES OR CONDITIONS OF ANY KIND, either express or implied.
// See the License for the specific language governing permissions and
// limitations under the License.
//
//-=-=-=-=-=-=-=-=-=-=-=-=-=-=-=-=-=-=-=-=-=-=-=-=-=-=-=-=-=-=-=-=

#include "RCSResourceAttributes.h"

#include <sstream>

#include "ResourceAttributesUtils.h"
#include "ResourceAttributesConverter.h"

#include "boost/lexical_cast.hpp"
#include "boost/mpl/advance.hpp"
#include "boost/mpl/size.hpp"
#include "boost/mpl/deref.hpp"

namespace
{

    using namespace OIC::Service;

    class ToStringVisitor: public boost::static_visitor<>
    {
    public:
        ToStringVisitor() = default;
        ToStringVisitor(const ToStringVisitor&) = delete;
        ToStringVisitor(ToStringVisitor&&) = delete;

        ToStringVisitor& operator=(const ToStringVisitor&) = delete;
        ToStringVisitor& operator=(ToStringVisitor&&) = delete;

        template< typename T >
        void operator()(const T& value)
        {
            m_stream << boost::lexical_cast< std::string >(value);
        }

        template< typename T >
        void operator()(const std::vector< T >& v)
        {
            m_stream << "[";
            for (auto it = v.begin(); it != v.end(); ++it)
            {
                if (it != v.begin()) m_stream << ", ";
                (*this)(*it);
            }
            m_stream << "]";
        }

        void operator()(std::nullptr_t)
        {
            m_stream << "";
        }

        void operator()(bool value)
        {
            m_stream << (value ? "true" : "false");
        }

        void operator()(const std::string& value)
        {
            m_stream << "\"" + value + "\"";
        }

        void operator()(const RCSResourceAttributes& attrs)
        {
            m_stream << "{";
            for (auto it = attrs.begin(); it != attrs.end(); ++it)
            {
                if (it != attrs.begin()) m_stream << ", ";
                m_stream << "\"" << it->key() << "\" : " << it->value().toString();
            }
            m_stream << "}";
        }

        std::string get() const {
            return m_stream.str();
        }

    private:
        std::ostringstream m_stream;
    };

    class TypeVisitor: public boost::static_visitor< RCSResourceAttributes::Type >
    {
    public:
        TypeVisitor() = default;
        TypeVisitor(const TypeVisitor&) = delete;
        TypeVisitor(TypeVisitor&&) = delete;

        TypeVisitor& operator=(const TypeVisitor&) = delete;
        TypeVisitor& operator=(TypeVisitor&&) = delete;

        template< typename T >
        RCSResourceAttributes::Type operator()(const T& value) const
        {
            return RCSResourceAttributes::Type::typeOf(value);
        }

    };

    template< int >
    struct Int2Type {};

    template< typename T >
    struct TypeInfoConverter;

    template< >
    struct TypeInfoConverter< int >
    {
        static constexpr RCSResourceAttributes::TypeId typeId = RCSResourceAttributes::TypeId::INT;
    };

    template< >
    struct TypeInfoConverter< std::nullptr_t >
    {
        static constexpr RCSResourceAttributes::TypeId typeId =
                RCSResourceAttributes::TypeId::NULL_T;
    };

    template< >
    struct TypeInfoConverter< double >
    {
        static constexpr RCSResourceAttributes::TypeId typeId =
                RCSResourceAttributes::TypeId::DOUBLE;
    };

    template< >
    struct TypeInfoConverter< bool >
    {
        static constexpr RCSResourceAttributes::TypeId typeId = RCSResourceAttributes::TypeId::BOOL;
    };

    template< >
    struct TypeInfoConverter< std::string >
    {
        static constexpr RCSResourceAttributes::TypeId typeId =
                RCSResourceAttributes::TypeId::STRING;
    };

    template< >
    struct TypeInfoConverter< RCSResourceAttributes >
    {
        static constexpr RCSResourceAttributes::TypeId typeId =
                RCSResourceAttributes::TypeId::ATTRIBUTES;
<<<<<<< HEAD
=======
    };

    template< typename T >
    struct TypeInfoConverter< std::vector< T > >
    {
        static constexpr RCSResourceAttributes::TypeId typeId =
                RCSResourceAttributes::TypeId::VECTOR;
    };

    template< typename T >
    struct SequenceTraits
    {
        static constexpr size_t depth = 0;
        typedef T base_type;
    };

    template< typename T >
    struct SequenceTraits< std::vector< T > >
    {
        static constexpr size_t depth = SequenceTraits< T >::depth + 1;
        typedef typename SequenceTraits< T >::base_type base_type;
>>>>>>> 586aa499
    };

    struct TypeInfo
    {
        RCSResourceAttributes::TypeId m_typeId;
        RCSResourceAttributes::Type m_baseType;
        size_t m_depth;

        template< typename T, typename ST = SequenceTraits < T > >
        constexpr static TypeInfo get()
        {
            return { TypeInfoConverter< T >::typeId ,
                    RCSResourceAttributes::Type::typeOf< typename ST::base_type >(), ST::depth };
        }

        template< typename VARIANT, int POS >
        constexpr static TypeInfo get()
        {
            typedef typename boost::mpl::begin< typename VARIANT::types >::type mpl_begin;
            typedef typename boost::mpl::advance< mpl_begin, boost::mpl::int_< POS > >::type iter;

            return get< typename boost::mpl::deref< iter >::type >();
        }
    };

    template< typename VARIANT, int POS >
    constexpr inline std::vector< TypeInfo > getTypeInfo(Int2Type< POS >) noexcept
    {
        auto vec = getTypeInfo< VARIANT >(Int2Type< POS - 1 >{ });
        vec.push_back(TypeInfo::get< VARIANT, POS >());
        return vec;
    }

    template< typename VARIANT >
    constexpr inline std::vector< TypeInfo > getTypeInfo(Int2Type< 0 >) noexcept
    {
        return { TypeInfo::get< VARIANT, 0 >() };
    }

    template< typename VARIANT >
    inline TypeInfo getTypeInfo(int which) noexcept
    {
        static constexpr size_t variantSize = boost::mpl::size< typename VARIANT::types >::value;
        static constexpr size_t variantEnd = variantSize - 1;
        static const std::vector< TypeInfo > typeInfos = getTypeInfo< VARIANT >(
                Int2Type< variantEnd >{ });

        static_assert(variantSize > 0, "Variant has no type!");

        return typeInfos[which];
    }

} // unnamed namespace


namespace OIC
{
    namespace Service
    {

        RCSResourceAttributes::Value::ComparisonHelper::ComparisonHelper(const Value& v) :
                m_valueRef(v)
        {
        }

        bool RCSResourceAttributes::Value::ComparisonHelper::operator==
                (const Value::ComparisonHelper& rhs) const
        {
            return *m_valueRef.m_data == *rhs.m_valueRef.m_data;
        }

        bool operator==(const RCSResourceAttributes::Type& lhs,
                const RCSResourceAttributes::Type& rhs) noexcept
        {
            return lhs.m_which == rhs.m_which;
        }

        bool operator!=(const RCSResourceAttributes::Type& lhs,
                const RCSResourceAttributes::Type& rhs) noexcept
        {
            return !(lhs == rhs);
        }

        bool operator==(const RCSResourceAttributes::Value::ComparisonHelper& lhs,
                const RCSResourceAttributes::Value::ComparisonHelper& rhs)
        {
            return lhs.operator==(rhs);
        }

        bool operator!=(const RCSResourceAttributes::Value::ComparisonHelper& lhs,
                const RCSResourceAttributes::Value::ComparisonHelper& rhs)
        {
            return !lhs.operator==(rhs);
        }

        bool operator==(const RCSResourceAttributes& lhs, const RCSResourceAttributes& rhs)
        {
            return lhs.m_values == rhs.m_values;
        }

        bool operator!=(const RCSResourceAttributes& lhs, const RCSResourceAttributes& rhs)
        {
            return !(lhs == rhs);
        }

        auto RCSResourceAttributes::Type::getId() const noexcept -> TypeId
        {
            return ::getTypeInfo< ValueVariant >(m_which).m_typeId;
        }

        auto RCSResourceAttributes::Type::getBaseTypeId(const Type& t) noexcept -> TypeId
        {
            return ::getTypeInfo< ValueVariant >(t.m_which).m_baseType.getId();
        }

        size_t RCSResourceAttributes::Type::getDepth(const Type& t) noexcept
        {
            return ::getTypeInfo< ValueVariant >(t.m_which).m_depth;
        }


        RCSResourceAttributes::Value::Value() :
                m_data{ new ValueVariant{} }
        {
        }

        RCSResourceAttributes::Value::Value(const Value& from) :
                m_data{ new ValueVariant{ *from.m_data } }
        {
        }

        RCSResourceAttributes::Value::Value(Value&& from) noexcept :
                m_data{ new ValueVariant{} }
        {
            m_data.swap(from.m_data);
        }

        RCSResourceAttributes::Value::Value(const char* value) :
                m_data{ new ValueVariant{ std::string{ value } } }
        {
        }

        auto RCSResourceAttributes::Value::operator=(const Value& rhs) -> Value&
        {
            *m_data = *rhs.m_data;
            return *this;
        }

        auto RCSResourceAttributes::Value::operator=(Value&& rhs) -> Value&
        {
            *m_data = ValueVariant{};
            m_data->swap(*rhs.m_data);
            return *this;
        }

        auto RCSResourceAttributes::Value::operator=(const char* rhs) -> Value&
        {
            *m_data = std::string{ rhs };
            return *this;
        }

        auto RCSResourceAttributes::Value::operator=(std::nullptr_t) -> Value&
        {
            *m_data = nullptr;
            return *this;
        }

        auto RCSResourceAttributes::Value::getType() const -> Type
        {
            return boost::apply_visitor(TypeVisitor(), *m_data);
        }

        std::string RCSResourceAttributes::Value::toString() const
        {
            ToStringVisitor visitor;
            boost::apply_visitor(visitor, *m_data);
            return visitor.get();
        }

        void RCSResourceAttributes::Value::swap(Value& rhs) noexcept
        {
            m_data.swap(rhs.m_data);
        }

        auto RCSResourceAttributes::KeyValuePair::KeyVisitor::operator()(
                iterator* iter) const noexcept -> result_type
        {
            return iter->m_cur->first;
        }

        auto RCSResourceAttributes::KeyValuePair::KeyVisitor::operator()(
                const_iterator* iter) const noexcept -> result_type
        {
            return iter->m_cur->first;
        }

        auto RCSResourceAttributes::KeyValuePair::ValueVisitor::operator() (iterator* iter) noexcept
                -> result_type
        {
            return iter->m_cur->second;
        }

        auto RCSResourceAttributes::KeyValuePair::ValueVisitor::operator() (const_iterator*)
                -> result_type
        {
            // should not reach here.
            throw RCSBadGetException("");
        }

        auto RCSResourceAttributes::KeyValuePair::ConstValueVisitor::operator()(
                iterator*iter) const noexcept -> result_type
        {
            return iter->m_cur->second;
        }

        auto RCSResourceAttributes::KeyValuePair::ConstValueVisitor::operator()(
                const_iterator* iter) const noexcept -> result_type
        {
            return iter->m_cur->second;
        }

        auto RCSResourceAttributes::KeyValuePair::key() const noexcept -> const std::string&
        {
            return boost::apply_visitor(m_keyVisitor, m_iterRef);
        }

        auto RCSResourceAttributes::KeyValuePair::value() const noexcept -> const Value&
        {
            return boost::apply_visitor(m_constValueVisitor, m_iterRef);
        }

        auto RCSResourceAttributes::KeyValuePair::value() -> Value&
        {
            return boost::apply_visitor(m_valueVisitor, m_iterRef);
        }

        RCSResourceAttributes::KeyValuePair::KeyValuePair(boost::variant<iterator*,
                const_iterator*>&& ref) noexcept :
                m_iterRef{ ref }
        {
        }


        RCSResourceAttributes::iterator::iterator() :
                m_cur{ base_iterator{ } },
                m_keyValuePair{ this }
        {
        }

        RCSResourceAttributes::iterator::iterator(base_iterator&& iter) :
                m_cur{ std::move(iter) },
                m_keyValuePair{ this }
        {
        }

        auto RCSResourceAttributes::iterator::operator*() -> KeyValuePair&
        {
            return m_keyValuePair;
        }

        auto RCSResourceAttributes::iterator::iterator::operator->() -> KeyValuePair*
        {
            return &m_keyValuePair;
        }

        auto RCSResourceAttributes::iterator::operator++() -> iterator&
        {
            ++m_cur;
            return *this;
        }

        auto RCSResourceAttributes::iterator::operator++(int) -> iterator
        {
            iterator iter(*this);
            ++(*this);
            return iter;
        }

        bool RCSResourceAttributes::iterator::operator==(const iterator& rhs) const
        {
            return m_cur == rhs.m_cur;
        }

        bool RCSResourceAttributes::iterator::operator!=(const iterator& rhs) const
        {
            return !(*this == rhs);
        }


        RCSResourceAttributes::const_iterator::const_iterator() :
                m_cur{ base_iterator{} }, m_keyValuePair{ this }
        {
        }

        RCSResourceAttributes::const_iterator::const_iterator(base_iterator&& iter) :
                m_cur{ iter }, m_keyValuePair{ this }
        {
        }

        RCSResourceAttributes::const_iterator::const_iterator(
                const RCSResourceAttributes::iterator& iter) :
                m_cur{ iter.m_cur }, m_keyValuePair{ this }
        {
        }

        auto RCSResourceAttributes::const_iterator::operator=(
                const RCSResourceAttributes::iterator& iter) -> const_iterator&
        {
            m_cur = iter.m_cur;
            return *this;
        }

        auto RCSResourceAttributes::const_iterator::operator*() const -> reference
        {
            return m_keyValuePair;
        }

        auto RCSResourceAttributes::const_iterator::operator->() const -> pointer
        {
            return &m_keyValuePair;
        }

        auto RCSResourceAttributes::const_iterator::operator++() -> const_iterator&
        {
            ++m_cur;
            return *this;
        }

        auto RCSResourceAttributes::const_iterator::operator++(int) -> const_iterator
        {
            const_iterator iter(*this);
            ++(*this);
            return iter;
        }

        bool RCSResourceAttributes::const_iterator::operator==(const const_iterator& rhs) const
        {
            return m_cur == rhs.m_cur;
        }

        bool RCSResourceAttributes::const_iterator::operator!=(const const_iterator& rhs) const
        {
            return !(*this == rhs);
        }


        auto RCSResourceAttributes::begin() noexcept -> iterator
        {
            return iterator{ m_values.begin() };
        }

        auto RCSResourceAttributes::end() noexcept -> iterator
        {
            return iterator{ m_values.end() };
        }

        auto RCSResourceAttributes::begin() const noexcept -> const_iterator
        {
            return const_iterator{ m_values.begin() };
        }

        auto RCSResourceAttributes::end() const noexcept -> const_iterator
        {
            return const_iterator{ m_values.end() };
        }

        auto RCSResourceAttributes::cbegin() const noexcept -> const_iterator
        {
            return const_iterator{ m_values.begin() };
        }

        auto RCSResourceAttributes::cend() const noexcept -> const_iterator
        {
            return const_iterator{ m_values.end() };
        }

        auto RCSResourceAttributes::operator[](const std::string& key) -> Value&
        {
            return m_values[key];
        }

        auto RCSResourceAttributes::operator[](std::string&& key) -> Value&
        {
            return m_values[std::move(key)];
        }

        auto RCSResourceAttributes::at(const std::string& key) -> Value&
        {
            try
            {
                return m_values.at(key);
            }
            catch (const std::out_of_range&)
            {
                throw RCSInvalidKeyException{ "No attribute named '" + key + "'" };
            }
        }

        auto RCSResourceAttributes::at(const std::string& key) const -> const Value&
        {
            try
            {
                return m_values.at(key);
            }
            catch (const std::out_of_range&)
            {
                throw RCSInvalidKeyException{ "No attribute named '" + key + "'" };
            }
        }

        void RCSResourceAttributes::clear() noexcept
        {
            return m_values.clear();
        }

        bool RCSResourceAttributes::erase(const std::string& key)
        {
            return m_values.erase(key) == 1U;
        }

        bool RCSResourceAttributes::contains(const std::string& key) const
        {
            return m_values.find(key) != m_values.end();
        }

        bool RCSResourceAttributes::empty() const noexcept
        {
            return m_values.empty();
        }

        size_t RCSResourceAttributes::size() const noexcept
        {
            return m_values.size();
        }


        bool acceptableAttributeValue(const RCSResourceAttributes::Value& dest,
                const RCSResourceAttributes::Value& value)
        {
            if (dest.getType() != value.getType())
            {
                return false;
            }

            static_assert(RCSResourceAttributes::is_supported_type< RCSResourceAttributes >::value,
                    "RCSResourceAttributes doesn't have RCSResourceAttributes recursively.");
            if (dest.getType().getId() == RCSResourceAttributes::TypeId::ATTRIBUTES
                    && !acceptableAttributes(dest.get< RCSResourceAttributes >(),
                            value.get< RCSResourceAttributes >()))
            {
                return false;
            }

            return true;
        }

        bool acceptableAttributes(const RCSResourceAttributes& dest, const RCSResourceAttributes& attr)
        {
            for (const auto& kv : attr)
            {
                if (!dest.contains(kv.key()))
                {
                    return false;
                }

                if (!acceptableAttributeValue(dest.at(kv.key()), kv.value()))
                {
                    return false;
                }
            }

            return true;
        }

        AttrKeyValuePairs replaceAttributes(RCSResourceAttributes& dest,
                const RCSResourceAttributes& newAttrs)
        {
            AttrKeyValuePairs replacedList;

            for (const auto& kv : newAttrs)
            {
                if (dest[kv.key()] != kv.value())
                {
                    RCSResourceAttributes::Value replacedValue;
                    replacedValue.swap(dest[kv.key()]);
                    dest[kv.key()] = kv.value();

                    replacedList.push_back(AttrKeyValuePair{ kv.key(), std::move(replacedValue) });
                }
            }

            return replacedList;
        }

    }
}<|MERGE_RESOLUTION|>--- conflicted
+++ resolved
@@ -159,8 +159,6 @@
     {
         static constexpr RCSResourceAttributes::TypeId typeId =
                 RCSResourceAttributes::TypeId::ATTRIBUTES;
-<<<<<<< HEAD
-=======
     };
 
     template< typename T >
@@ -182,7 +180,6 @@
     {
         static constexpr size_t depth = SequenceTraits< T >::depth + 1;
         typedef typename SequenceTraits< T >::base_type base_type;
->>>>>>> 586aa499
     };
 
     struct TypeInfo
