//******************************************************************
//
// Copyright 2015 Samsung Electronics All Rights Reserved.
//
//-=-=-=-=-=-=-=-=-=-=-=-=-=-=-=-=-=-=-=-=-=-=-=-=-=-=-=-=-=-=-=-=
//
// Licensed under the Apache License, Version 2.0 (the "License");
// you may not use this file except in compliance with the License.
// You may obtain a copy of the License at
//
//      http://www.apache.org/licenses/LICENSE-2.0
//
// Unless required by applicable law or agreed to in writing, software
// distributed under the License is distributed on an "AS IS" BASIS,
// WITHOUT WARRANTIES OR CONDITIONS OF ANY KIND, either express or implied.
// See the License for the specific language governing permissions and
// limitations under the License.
//
//-=-=-=-=-=-=-=-=-=-=-=-=-=-=-=-=-=-=-=-=-=-=-=-=-=-=-=-=-=-=-=-=

#include "RCSResourceObject.h"

#include <string>
#include <functional>
#include <vector>

<<<<<<< HEAD
#include <RequestHandler.h>
#include <AssertUtils.h>
#include <AtomicHelper.h>
#include <ResourceAttributesConverter.h>
=======
#include "RequestHandler.h"
#include "AssertUtils.h"
#include "AtomicHelper.h"
#include "ResourceAttributesConverter.h"
#include "ResourceAttributesUtils.h"
#include "RCSRequest.h"
#include "RCSRepresentation.h"
>>>>>>> 586aa499

#include "logger.h"
#include "OCPlatform.h"

#define LOG_TAG "RCSResourceObject"

namespace
{
    using namespace OIC::Service;

    inline bool hasProperty(uint8_t base, uint8_t target)
    {
        return (base & target) == target;
    }

    inline uint8_t makePropertyFlags(uint8_t base, uint8_t target, bool add)
    {
        if (add)
        {
            return base | target;
        }

        return base & ~target;
    }

    inline bool requestContainsInterface(const std::shared_ptr< OC::OCResourceRequest >& request,
            const std::string& interface)
    {
        auto it = request->getQueryParameters().find(OC::Key::INTERFACESKEY);

        if (it == request->getQueryParameters().end()) return false;

        return it->second == interface;
    }

    OCEntityHandlerResult sendResponse(const std::shared_ptr< OC::OCResourceRequest >& ocRequest,
            const std::shared_ptr< OC::OCResourceResponse >& ocResponse)
    {
        ocResponse->setRequestHandle(ocRequest->getRequestHandle());
        ocResponse->setResourceHandle(ocRequest->getResourceHandle());

        try
        {
            if (OC::OCPlatform::sendResponse(ocResponse) == OC_STACK_OK)
            {
                return OC_EH_OK;
            }
        }
        catch (const OC::OCException& e)
        {
            OIC_LOG_V(WARNING, LOG_TAG, "Error (%s)", e.what());
        }

        return OC_EH_ERROR;
    }


    template <typename RESPONSE>
    OCEntityHandlerResult sendResponse(RCSResourceObject& resource,
            const std::shared_ptr< OC::OCResourceRequest >& ocRequest, RESPONSE&& response)
    {
        return sendResponse(ocRequest, response.getHandler()->buildResponse(resource));
    }

    RCSResourceAttributes getAttributesFromOCRequest(
            const std::shared_ptr< OC::OCResourceRequest >& request)
    {
        return ResourceAttributesConverter::fromOCRepresentation(
                request->getResourceRepresentation());
    }

    template< typename HANDLER, typename RESPONSE =
            typename std::decay<HANDLER>::type::result_type >
    RESPONSE invokeHandler(const RCSResourceObject::Ptr& resObj, RCSResourceAttributes& attrs,
            const std::shared_ptr< OC::OCResourceRequest >& ocRequest,
            std::shared_ptr< HANDLER > handler)
    {
        if (handler)
        {
            return (*handler)(RCSRequest{ resObj, ocRequest }, attrs);
        }

        return RESPONSE::defaultAction();
    }

    typedef void (RCSResourceObject::* AutoNotifyFunc)
            (bool, RCSResourceObject::AutoNotifyPolicy) const;

    std::function<void()> createAutoNotifyInvoker(AutoNotifyFunc autoNotifyFunc,
            const RCSResourceObject& resourceObject, const RCSResourceAttributes& resourceAttributes,
            RCSResourceObject::AutoNotifyPolicy autoNotifyPolicy)
    {
        if(autoNotifyPolicy == RCSResourceObject::AutoNotifyPolicy::UPDATED)
        {
            auto&& compareAttributesFunc =
                    std::bind(std::not_equal_to<RCSResourceAttributes>(),
                                resourceAttributes,
                                std::cref(resourceAttributes));
            return std::bind(autoNotifyFunc,
                    &resourceObject, std::move(compareAttributesFunc), autoNotifyPolicy);
        }
        else if(autoNotifyPolicy == RCSResourceObject::AutoNotifyPolicy::ALWAYS)
        {
            return std::bind(autoNotifyFunc,
                    &resourceObject, true, autoNotifyPolicy);
        }
        return {};
    }

    OCEntityHandlerResult handleBatchInterfaceGetRequest(
            const std::shared_ptr< OC::OCResourceRequest >& request,
            const RCSResourceObject* resourceObject)
    {
        RCSRepresentation rcsRep;

        for (const auto& bound : resourceObject->getBoundResources())
        {
            rcsRep.addChild(bound->toRepresentation());
        }

        auto response = std::make_shared< OC::OCResourceResponse >();

        response->setResponseResult(OC_EH_OK);
        response->setErrorCode(200);
        response->setResourceRepresentation(
                RCSRepresentation::toOCRepresentation(std::move(rcsRep)));

        return sendResponse(request, response);
    }

} // unnamed namespace

namespace OIC
{
    namespace Service
    {

        RCSResourceObject::Builder::Builder(const std::string& uri, const std::string& type,
                const std::string& interface) :
                m_uri{ uri },
                m_types{ type },
                m_interfaces{ interface },
                m_properties{ OC_DISCOVERABLE | OC_OBSERVABLE },
                m_resourceAttributes{ }
        {
        }

        RCSResourceObject::Builder& RCSResourceObject::Builder::addInterface(
                const std::string& interface)
        {
            return addInterface(std::string{ interface });
        }

        RCSResourceObject::Builder& RCSResourceObject::Builder::addInterface(
                std::string&& interface)
        {
            m_interfaces.push_back(std::move(interface));
            return *this;
        }

        RCSResourceObject::Builder& RCSResourceObject::Builder::addType(const std::string& type)
        {
            return addType(std::string{ type });
        }

        RCSResourceObject::Builder& RCSResourceObject::Builder::addType(std::string&& type)
        {
            m_types.push_back(std::move(type));
            return *this;
        }

        RCSResourceObject::Builder& RCSResourceObject::Builder::setDiscoverable(
                bool discoverable)
        {
            m_properties = ::makePropertyFlags(m_properties, OC_DISCOVERABLE, discoverable);
            return *this;
        }

        RCSResourceObject::Builder& RCSResourceObject::Builder::setObservable(
                bool observable)
        {
            m_properties = ::makePropertyFlags(m_properties, OC_OBSERVABLE, observable);
            return *this;
        }

        RCSResourceObject::Builder& RCSResourceObject::Builder::setSecureFlag(
            bool secureFlag)
        {
            m_properties = ::makePropertyFlags(m_properties, OC_SECURE, secureFlag);
            return *this;
        }
        RCSResourceObject::Builder& RCSResourceObject::Builder::setAttributes(
                const RCSResourceAttributes& attrs)
        {
            m_resourceAttributes = attrs;
            return *this;
        }

        RCSResourceObject::Builder& RCSResourceObject::Builder::setAttributes(
                RCSResourceAttributes&& attrs)
        {
            m_resourceAttributes = std::move(attrs);
            return *this;
        }

        RCSResourceObject::Ptr RCSResourceObject::Builder::build()
        {
            OCResourceHandle handle{ nullptr };

            RCSResourceObject::Ptr server {
                new RCSResourceObject{ m_uri, m_properties, std::move(m_resourceAttributes) } };

            OC::EntityHandler entityHandler{ std::bind(&RCSResourceObject::entityHandler,
                    std::weak_ptr< RCSResourceObject >{ server }, std::placeholders::_1) };

            typedef OCStackResult (*RegisterResource)(OCResourceHandle&, std::string&,
                    const std::string&, const std::string&, OC::EntityHandler, uint8_t);

            invokeOCFunc(static_cast<RegisterResource>(OC::OCPlatform::registerResource),
                    handle, m_uri, m_types[0], m_interfaces[0], entityHandler, m_properties);

            std::for_each(m_interfaces.begin() + 1, m_interfaces.end(),
                    [&handle](const std::string& interfaceName){
                invokeOCFunc(OC::OCPlatform::bindInterfaceToResource, handle, interfaceName);
            });

            std::for_each(m_types.begin() + 1, m_types.end(),
                    [&handle](const std::string& typeName){
                invokeOCFunc(OC::OCPlatform::bindTypeToResource, handle, typeName);
            });

            server->m_resourceHandle = handle;
            server->m_interfaces = m_interfaces;
            server->m_types = m_types;

            return server;
        }


        RCSResourceObject::RCSResourceObject(const std::string& uri,
                uint8_t properties, RCSResourceAttributes&& attrs) :
                m_properties{ properties },
                m_uri{ uri },
                m_interfaces{ },
                m_types{ },
                m_resourceHandle{ },
                m_resourceAttributes{ std::move(attrs) },
                m_getRequestHandler{ },
                m_setRequestHandler{ },
                m_autoNotifyPolicy{ AutoNotifyPolicy::UPDATED },
                m_setRequestHandlerPolicy{ SetRequestHandlerPolicy::NEVER },
                m_attributeUpdatedListeners{ },
                m_lockOwner{ },
                m_mutex{ },
                m_mutexAttributeUpdatedListeners{ }
        {
            m_lockOwner.reset(new AtomicThreadId);
        }

        RCSResourceObject::~RCSResourceObject()
        {
            if (m_resourceHandle)
            {
                try
                {
                    OC::OCPlatform::unregisterResource(m_resourceHandle);
                }
                catch (...)
                {
                    OIC_LOG(WARNING, LOG_TAG, "Failed to unregister resource.");
                }
            }
        }

        template< typename K, typename V >
        void RCSResourceObject::setAttributeInternal(K&& key, V&& value)
        {
            bool needToNotify = false;
            bool valueUpdated = false;

            {
                WeakGuard lock(*this);

                if (lock.hasLocked())
                {
                    needToNotify = true;
                    valueUpdated = testValueUpdated(key, value);
                }

                m_resourceAttributes[std::forward< K >(key)] = std::forward< V >(value);
            }

            if (needToNotify) autoNotify(valueUpdated);
        }
        void RCSResourceObject::setAttribute(const std::string& key,
                const RCSResourceAttributes::Value& value)
        {
            setAttributeInternal(key, value);
        }

        void RCSResourceObject::setAttribute(const std::string& key,
                RCSResourceAttributes::Value&& value)
        {
            setAttributeInternal(key, std::move(value));
        }

        void RCSResourceObject::setAttribute(std::string&& key,
                const RCSResourceAttributes::Value& value)
        {
            setAttributeInternal(std::move(key), value);
        }

        void RCSResourceObject::setAttribute(std::string&& key,
                RCSResourceAttributes::Value&& value)
        {
            setAttributeInternal(std::move(key), std::move(value));
        }

        RCSResourceAttributes::Value RCSResourceObject::getAttributeValue(
                const std::string& key) const
        {
            WeakGuard lock(*this);
            return m_resourceAttributes.at(key);
        }

        bool RCSResourceObject::removeAttribute(const std::string& key)
        {
            bool needToNotify = false;
            bool erased = false;
            {
                WeakGuard lock(*this);

                if (m_resourceAttributes.erase(key))
                {
                    erased = true;
                    needToNotify = lock.hasLocked();
                }
            }

            if (needToNotify) autoNotify(true);

            return erased;
        }

        bool RCSResourceObject::containsAttribute(const std::string& key) const
        {
            WeakGuard lock(*this);
            return m_resourceAttributes.contains(key);
        }

        RCSResourceAttributes& RCSResourceObject::getAttributes()
        {
            expectOwnLock();
            return m_resourceAttributes;
        }

        const RCSResourceAttributes& RCSResourceObject::getAttributes() const
        {
            expectOwnLock();
            return m_resourceAttributes;
        }

        void RCSResourceObject::expectOwnLock() const
        {
            if (getLockOwner() != std::this_thread::get_id())
            {
                throw NoLockException{ "Must acquire the lock first using LockGuard." };
            }
        }

        std::thread::id RCSResourceObject::getLockOwner() const noexcept
        {
            return *m_lockOwner;
        }

        void RCSResourceObject::setLockOwner(std::thread::id&& id) const noexcept
        {
            m_lockOwner->store(std::move(id));
        }

        bool RCSResourceObject::isObservable() const
        {
            return ::hasProperty(m_properties, OC_OBSERVABLE);
        }

        bool RCSResourceObject::isDiscoverable() const
        {
            return ::hasProperty(m_properties, OC_DISCOVERABLE);
        }

        void RCSResourceObject::setGetRequestHandler(GetRequestHandler h)
        {
            m_getRequestHandler = std::make_shared< GetRequestHandler >(std::move(h));
        }

        void RCSResourceObject::setSetRequestHandler(SetRequestHandler h)
        {
            m_setRequestHandler = std::make_shared< SetRequestHandler >(std::move(h));
        }

        void RCSResourceObject::notify() const
        {
            typedef OCStackResult (*NotifyAllObservers)(OCResourceHandle);

            invokeOCFuncWithResultExpect({ OC_STACK_OK, OC_STACK_NO_OBSERVERS },
                    static_cast< NotifyAllObservers >(OC::OCPlatform::notifyAllObservers),
                    m_resourceHandle);
        }

        void RCSResourceObject::addAttributeUpdatedListener(const std::string& key,
                AttributeUpdatedListener h)
        {
            std::lock_guard< std::mutex > lock(m_mutexAttributeUpdatedListeners);

            m_attributeUpdatedListeners[key] =
                    std::make_shared< AttributeUpdatedListener >(std::move(h));
        }

        void RCSResourceObject::addAttributeUpdatedListener(std::string&& key,
                AttributeUpdatedListener h)
        {
            std::lock_guard< std::mutex > lock(m_mutexAttributeUpdatedListeners);

            m_attributeUpdatedListeners[std::move(key)] =
                    std::make_shared< AttributeUpdatedListener >(std::move(h));
        }

        bool RCSResourceObject::removeAttributeUpdatedListener(const std::string& key)
        {
            std::lock_guard< std::mutex > lock(m_mutexAttributeUpdatedListeners);

            return m_attributeUpdatedListeners.erase(key) != 0;
        }

        bool RCSResourceObject::testValueUpdated(const std::string& key,
                const RCSResourceAttributes::Value& value) const
        {
            return m_resourceAttributes.contains(key) == false
                    || m_resourceAttributes.at(key) != value;
        }

        void RCSResourceObject::setAutoNotifyPolicy(AutoNotifyPolicy policy)
        {
            m_autoNotifyPolicy = policy;
        }

        RCSResourceObject::AutoNotifyPolicy RCSResourceObject::getAutoNotifyPolicy() const
        {
            return m_autoNotifyPolicy;
        }

        void RCSResourceObject::setSetRequestHandlerPolicy(SetRequestHandlerPolicy policy)
        {
            m_setRequestHandlerPolicy = policy;
        }

        auto RCSResourceObject::getSetRequestHandlerPolicy() const -> SetRequestHandlerPolicy
        {
            return m_setRequestHandlerPolicy;
        }

        void RCSResourceObject::bindResource(const RCSResourceObject::Ptr& resource)
        {
            if (!resource || resource.get() == this)
            {
                throw RCSInvalidParameterException("The resource is invalid!");
            }

            invokeOCFunc(OC::OCPlatform::bindResource,
                    m_resourceHandle, resource->m_resourceHandle);

            std::lock_guard< std:: mutex > lock{ m_mutexForBoundResources };
            m_boundResources.push_back(resource);
        }

        void RCSResourceObject::unbindResource(const RCSResourceObject::Ptr& resource)
        {
            if (!resource || resource.get() == this)
            {
                throw RCSInvalidParameterException("The resource is invalid!");
            }

            invokeOCFunc(OC::OCPlatform::unbindResource,
                    m_resourceHandle, resource->m_resourceHandle);

            std::lock_guard< std:: mutex > lock{ m_mutexForBoundResources };
            m_boundResources.erase(std::find(m_boundResources.begin(), m_boundResources.end(),
                    resource));
        }

        std::vector< RCSResourceObject::Ptr > RCSResourceObject::getBoundResources() const
        {
            std::lock_guard< std:: mutex > lock{ m_mutexForBoundResources };
            return m_boundResources;
        }

        std::vector< std::string > RCSResourceObject::getInterfaces() const
        {
            return m_interfaces;
        }

        std::vector< std::string > RCSResourceObject::getTypes() const
        {
            return m_types;
        }

        RCSRepresentation RCSResourceObject::toRepresentation() const
        {
            WeakGuard lock{*this};
            return RCSRepresentation{ m_uri, m_interfaces, m_types, m_resourceAttributes };
         }

        void RCSResourceObject::autoNotify(bool isAttributesChanged) const
        {
            autoNotify(isAttributesChanged, m_autoNotifyPolicy);
        }

        void RCSResourceObject::autoNotify(
                        bool isAttributesChanged, AutoNotifyPolicy autoNotifyPolicy) const
        {
            if(autoNotifyPolicy == AutoNotifyPolicy::NEVER) return;
            if(autoNotifyPolicy == AutoNotifyPolicy::UPDATED &&
                    isAttributesChanged == false) return;

            notify();
        }

        OCEntityHandlerResult RCSResourceObject::entityHandler(
                const std::weak_ptr< RCSResourceObject >& weakRes,
                const std::shared_ptr< OC::OCResourceRequest >& request)
        {
            auto resource = weakRes.lock();

            if (!resource) return OC_EH_ERROR;

            OIC_LOG(WARNING, LOG_TAG, "entityHandler");
            if (!request)
            {
                return OC_EH_ERROR;
            }

            try
            {
                if (request->getRequestHandlerFlag() & OC::RequestHandlerFlag::RequestFlag)
                {
                    return resource->handleRequest(request);
                }

                if (request->getRequestHandlerFlag() & OC::RequestHandlerFlag::ObserverFlag)
                {
                    return resource->handleObserve(request);
                }
            }
            catch (const std::exception& e)
            {
                OIC_LOG_V(WARNING, LOG_TAG, "Failed to handle request : %s", e.what());
                throw;
            }
            catch (...)
            {
                OIC_LOG(WARNING, LOG_TAG, "Failed to handle request.");
                throw;
            }

            return OC_EH_ERROR;
        }

        OCEntityHandlerResult RCSResourceObject::handleRequest(
                const std::shared_ptr< OC::OCResourceRequest >& request)
        {
            assert(request != nullptr);

            if (request->getRequestType() == "GET")
            {
                return handleRequestGet(request);
            }

            if (request->getRequestType() == "POST")
            {
                return handleRequestSet(request);
            }

            return OC_EH_ERROR;
        }

        OCEntityHandlerResult RCSResourceObject::handleRequestGet(
                const std::shared_ptr< OC::OCResourceRequest >& request)
        {
            assert(request != nullptr);

            if (requestContainsInterface(request, OC::BATCH_INTERFACE))
            {
                return handleBatchInterfaceGetRequest(request, this);
            }

            auto attrs = getAttributesFromOCRequest(request);

            auto response = invokeHandler(shared_from_this(), attrs, request, m_getRequestHandler);

            if (response.isSeparate()) return OC_EH_SLOW;

            return sendResponse(*this, request, response);
        }

        bool RCSResourceObject::applyAcceptanceMethod(const RCSSetResponse& response,
                const RCSResourceAttributes& requstAttrs)
        {
            auto requestHandler = response.getHandler();

            assert(requestHandler != nullptr);

            auto replaced = requestHandler->applyAcceptanceMethod(response.getAcceptanceMethod(),
                    *this, requstAttrs);

<<<<<<< HEAD
=======
            OIC_LOG_V(WARNING, LOG_TAG, "replaced num %zu", replaced.size());
>>>>>>> 586aa499
            for (const auto& attrKeyValPair : replaced)
            {
                std::shared_ptr< AttributeUpdatedListener > foundListener;
                {
                    std::lock_guard< std::mutex > lock(m_mutexAttributeUpdatedListeners);

                    auto it = m_attributeUpdatedListeners.find(attrKeyValPair.first);
                    if (it != m_attributeUpdatedListeners.end())
                    {
                        foundListener = it->second;
                    }
                }

<<<<<<< HEAD
                auto keyAttrListener = m_keyAttributesUpdatedListeners.find(attrKeyValPair.first);
                if(keyAttrListener != m_keyAttributesUpdatedListeners.end())
                {
                    keyAttrListener-> second(attrKeyValPair.second, attrs[attrKeyValPair.first]);
=======
                if (foundListener)
                {
                    (*foundListener)(attrKeyValPair.second, requstAttrs.at(attrKeyValPair.first));
>>>>>>> 586aa499
                }
            }

            return !replaced.empty();
        }

<<<<<<< HEAD
        OCEntityHandlerResult RCSResourceObject::handleObserve(
                std::shared_ptr< OC::OCResourceRequest >)
        {
=======
        OCEntityHandlerResult RCSResourceObject::handleRequestSet(
                const std::shared_ptr< OC::OCResourceRequest >& request)
        {
            assert(request != nullptr);

            auto attrs = getAttributesFromOCRequest(request);
            auto response = invokeHandler(shared_from_this(), attrs, request, m_setRequestHandler);

            if (response.isSeparate()) return OC_EH_SLOW;

            auto attrsChanged = applyAcceptanceMethod(response, attrs);

            try
            {
                autoNotify(attrsChanged, m_autoNotifyPolicy);
                return sendResponse(*this, request, response);
            } catch (const RCSPlatformException& e) {
                OIC_LOG_V(ERROR, LOG_TAG, "Error : %s ", e.what());
                return OC_EH_ERROR;
            }
        }

        OCEntityHandlerResult RCSResourceObject::handleObserve(
                const std::shared_ptr< OC::OCResourceRequest >&)
        {
>>>>>>> 586aa499
            if (!isObservable())
            {
                return OC_EH_ERROR;
            }

            return OC_EH_OK;
        }

        RCSResourceObject::LockGuard::LockGuard(const RCSResourceObject::Ptr ptr) :
                m_resourceObject(*ptr),
                m_autoNotifyPolicy{ ptr->getAutoNotifyPolicy() },
                m_isOwningLock{ false }
        {
            init();
        }

        RCSResourceObject::LockGuard::LockGuard(
                const RCSResourceObject& serverResource) :
                m_resourceObject(serverResource),
                m_autoNotifyPolicy{ serverResource.getAutoNotifyPolicy() },
                m_isOwningLock{ false }
        {
            init();
        }

        RCSResourceObject::LockGuard::LockGuard(
                const RCSResourceObject::Ptr ptr, AutoNotifyPolicy autoNotifyPolicy) :
                m_resourceObject(*ptr),
                m_autoNotifyPolicy { autoNotifyPolicy },
                m_isOwningLock{ false }
        {
            init();
        }

        RCSResourceObject::LockGuard::LockGuard(
                const RCSResourceObject& resourceObject, AutoNotifyPolicy autoNotifyPolicy) :
                m_resourceObject(resourceObject),
                m_autoNotifyPolicy { autoNotifyPolicy },
                m_isOwningLock{ false }
        {
            init();
        }

        RCSResourceObject::LockGuard::~LockGuard() noexcept(false)
        {
            if (!std::uncaught_exception() && m_autoNotifyFunc) m_autoNotifyFunc();

            if (m_isOwningLock)
            {
                m_resourceObject.setLockOwner(std::thread::id{ });
                m_resourceObject.m_mutex.unlock();
            }
        }

        void RCSResourceObject::LockGuard::init()
        {
            if (m_resourceObject.getLockOwner() != std::this_thread::get_id())
            {
                m_resourceObject.m_mutex.lock();
                m_resourceObject.setLockOwner(std::this_thread::get_id());
                m_isOwningLock = true;
            }
            m_autoNotifyFunc = ::createAutoNotifyInvoker(&RCSResourceObject::autoNotify,
                    m_resourceObject, m_resourceObject.m_resourceAttributes, m_autoNotifyPolicy);
        }

        RCSResourceObject::WeakGuard::WeakGuard(
                const RCSResourceObject& resourceObject) :
                m_isOwningLock{ false },
                m_resourceObject(resourceObject)
        {
            if (m_resourceObject.getLockOwner() != std::this_thread::get_id())
            {
                m_resourceObject.m_mutex.lock();
                m_resourceObject.setLockOwner(std::this_thread::get_id());
                m_isOwningLock = true;
            }
        }

        RCSResourceObject::WeakGuard::~WeakGuard()
        {
            if (m_isOwningLock)
            {
                m_resourceObject.setLockOwner(std::thread::id{ });
                m_resourceObject.m_mutex.unlock();
            }
        }

        bool RCSResourceObject::WeakGuard::hasLocked() const
        {
            return m_isOwningLock;
        }

    }
}<|MERGE_RESOLUTION|>--- conflicted
+++ resolved
@@ -24,12 +24,6 @@
 #include <functional>
 #include <vector>
 
-<<<<<<< HEAD
-#include <RequestHandler.h>
-#include <AssertUtils.h>
-#include <AtomicHelper.h>
-#include <ResourceAttributesConverter.h>
-=======
 #include "RequestHandler.h"
 #include "AssertUtils.h"
 #include "AtomicHelper.h"
@@ -37,7 +31,6 @@
 #include "ResourceAttributesUtils.h"
 #include "RCSRequest.h"
 #include "RCSRepresentation.h"
->>>>>>> 586aa499
 
 #include "logger.h"
 #include "OCPlatform.h"
@@ -652,10 +645,7 @@
             auto replaced = requestHandler->applyAcceptanceMethod(response.getAcceptanceMethod(),
                     *this, requstAttrs);
 
-<<<<<<< HEAD
-=======
             OIC_LOG_V(WARNING, LOG_TAG, "replaced num %zu", replaced.size());
->>>>>>> 586aa499
             for (const auto& attrKeyValPair : replaced)
             {
                 std::shared_ptr< AttributeUpdatedListener > foundListener;
@@ -669,27 +659,15 @@
                     }
                 }
 
-<<<<<<< HEAD
-                auto keyAttrListener = m_keyAttributesUpdatedListeners.find(attrKeyValPair.first);
-                if(keyAttrListener != m_keyAttributesUpdatedListeners.end())
-                {
-                    keyAttrListener-> second(attrKeyValPair.second, attrs[attrKeyValPair.first]);
-=======
                 if (foundListener)
                 {
                     (*foundListener)(attrKeyValPair.second, requstAttrs.at(attrKeyValPair.first));
->>>>>>> 586aa499
                 }
             }
 
             return !replaced.empty();
         }
 
-<<<<<<< HEAD
-        OCEntityHandlerResult RCSResourceObject::handleObserve(
-                std::shared_ptr< OC::OCResourceRequest >)
-        {
-=======
         OCEntityHandlerResult RCSResourceObject::handleRequestSet(
                 const std::shared_ptr< OC::OCResourceRequest >& request)
         {
@@ -715,7 +693,6 @@
         OCEntityHandlerResult RCSResourceObject::handleObserve(
                 const std::shared_ptr< OC::OCResourceRequest >&)
         {
->>>>>>> 586aa499
             if (!isObservable())
             {
                 return OC_EH_ERROR;
