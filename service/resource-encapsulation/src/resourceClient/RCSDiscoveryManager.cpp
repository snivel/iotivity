//******************************************************************
//
// Copyright 2015 Samsung Electronics All Rights Reserved.
//
//-=-=-=-=-=-=-=-=-=-=-=-=-=-=-=-=-=-=-=-=-=-=-=-=-=-=-=-=-=-=-=-=
//
// Licensed under the Apache License, Version 2.0 (the "License");
// you may not use this file except in compliance with the License.
// You may obtain a copy of the License at
//
//      http://www.apache.org/licenses/LICENSE-2.0
//
// Unless required by applicable law or agreed to in writing, software
// distributed under the License is distributed on an "AS IS" BASIS,
// WITHOUT WARRANTIES OR CONDITIONS OF ANY KIND, either express or implied.
// See the License for the specific language governing permissions and
// limitations under the License.
//
//-=-=-=-=-=-=-=-=-=-=-=-=-=-=-=-=-=-=-=-=-=-=-=-=-=-=-=-=-=-=-=-=
#include "RCSDiscoveryManager.h"
#include "RCSDiscoveryManagerImpl.h"

<<<<<<< HEAD
#include "RCSRemoteResourceObject.h"
#include "PrimitiveResource.h"

#include "ScopeLogger.h"

#define TAG "RCSDiscoveryManager"

using namespace OIC::Service;

namespace
=======
namespace OIC
>>>>>>> 5565bfe4
{
    namespace Service
    {
        RCSDiscoveryManager::DiscoveryTask::DiscoveryTask(unsigned int id) :
                m_id { id }
        {
        }

        bool RCSDiscoveryManager::DiscoveryTask::isCanceled()
        {
            return RCSDiscoveryManagerImpl::getInstance()->isCanceled(m_id);
        }

        void RCSDiscoveryManager::DiscoveryTask::cancel()
        {
            RCSDiscoveryManagerImpl::getInstance()->cancel(m_id);
        }

        RCSDiscoveryManager* RCSDiscoveryManager::getInstance()
        {
            static RCSDiscoveryManager instance;
            return &instance;
        }

        RCSDiscoveryManager::DiscoveryTask::Ptr RCSDiscoveryManager::discoverResource(
                const RCSAddress& address, ResourceDiscoveredCallback cb)
        {
            return discoverResourceByType(address, OC_RSRVD_WELL_KNOWN_URI, "", std::move(cb));
        }

        RCSDiscoveryManager::DiscoveryTask::Ptr RCSDiscoveryManager::discoverResource(
                const RCSAddress& address, const std::string& relativeUri,
                ResourceDiscoveredCallback cb)
        {
            return discoverResourceByType(address, relativeUri, "", std::move(cb));
        }

        RCSDiscoveryManager::DiscoveryTask::Ptr RCSDiscoveryManager::discoverResourceByType(
                const RCSAddress& address, const std::string& resourceType,
                ResourceDiscoveredCallback cb)
        {
            return discoverResourceByType(address, OC_RSRVD_WELL_KNOWN_URI, resourceType,
                    std::move(cb));
        }

        RCSDiscoveryManager::DiscoveryTask::Ptr RCSDiscoveryManager::discoverResourceByType(
                const RCSAddress& address, const std::string& relativeUri,
                const std::string& resourceType, ResourceDiscoveredCallback cb)
        {
            return RCSDiscoveryManagerImpl::getInstance()->startDiscovery(address,
                    relativeUri.empty() ? OC_RSRVD_WELL_KNOWN_URI : relativeUri, resourceType,
                    std::move(cb));
        }
    }
}<|MERGE_RESOLUTION|>--- conflicted
+++ resolved
@@ -20,20 +20,7 @@
 #include "RCSDiscoveryManager.h"
 #include "RCSDiscoveryManagerImpl.h"
 
-<<<<<<< HEAD
-#include "RCSRemoteResourceObject.h"
-#include "PrimitiveResource.h"
-
-#include "ScopeLogger.h"
-
-#define TAG "RCSDiscoveryManager"
-
-using namespace OIC::Service;
-
-namespace
-=======
 namespace OIC
->>>>>>> 5565bfe4
 {
     namespace Service
     {
