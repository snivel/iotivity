--- conflicted
+++ resolved
@@ -21,12 +21,8 @@
 /**
  * @file
  *
-<<<<<<< HEAD
- * This file contains the RCSDiscoveryManager class which provide APIs to discover the Resource in the network
-=======
  * This file contains the RCSDiscoveryManager class which provides APIs to discover the
  * Resource in the network
->>>>>>> 586aa499
  *
  */
 
@@ -41,10 +37,6 @@
 {
     namespace Service
     {
-<<<<<<< HEAD
-        class RCSRemoteResourceObject;
-=======
->>>>>>> 586aa499
         class RCSAddress;
         class RCSRemoteResourceObject;
         /**
@@ -54,96 +46,8 @@
          */
         class RCSDiscoveryManager
         {
-            public:
-
-                /**
-                 * Typedef for callback of discoverResource APIs
-                 *
-                 * @see discoverResource
-                 */
-                typedef std::function< void(std::shared_ptr< RCSRemoteResourceObject >) >
-                                       ResourceDiscoveredCallback;
-
-                /**
-                 * Returns RCSDiscoveryManager instance.
-                 *
-                 */
-                static RCSDiscoveryManager* getInstance();
-
-                /**
-                 * API for discovering the resource of Interest, regardless of URI and resource type
-                 *
-                 * @param address A RCSAddress object
-                 * @param cb A callback to obtain discovered resource
-                 *
-                 * @throws InvalidParameterException If cb is empty.
-                 *
-                 * @note The callback will be invoked in an internal thread.
-                 *
-                 * @see RCSAddress
-                 *
-                 */
-                void discoverResource(const RCSAddress& address, ResourceDiscoveredCallback cb);
-
-<<<<<<< HEAD
-                /**
-                 * API for discovering the resource of Interest, regardless of resource type
-                 *
-                 * @param address A RCSAddress object
-                 * @param relativeURI The relative uri of resource to be searched
-                 * @param cb A callback to obtain discovered resource
-                 *
-                 * @throws InvalidParameterException If cb is empty.
-                 *
-                 * @note The callback will be invoked in an internal thread.
-                 *
-                 * @see RCSAddress
-                 *
-                 */
-                void discoverResource(const RCSAddress& address, const std::string& relativeURI,
-                                      ResourceDiscoveredCallback cb);
-
-                /**
-                 * API for discovering the resource of Interest by Resource type.
-                 *
-                 * @param address A RCSAddress object
-                 * @param resourceType Ressource Type
-                 * @param cb A callback to obtain discovered resource
-                 *
-                 * @throws InvalidParameterException If cb is empty.
-                 *
-                 * @note The callback will be invoked in an internal thread.
-                 *
-                 * @see RCSAddress
-                 *
-                 */
-                void discoverResourceByType(const RCSAddress& address, const std::string& resourceType,
-                                            ResourceDiscoveredCallback cb);
-
-                /**
-                 * API for discovering the resource of Interest by Resource type with provided relativeURI
-                 *
-                 * @param address A RCSAddress object
-                 * @param relativeURI The relative uri of resource to be searched
-                 * @param resourceType Ressource Type
-                 * @param cb A callback to obtain discovered resource
-                 *
-                 * @throws InvalidParameterException If cb is empty.
-                 *
-                 * @note The callback will be invoked in an internal thread.
-                 *
-                 * @see RCSAddress
-                 *
-                 */
-                void discoverResourceByType(const RCSAddress& address, const std::string& relativeURI,
-                                            const std::string& resourceType,
-                                            ResourceDiscoveredCallback cb);
-
-            private:
-
-                RCSDiscoveryManager() = default;
-                ~RCSDiscoveryManager() = default;
-=======
+        public:
+
             /**
              * This class represents a discovery task.
              *
@@ -307,7 +211,6 @@
 
             RCSDiscoveryManager() = default;
             ~RCSDiscoveryManager() = default;
->>>>>>> 586aa499
         };
     }
 }
