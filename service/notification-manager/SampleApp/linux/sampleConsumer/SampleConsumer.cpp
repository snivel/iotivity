//******************************************************************
//
// Copyright 2015 Samsung Electronics All Rights Reserved.
//
//-=-=-=-=-=-=-=-=-=-=-=-=-=-=-=-=-=-=-=-=-=-=-=-=-=-=-=-=-=-=-=-=
//
// Licensed under the Apache License, Version 2.0 (the "License");
// you may not use this file except in compliance with the License.
// You may obtain a copy of the License at
//
//      http://www.apache.org/licenses/LICENSE-2.0
//
// Unless required by applicable law or agreed to in writing, software
// distributed under the License is distributed on an "AS IS" BASIS,
// WITHOUT WARRANTIES OR CONDITIONS OF ANY KIND, either express or implied.
// See the License for the specific language governing permissions and
// limitations under the License.
//
//-=-=-=-=-=-=-=-=-=-=-=-=-=-=-=-=-=-=-=-=-=-=-=-=-=-=-=-=-=-=-=-=

// OCClient.cpp : Defines the entry point for the console application.
//

#include <string>
#include <cstdlib>
#include <pthread.h>
#include "OCPlatform.h"
#include "OCApi.h"
#include <mutex>
using namespace OC;

const int SUCCESS_RESPONSE = OC_STACK_OK;
<<<<<<< HEAD

#define OBSERVE 1
#define GET     2
#define PUT     3
#define DELETE  4
=======
static ObserveType OBSERVE_TYPE_TO_USE = ObserveType::Observe;
>>>>>>> 8c3d005c

std::shared_ptr< OCResource > g_curResource;
std::mutex curResourceLock;
OCStackResult nmfindResource(const std::string &host , const std::string &resourceName);
void onObserve(const HeaderOptions &headerOption , const OCRepresentation &rep , const int &eCode,
               const int &sequenceNumber);

void onPut(const HeaderOptions &headerOption, const OCRepresentation &rep, const int eCode);
void onGet(const HeaderOptions &headerOption , const OCRepresentation &rep , const int eCode);
void onDelete(const HeaderOptions &headerOption , const int eCode);

<<<<<<< HEAD
=======
OCStackResult nmfindResource(const std::string &host , const std::string &resourceName);
void onObserve(const HeaderOptions &headerOption , const OCRepresentation &rep , const int &eCode,
               const int &sequenceNumber);
>>>>>>> 8c3d005c

void findResourceCandidate()
{
    try
    {
        nmfindResource("" , "coap://224.0.1.187/oc/core?rt=Resource.Hosting");
        std::cout << "Finding Resource... " << std::endl;
<<<<<<< HEAD
=======
        while (true)
        {
            char signal;
            cin >> signal;

            switch (signal)
            {
                case 'q':
                case 'Q':
                    exit(-1);
                default:
                    break;
            }
        }
>>>>>>> 8c3d005c

    }
    catch (OCException &e)
    {
    }
}

void startObserve(std::shared_ptr< OCResource > resource)
{
    if (resource == NULL)
    {
        std::cout << "startObserve() error : resource == null" << std::endl;
        return;
    }

    QueryParamsMap test;
    if (OC_STACK_OK != resource->observe(ObserveType::Observe , test , &onObserve))
        std::cout << "To Fail resource observe() process" << std::endl;
}

void startGet(std::shared_ptr< OCResource > resource)
{

    if (resource == NULL)
    {
        std::cout << "startObserve() error : resource == null" << std::endl;
        return;
    }

    QueryParamsMap test;
    std::cout << "URI :" << resource->uri() << std::endl;
    if (OC_STACK_OK != resource->get(test, &onGet))
        std::cout << "To Fail resource get() process" << std::endl;
}

<<<<<<< HEAD
void startPut(std::shared_ptr< OCResource > resource)
{
    if (resource == NULL)
=======
void onObserve(const HeaderOptions &headerOption , const OCRepresentation &rep , const int &eCode,
               const int &sequenceNumber)
{
    std::cout << "onObserve" << std::endl;
//    if(eCode == SUCCESS_RESPONSE)
    if (eCode <= OC_STACK_RESOURCE_DELETED)
>>>>>>> 8c3d005c
    {
        std::cout << "startObserve() error : resource == null" << std::endl;
        return;
    }

    g_curResource = resource;
    OCRepresentation rep;
    rep.setValue("temperature", 25);
    rep.setValue("humidity", 10);

<<<<<<< HEAD
    QueryParamsMap test;
    if (OC_STACK_OK != resource->put(rep, test, &onPut))
        std::cout << "To Fail resource put() process" << std::endl;
}

void startDelete(std::shared_ptr< OCResource > resource)
{
    if (resource == NULL)
    {
        std::cout << "startObserve() error : resource == null" << std::endl;
        return;
    }
=======
        for (auto it = attributeMap.begin() ; it != attributeMap.end() ; ++it)
        {
            if (attributeMap.find(it->first) == attributeMap.end())
            {
                return;
            }
        }

        if (rep.getUri().empty())
        {
            cout << "uri is null\n";
            return;
        }
>>>>>>> 8c3d005c

    g_curResource = resource;
    if (OC_STACK_OK != resource->deleteResource(&onDelete))
        std::cout << "To Fail resource delete() process" << std::endl;
}

int observe_count()
{
    static int oc = 0;
    return ++oc;
}

void onObserve(const HeaderOptions &headerOption , const OCRepresentation &rep , const int &eCode,
               const int &sequenceNumber)
{
    std::cout << "onObserve" << std::endl;

    if (eCode <= OC_STACK_OK)
    {
        std::cout << std::endl;
        std::cout << "========================================================" << std::endl;
        std::cout << "Receive OBSERVE RESULT:" << std::endl;
        std::cout << "\tUri: " << rep.getUri() << std::endl;
        std::cout << "\tSequenceNumber: " << sequenceNumber << std::endl;
<<<<<<< HEAD
        std::cout << "\tTemperature : " << rep.getValue<int>("temperature") << std::endl;
        std::cout << "\tHumidity : " << rep.getValue<int>("humidity") << std::endl;
=======
        for (auto it = attributeMap.begin() ; it != attributeMap.end() ; ++it)
        {
            std::cout << "\tAttribute name: " << it->first << " value: ";
            for (auto valueItr = it->second.begin() ; valueItr != it->second.end() ; ++valueItr)
            {
                std::cout << "\t" << *valueItr << " ";
            }

            std::cout << std::endl;
        }
>>>>>>> 8c3d005c

        if (observe_count() > 30)
        {
            std::cout << "Cancelling Observe..." << std::endl;
            OCStackResult result = g_curResource->cancelObserve();

            std::cout << "Cancel result: " << result << std::endl;
            sleep(10);
            std::cout << "DONE" << std::endl;
            std::exit(0);
        }
    }
    else
    {
        std::cout << "onObserve Response error: " << eCode << std::endl;
        std::exit(-1);
    }
}

void foundResource(std::shared_ptr< OCResource > resource)
{
    std::string resourceURI;
    std::string hostAddress;

    std::cout << "foundResource" << std::endl;

    try
    {
<<<<<<< HEAD
        std::cout << "mutex lock passed" << std::endl;
        if (resource)
        {
            std::cout << resource->uri() << std::endl;
            if (resource->uri() == "/a/TempHumSensor")
=======
        if (resource)
        {
//            if(resource->uri().find("/a/NM/TempHumSensor/virtual") != std::string::npos)
            if (resource->uri().find("/a/NM/TempHumSensor") != std::string::npos)
>>>>>>> 8c3d005c
            {
                std::cout << std::endl;
                std::cout << "========================================================" << std::endl;
                std::cout << "DISCOVERED Resource(Consumer):" << std::endl;

                resourceURI = resource->uri();
                std::cout << "\tURI of the resource: " << resourceURI << std::endl;

                hostAddress = resource->host();
                std::cout << "\tHost address of the resource: " << hostAddress << std::endl;

                g_curResource = resource;
            }
        }
        else
        {
            std::cout << "Resource is invalid" << std::endl;
        }

    }
    catch (std::exception &e)
    {
    }
}

OCStackResult nmfindResource(const std::string &host , const std::string &resourceName)
{
    return OCPlatform::findResource(host , resourceName , &foundResource);
}

void getRepresentation(std::shared_ptr< OCResource > resource)
{
    if (resource)
    {
        std::cout << "Getting Light Representation..." << std::endl;
    }
}

<<<<<<< HEAD
void onPut(const HeaderOptions &headerOption, const OCRepresentation &rep, const int eCode)
{
    try
    {
        if (eCode == OC_STACK_OK)
        {
            std::cout << "PUT request was successful" << std::endl;
            int humidity;
            int temperature;
            rep.getValue("temperature", temperature);
            rep.getValue("humidity", humidity);
=======
void onPut(const OCRepresentation &rep , const int eCode)
{
    if (eCode == SUCCESS_RESPONSE)
    {
        std::cout << "PUT request was successful" << std::endl;

        AttributeMap attributeMap = rep.getAttributeMap();

        for (auto it = attributeMap.begin() ; it != attributeMap.end() ; ++it)
        {
            std::cout << "\tAttribute name: " << it->first << " value: ";
            for (auto valueItr = it->second.begin() ; valueItr != it->second.end() ; ++valueItr)
            {
                std::cout << "\t" << *valueItr << " ";
            }
>>>>>>> 8c3d005c


<<<<<<< HEAD
            std::cout << "\t temperature: " << temperature << std::endl;
            std::cout << "\t humidity: " << humidity << std::endl;
        }
        else
        {
            std::cout << "onPut Response error: " << eCode << std::endl;
            std::exit(-1);
        }
=======
        std::vector< OCRepresentation > children = rep.getChildren();

        for (auto oit = children.begin() ; oit != children.end() ; ++oit)
        {
            attributeMap = oit->getAttributeMap();

            for (auto it = attributeMap.begin() ; it != attributeMap.end() ; ++it)
            {
                std::cout << "\tAttribute name: " << it->first << " value: ";
                for (auto valueItr = it->second.begin() ; valueItr != it->second.end() ; ++valueItr)
                {
                    std::cout << "\t" << *valueItr << " ";
                }

                std::cout << std::endl;
            }
        }

        if (OBSERVE_TYPE_TO_USE == ObserveType::Observe)
            std::cout << std::endl << "Observe is used." << std::endl << std::endl;
        else if (OBSERVE_TYPE_TO_USE == ObserveType::ObserveAll)
            std::cout << std::endl << "ObserveAll is used." << std::endl << std::endl;

        QueryParamsMap test;

        g_curResource->observe(ObserveType::Observe , test , &onObserve);

>>>>>>> 8c3d005c
    }
    catch (std::exception &e)
    {
        std::cout << "Exception: " << e.what() << " in onPut" << std::endl;
    }
}

<<<<<<< HEAD
//callback hadnler on DELETE request
void onDelete(const HeaderOptions &headerOption , const int eCode)
{
    try
    {
        if (eCode == OC_STACK_RESOURCE_DELETED)
        {
            std::cout << "DELETE request was successful" << std::endl;
        }
        else
        {
            std::cout << "onDelete Response error: " << eCode << std::endl;
            std::exit(-1);
=======
// callback handler on GET request
void onGet(const HeaderOptions &headerOption , const OCRepresentation &rep , const int eCode)
{
    if (eCode == SUCCESS_RESPONSE)
    {
        std::cout << "GET request was successful" << std::endl;

        AttributeMap attributeMap = rep.getAttributeMap();

        std::cout << "Resource URI: " << rep.getUri() << std::endl;

        for (auto it = attributeMap.begin() ; it != attributeMap.end() ; ++it)
        {
            std::cout << "\tAttribute name: " << it->first << " value: ";
            for (auto valueItr = it->second.begin() ; valueItr != it->second.end() ; ++valueItr)
            {
                std::cout << "\t" << *valueItr << " ";
            }

            std::cout << std::endl;
        }

        std::vector< OCRepresentation > children = rep.getChildren();

        for (auto oit = children.begin() ; oit != children.end() ; ++oit)
        {
            std::cout << "Child Resource URI: " << oit->getUri() << std::endl;

            attributeMap = oit->getAttributeMap();

            for (auto it = attributeMap.begin() ; it != attributeMap.end() ; ++it)
            {
                std::cout << "\tAttribute name: " << it->first << " value: ";
                for (auto valueItr = it->second.begin() ; valueItr != it->second.end() ; ++valueItr)
                {
                    std::cout << "\t" << *valueItr << " ";
                }

                std::cout << std::endl;
            }
>>>>>>> 8c3d005c
        }
    }
    catch (std::exception &e)
    {
        std::cout << "Exception: " << e.what() << " in onDelete" << std::endl;
    }
}

// callback handler on GET request
void onGet(const HeaderOptions &headerOption , const OCRepresentation &rep , const int eCode)
{
    std::cout << "GET request was successful1" << std::endl;
    if (eCode == SUCCESS_RESPONSE)
    {
        std::cout << "GET request was successful" << std::endl;
        std::cout << "Resource URI: " << rep.getUri().c_str() << std::endl;
        std::cout << "\tTemperature : " << rep.getValue<int>("temperature") << std::endl;
        std::cout << "\tHumidity : " << rep.getValue<int>("humidity") << std::endl;
    }
    else
    {
        std::cout << "onGET Response error: " << eCode << std::endl;
        std::exit(-1);
    }
}

void getLightRepresentation(std::shared_ptr< OCResource > resource)
{
    if (resource)
    {
        std::cout << "Getting Light Representation..." << std::endl;

        QueryParamsMap test;
        resource->get(test , &onGet);
    }
}

void PrintUsage()
{
    std::cout << std::endl;
    std::cout << "Usage : simpleclient <ObserveType>" << std::endl;
    std::cout << "   ObserveType : 1 - Observe" << std::endl;
    std::cout << "   ObserveType : 2 - ObserveAll" << std::endl;
}

<<<<<<< HEAD
void PRINT()
=======
int main(int argc , char *argv[])
>>>>>>> 8c3d005c
{
    std::cout << std::endl;
    std::cout << "********************************************" << std::endl;
    std::cout << "*  method Type : 1 - Observe               *" << std::endl;
    std::cout << "*  method Type : 2 - Get                   *" << std::endl;
    std::cout << "*  method Type : 3 - Put                   *" << std::endl;
    std::cout << "*  method Type : 4 - Delete                *" << std::endl;
    std::cout << "********************************************" << std::endl;
    std::cout << std::endl;
}

<<<<<<< HEAD
int main(int argc , char *argv[])
{
=======
    if (argc == 1)
    {
        OBSERVE_TYPE_TO_USE = ObserveType::Observe;
    }
    else if (argc == 2)
    {
        int value = atoi(argv[1]);
        if (value == 1)
            OBSERVE_TYPE_TO_USE = ObserveType::Observe;
        else if (value == 2)
            OBSERVE_TYPE_TO_USE = ObserveType::ObserveAll;
        else
            OBSERVE_TYPE_TO_USE = ObserveType::Observe;
    }
    else
    {
        PrintUsage();
        return -1;
    }
>>>>>>> 8c3d005c

    int in;
    PlatformConfig cfg;

    OCPlatform::Configure(cfg);

    std::cout << "Created Platform..." << std::endl;
    findResourceCandidate();

    while (1)
    {
        PRINT();

        std::cin >> in;
        switch (in)
        {
            case OBSERVE:
                startObserve(g_curResource);
                break;
            case GET:
                startGet(g_curResource);
                break;
            case PUT:
                startPut(g_curResource);
                break;
            case DELETE:
                startDelete(g_curResource);
                break;
            default:
                std::cout << "Invalid input, please try again" << std::endl;
                break;
        }
    }

    return 0;
}
<|MERGE_RESOLUTION|>--- conflicted
+++ resolved
@@ -1,6 +1,6 @@
 //******************************************************************
 //
-// Copyright 2015 Samsung Electronics All Rights Reserved.
+// Copyright 2014 Samsung Electronics All Rights Reserved.
 //
 //-=-=-=-=-=-=-=-=-=-=-=-=-=-=-=-=-=-=-=-=-=-=-=-=-=-=-=-=-=-=-=-=
 //
@@ -26,45 +26,24 @@
 #include <pthread.h>
 #include "OCPlatform.h"
 #include "OCApi.h"
-#include <mutex>
+
 using namespace OC;
 
 const int SUCCESS_RESPONSE = OC_STACK_OK;
-<<<<<<< HEAD
-
-#define OBSERVE 1
-#define GET     2
-#define PUT     3
-#define DELETE  4
-=======
 static ObserveType OBSERVE_TYPE_TO_USE = ObserveType::Observe;
->>>>>>> 8c3d005c
 
 std::shared_ptr< OCResource > g_curResource;
-std::mutex curResourceLock;
+
 OCStackResult nmfindResource(const std::string &host , const std::string &resourceName);
 void onObserve(const HeaderOptions &headerOption , const OCRepresentation &rep , const int &eCode,
                const int &sequenceNumber);
 
-void onPut(const HeaderOptions &headerOption, const OCRepresentation &rep, const int eCode);
-void onGet(const HeaderOptions &headerOption , const OCRepresentation &rep , const int eCode);
-void onDelete(const HeaderOptions &headerOption , const int eCode);
-
-<<<<<<< HEAD
-=======
-OCStackResult nmfindResource(const std::string &host , const std::string &resourceName);
-void onObserve(const HeaderOptions &headerOption , const OCRepresentation &rep , const int &eCode,
-               const int &sequenceNumber);
->>>>>>> 8c3d005c
-
 void findResourceCandidate()
 {
     try
     {
-        nmfindResource("" , "coap://224.0.1.187/oc/core?rt=Resource.Hosting");
+        nmfindResource("" , "coap://224.0.1.187/oc/core?rt=NotificationManager.Hosting");
         std::cout << "Finding Resource... " << std::endl;
-<<<<<<< HEAD
-=======
         while (true)
         {
             char signal;
@@ -79,7 +58,6 @@
                     break;
             }
         }
->>>>>>> 8c3d005c
 
     }
     catch (OCException &e)
@@ -89,68 +67,28 @@
 
 void startObserve(std::shared_ptr< OCResource > resource)
 {
-    if (resource == NULL)
-    {
-        std::cout << "startObserve() error : resource == null" << std::endl;
-        return;
-    }
+    g_curResource = resource;
 
     QueryParamsMap test;
-    if (OC_STACK_OK != resource->observe(ObserveType::Observe , test , &onObserve))
-        std::cout << "To Fail resource observe() process" << std::endl;
-}
-
-void startGet(std::shared_ptr< OCResource > resource)
-{
-
-    if (resource == NULL)
-    {
-        std::cout << "startObserve() error : resource == null" << std::endl;
-        return;
-    }
-
-    QueryParamsMap test;
-    std::cout << "URI :" << resource->uri() << std::endl;
-    if (OC_STACK_OK != resource->get(test, &onGet))
-        std::cout << "To Fail resource get() process" << std::endl;
-}
-
-<<<<<<< HEAD
-void startPut(std::shared_ptr< OCResource > resource)
-{
-    if (resource == NULL)
-=======
+    resource->observe(ObserveType::Observe , test , &onObserve);
+}
+
+int observe_count()
+{
+    static int oc = 0;
+    return ++oc;
+}
+
 void onObserve(const HeaderOptions &headerOption , const OCRepresentation &rep , const int &eCode,
                const int &sequenceNumber)
 {
     std::cout << "onObserve" << std::endl;
 //    if(eCode == SUCCESS_RESPONSE)
     if (eCode <= OC_STACK_RESOURCE_DELETED)
->>>>>>> 8c3d005c
-    {
-        std::cout << "startObserve() error : resource == null" << std::endl;
-        return;
-    }
-
-    g_curResource = resource;
-    OCRepresentation rep;
-    rep.setValue("temperature", 25);
-    rep.setValue("humidity", 10);
-
-<<<<<<< HEAD
-    QueryParamsMap test;
-    if (OC_STACK_OK != resource->put(rep, test, &onPut))
-        std::cout << "To Fail resource put() process" << std::endl;
-}
-
-void startDelete(std::shared_ptr< OCResource > resource)
-{
-    if (resource == NULL)
-    {
-        std::cout << "startObserve() error : resource == null" << std::endl;
-        return;
-    }
-=======
+    {
+
+        AttributeMap attributeMap = rep.getAttributeMap();
+
         for (auto it = attributeMap.begin() ; it != attributeMap.end() ; ++it)
         {
             if (attributeMap.find(it->first) == attributeMap.end())
@@ -164,35 +102,11 @@
             cout << "uri is null\n";
             return;
         }
->>>>>>> 8c3d005c
-
-    g_curResource = resource;
-    if (OC_STACK_OK != resource->deleteResource(&onDelete))
-        std::cout << "To Fail resource delete() process" << std::endl;
-}
-
-int observe_count()
-{
-    static int oc = 0;
-    return ++oc;
-}
-
-void onObserve(const HeaderOptions &headerOption , const OCRepresentation &rep , const int &eCode,
-               const int &sequenceNumber)
-{
-    std::cout << "onObserve" << std::endl;
-
-    if (eCode <= OC_STACK_OK)
-    {
+
         std::cout << std::endl;
         std::cout << "========================================================" << std::endl;
         std::cout << "Receive OBSERVE RESULT:" << std::endl;
-        std::cout << "\tUri: " << rep.getUri() << std::endl;
         std::cout << "\tSequenceNumber: " << sequenceNumber << std::endl;
-<<<<<<< HEAD
-        std::cout << "\tTemperature : " << rep.getValue<int>("temperature") << std::endl;
-        std::cout << "\tHumidity : " << rep.getValue<int>("humidity") << std::endl;
-=======
         for (auto it = attributeMap.begin() ; it != attributeMap.end() ; ++it)
         {
             std::cout << "\tAttribute name: " << it->first << " value: ";
@@ -203,7 +117,6 @@
 
             std::cout << std::endl;
         }
->>>>>>> 8c3d005c
 
         if (observe_count() > 30)
         {
@@ -227,23 +140,12 @@
 {
     std::string resourceURI;
     std::string hostAddress;
-
-    std::cout << "foundResource" << std::endl;
-
     try
     {
-<<<<<<< HEAD
-        std::cout << "mutex lock passed" << std::endl;
-        if (resource)
-        {
-            std::cout << resource->uri() << std::endl;
-            if (resource->uri() == "/a/TempHumSensor")
-=======
         if (resource)
         {
 //            if(resource->uri().find("/a/NM/TempHumSensor/virtual") != std::string::npos)
             if (resource->uri().find("/a/NM/TempHumSensor") != std::string::npos)
->>>>>>> 8c3d005c
             {
                 std::cout << std::endl;
                 std::cout << "========================================================" << std::endl;
@@ -255,7 +157,7 @@
                 hostAddress = resource->host();
                 std::cout << "\tHost address of the resource: " << hostAddress << std::endl;
 
-                g_curResource = resource;
+                startObserve(resource);
             }
         }
         else
@@ -282,19 +184,6 @@
     }
 }
 
-<<<<<<< HEAD
-void onPut(const HeaderOptions &headerOption, const OCRepresentation &rep, const int eCode)
-{
-    try
-    {
-        if (eCode == OC_STACK_OK)
-        {
-            std::cout << "PUT request was successful" << std::endl;
-            int humidity;
-            int temperature;
-            rep.getValue("temperature", temperature);
-            rep.getValue("humidity", humidity);
-=======
 void onPut(const OCRepresentation &rep , const int eCode)
 {
     if (eCode == SUCCESS_RESPONSE)
@@ -310,19 +199,10 @@
             {
                 std::cout << "\t" << *valueItr << " ";
             }
->>>>>>> 8c3d005c
-
-
-<<<<<<< HEAD
-            std::cout << "\t temperature: " << temperature << std::endl;
-            std::cout << "\t humidity: " << humidity << std::endl;
-        }
-        else
-        {
-            std::cout << "onPut Response error: " << eCode << std::endl;
-            std::exit(-1);
-        }
-=======
+
+            std::cout << std::endl;
+        }
+
         std::vector< OCRepresentation > children = rep.getChildren();
 
         for (auto oit = children.begin() ; oit != children.end() ; ++oit)
@@ -350,29 +230,14 @@
 
         g_curResource->observe(ObserveType::Observe , test , &onObserve);
 
->>>>>>> 8c3d005c
-    }
-    catch (std::exception &e)
-    {
-        std::cout << "Exception: " << e.what() << " in onPut" << std::endl;
-    }
-}
-
-<<<<<<< HEAD
-//callback hadnler on DELETE request
-void onDelete(const HeaderOptions &headerOption , const int eCode)
-{
-    try
-    {
-        if (eCode == OC_STACK_RESOURCE_DELETED)
-        {
-            std::cout << "DELETE request was successful" << std::endl;
-        }
-        else
-        {
-            std::cout << "onDelete Response error: " << eCode << std::endl;
-            std::exit(-1);
-=======
+    }
+    else
+    {
+        std::cout << "onPut Response error: " << eCode << std::endl;
+        std::exit(-1);
+    }
+}
+
 // callback handler on GET request
 void onGet(const HeaderOptions &headerOption , const OCRepresentation &rep , const int eCode)
 {
@@ -413,25 +278,7 @@
 
                 std::cout << std::endl;
             }
->>>>>>> 8c3d005c
-        }
-    }
-    catch (std::exception &e)
-    {
-        std::cout << "Exception: " << e.what() << " in onDelete" << std::endl;
-    }
-}
-
-// callback handler on GET request
-void onGet(const HeaderOptions &headerOption , const OCRepresentation &rep , const int eCode)
-{
-    std::cout << "GET request was successful1" << std::endl;
-    if (eCode == SUCCESS_RESPONSE)
-    {
-        std::cout << "GET request was successful" << std::endl;
-        std::cout << "Resource URI: " << rep.getUri().c_str() << std::endl;
-        std::cout << "\tTemperature : " << rep.getValue<int>("temperature") << std::endl;
-        std::cout << "\tHumidity : " << rep.getValue<int>("humidity") << std::endl;
+        }
     }
     else
     {
@@ -459,26 +306,9 @@
     std::cout << "   ObserveType : 2 - ObserveAll" << std::endl;
 }
 
-<<<<<<< HEAD
-void PRINT()
-=======
 int main(int argc , char *argv[])
->>>>>>> 8c3d005c
-{
-    std::cout << std::endl;
-    std::cout << "********************************************" << std::endl;
-    std::cout << "*  method Type : 1 - Observe               *" << std::endl;
-    std::cout << "*  method Type : 2 - Get                   *" << std::endl;
-    std::cout << "*  method Type : 3 - Put                   *" << std::endl;
-    std::cout << "*  method Type : 4 - Delete                *" << std::endl;
-    std::cout << "********************************************" << std::endl;
-    std::cout << std::endl;
-}
-
-<<<<<<< HEAD
-int main(int argc , char *argv[])
-{
-=======
+{
+
     if (argc == 1)
     {
         OBSERVE_TYPE_TO_USE = ObserveType::Observe;
@@ -498,9 +328,7 @@
         PrintUsage();
         return -1;
     }
->>>>>>> 8c3d005c
-
-    int in;
+
     PlatformConfig cfg;
 
     OCPlatform::Configure(cfg);
@@ -508,30 +336,5 @@
     std::cout << "Created Platform..." << std::endl;
     findResourceCandidate();
 
-    while (1)
-    {
-        PRINT();
-
-        std::cin >> in;
-        switch (in)
-        {
-            case OBSERVE:
-                startObserve(g_curResource);
-                break;
-            case GET:
-                startGet(g_curResource);
-                break;
-            case PUT:
-                startPut(g_curResource);
-                break;
-            case DELETE:
-                startDelete(g_curResource);
-                break;
-            default:
-                std::cout << "Invalid input, please try again" << std::endl;
-                break;
-        }
-    }
-
     return 0;
 }
