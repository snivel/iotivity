/* dtls -- a very basic DTLS implementation
 *
 * Copyright (C) 2011--2012 Olaf Bergmann <bergmann@tzi.org>
 * Copyright (C) 2013 Hauke Mehrtens <hauke@hauke-m.de>
 *
 *
 * Modified source code for micro-ecc porting,
 *
 * Following functions are removed:
 *   - dtls_ec_key_to_uint32
 *   - dtls_ec_key_from_uint32
 * Following functions are modified:
 *   - dtls_ecdh_pre_master_secret
 *   - dtls_ecdsa_generate_key
 *   - dtls_ecdsa_create_sig_hash
 *   - dtls_ecdsa_verify_sig_hash
 *
 * Permission is hereby granted, free of charge, to any person
 * obtaining a copy of this software and associated documentation
 * files (the "Software"), to deal in the Software without
 * restriction, including without limitation the rights to use, copy,
 * modify, merge, publish, distribute, sublicense, and/or sell copies
 * of the Software, and to permit persons to whom the Software is
 * furnished to do so, subject to the following conditions:
 *
 * The above copyright notice and this permission notice shall be
 * included in all copies or substantial portions of the Software.
 *
 * THE SOFTWARE IS PROVIDED "AS IS", WITHOUT WARRANTY OF ANY KIND,
 * EXPRESS OR IMPLIED, INCLUDING BUT NOT LIMITED TO THE WARRANTIES OF
 * MERCHANTABILITY, FITNESS FOR A PARTICULAR PURPOSE AND
 * NONINFRINGEMENT. IN NO EVENT SHALL THE AUTHORS OR COPYRIGHT HOLDERS
 * BE LIABLE FOR ANY CLAIM, DAMAGES OR OTHER LIABILITY, WHETHER IN AN
 * ACTION OF CONTRACT, TORT OR OTHERWISE, ARISING FROM, OUT OF OR IN
 * CONNECTION WITH THE SOFTWARE OR THE USE OR OTHER DEALINGS IN THE
 * SOFTWARE.
 */

#include <stdio.h>

#include "tinydtls.h"
#include "dtls_config.h"

#ifdef HAVE_ASSERT_H
#include <assert.h>
#else
#define assert(x)
#endif

#include "global.h"
#include "debug.h"
#include "numeric.h"
#include "dtls.h"
#include "crypto.h"
#include "ccm.h"
#include "ecc/ecc.h"
#include "aes/rijndael.h"
#include "sha2/sha2.h"
#include "prng.h"
#include "netq.h"
#include "hmac.h"

#ifndef WITH_CONTIKI
#include <pthread.h>
#endif

#define HMAC_UPDATE_SEED(Context,Seed,Length)		\
  if (Seed) dtls_hmac_update(Context, (Seed), (Length))

static struct dtls_cipher_context_t cipher_context;
#ifndef WITH_CONTIKI
static pthread_mutex_t cipher_context_mutex = PTHREAD_MUTEX_INITIALIZER;
#endif

static struct dtls_cipher_context_t *dtls_cipher_context_get(void)
{
#ifndef WITH_CONTIKI
  pthread_mutex_lock(&cipher_context_mutex);
#endif
  return &cipher_context;
}

static void dtls_cipher_context_release(void)
{
#ifndef WITH_CONTIKI
  pthread_mutex_unlock(&cipher_context_mutex);
#endif
}

#ifndef WITH_CONTIKI
void crypto_init()
{
}

static dtls_handshake_parameters_t *dtls_handshake_malloc() {
  return malloc(sizeof(dtls_handshake_parameters_t));
}

static void dtls_handshake_dealloc(dtls_handshake_parameters_t *handshake) {
  free(handshake);
}

static dtls_security_parameters_t *dtls_security_malloc() {
  return malloc(sizeof(dtls_security_parameters_t));
}

static void dtls_security_dealloc(dtls_security_parameters_t *security) {
  free(security);
}
#else /* WITH_CONTIKI */

#include "memb.h"
MEMB(handshake_storage, dtls_handshake_parameters_t, DTLS_HANDSHAKE_MAX);
MEMB(security_storage, dtls_security_parameters_t, DTLS_SECURITY_MAX);

void crypto_init() {
  memb_init(&handshake_storage);
  memb_init(&security_storage);
}

static dtls_handshake_parameters_t *dtls_handshake_malloc() {
  return memb_alloc(&handshake_storage);
}

static void dtls_handshake_dealloc(dtls_handshake_parameters_t *handshake) {
  memb_free(&handshake_storage, handshake);
}

static dtls_security_parameters_t *dtls_security_malloc() {
  return memb_alloc(&security_storage);
}

static void dtls_security_dealloc(dtls_security_parameters_t *security) {
  memb_free(&security_storage, security);
}
#endif /* WITH_CONTIKI */

dtls_handshake_parameters_t *dtls_handshake_new()
{
  dtls_handshake_parameters_t *handshake;

  handshake = dtls_handshake_malloc();
  if (!handshake) {
    dtls_crit("can not allocate a handshake struct\n");
    return NULL;
  }

  memset(handshake, 0, sizeof(*handshake));

  if (handshake) {
    /* initialize the handshake hash wrt. the hard-coded DTLS version */
    dtls_debug("DTLSv12: initialize HASH_SHA256\n");
    /* TLS 1.2:  PRF(secret, label, seed) = P_<hash>(secret, label + seed) */
    /* FIXME: we use the default SHA256 here, might need to support other
              hash functions as well */
    dtls_hash_init(&handshake->hs_state.hs_hash);
  }
  return handshake;
}

void dtls_handshake_free(dtls_handshake_parameters_t *handshake)
{
  if (!handshake)
    return;

  netq_delete_all(handshake->reorder_queue);
  dtls_handshake_dealloc(handshake);
}

dtls_security_parameters_t *dtls_security_new()
{
  dtls_security_parameters_t *security;

  security = dtls_security_malloc();
  if (!security) {
    dtls_crit("can not allocate a security struct\n");
    return NULL;
  }

  memset(security, 0, sizeof(*security));

  if (security) {
    security->cipher = TLS_NULL_WITH_NULL_NULL;
    security->compression = TLS_COMPRESSION_NULL;
  }
  return security;
}

void dtls_security_free(dtls_security_parameters_t *security)
{
  if (!security)
    return;

  dtls_security_dealloc(security);
}

size_t
dtls_p_hash(dtls_hashfunc_t h,
	    const unsigned char *key, size_t keylen,
	    const unsigned char *label, size_t labellen,
	    const unsigned char *random1, size_t random1len,
	    const unsigned char *random2, size_t random2len,
	    unsigned char *buf, size_t buflen) {
  dtls_hmac_context_t *hmac_a, *hmac_p;

  unsigned char A[DTLS_HMAC_DIGEST_SIZE];
  unsigned char tmp[DTLS_HMAC_DIGEST_SIZE];
  size_t dlen;			/* digest length */
  size_t len = 0;			/* result length */

  hmac_a = dtls_hmac_new(key, keylen);
  if (!hmac_a)
    return 0;

  /* calculate A(1) from A(0) == seed */
  HMAC_UPDATE_SEED(hmac_a, label, labellen);
  HMAC_UPDATE_SEED(hmac_a, random1, random1len);
  HMAC_UPDATE_SEED(hmac_a, random2, random2len);

  dlen = dtls_hmac_finalize(hmac_a, A);

  hmac_p = dtls_hmac_new(key, keylen);
  if (!hmac_p)
    goto error;

  while (len + dlen < buflen) {

    /* FIXME: rewrite loop to avoid superflous call to dtls_hmac_init() */
    dtls_hmac_init(hmac_p, key, keylen);
    dtls_hmac_update(hmac_p, A, dlen);

    HMAC_UPDATE_SEED(hmac_p, label, labellen);
    HMAC_UPDATE_SEED(hmac_p, random1, random1len);
    HMAC_UPDATE_SEED(hmac_p, random2, random2len);

    len += dtls_hmac_finalize(hmac_p, tmp);
    memcpy(buf, tmp, dlen);
    buf += dlen;

    /* calculate A(i+1) */
    dtls_hmac_init(hmac_a, key, keylen);
    dtls_hmac_update(hmac_a, A, dlen);
    dtls_hmac_finalize(hmac_a, A);
  }

  dtls_hmac_init(hmac_p, key, keylen);
  dtls_hmac_update(hmac_p, A, dlen);

  HMAC_UPDATE_SEED(hmac_p, label, labellen);
  HMAC_UPDATE_SEED(hmac_p, random1, random1len);
  HMAC_UPDATE_SEED(hmac_p, random2, random2len);

  dtls_hmac_finalize(hmac_p, tmp);
  memcpy(buf, tmp, buflen - len);

 error:
  dtls_hmac_free(hmac_a);
  dtls_hmac_free(hmac_p);

  return buflen;
}

size_t
dtls_prf(const unsigned char *key, size_t keylen,
	 const unsigned char *label, size_t labellen,
	 const unsigned char *random1, size_t random1len,
	 const unsigned char *random2, size_t random2len,
	 unsigned char *buf, size_t buflen) {

  /* Clear the result buffer */
  memset(buf, 0, buflen);
  return dtls_p_hash(HASH_SHA256,
		     key, keylen,
		     label, labellen,
		     random1, random1len,
		     random2, random2len,
		     buf, buflen);
}

void
dtls_mac(dtls_hmac_context_t *hmac_ctx,
	 const unsigned char *record,
	 const unsigned char *packet, size_t length,
	 unsigned char *buf) {
  uint16 L;
  dtls_int_to_uint16(L, length);

  assert(hmac_ctx);
  dtls_hmac_update(hmac_ctx, record +3, sizeof(uint16) + sizeof(uint48));
  dtls_hmac_update(hmac_ctx, record, sizeof(uint8) + sizeof(uint16));
  dtls_hmac_update(hmac_ctx, L, sizeof(uint16));
  dtls_hmac_update(hmac_ctx, packet, length);

  dtls_hmac_finalize(hmac_ctx, buf);
}

static size_t
dtls_ccm_encrypt(aes128_t *ccm_ctx, const unsigned char *src, size_t srclen,
		 unsigned char *buf,
		 unsigned char *nounce,
		 const unsigned char *aad, size_t la) {
  long int len;

  assert(ccm_ctx);

  len = dtls_ccm_encrypt_message(&ccm_ctx->ctx, 8 /* M */,
				 max(2, 15 - DTLS_CCM_NONCE_SIZE),
				 nounce,
				 buf, srclen,
				 aad, la);
  return len;
}

static size_t
dtls_ccm_decrypt(aes128_t *ccm_ctx, const unsigned char *src,
		 size_t srclen, unsigned char *buf,
		 unsigned char *nounce,
		 const unsigned char *aad, size_t la) {
  long int len;

  assert(ccm_ctx);

  len = dtls_ccm_decrypt_message(&ccm_ctx->ctx, 8 /* M */,
				 max(2, 15 - DTLS_CCM_NONCE_SIZE),
				 nounce,
				 buf, srclen,
				 aad, la);
  return len;
}

static size_t
dtls_cbc_encrypt(aes128_t *aes_ctx,
<<<<<<< HEAD
                 unsigned char *key, size_t keylen,
=======
                 unsigned char *mac_key, size_t mac_keylen,
>>>>>>> 586aa499
                 const unsigned char *iv,
                 const unsigned char *src, size_t srclen,
                 unsigned char *buf) {

    unsigned char cbc[DTLS_BLK_LENGTH];
    unsigned char tmp[DTLS_BLK_LENGTH];
    unsigned char *pos;
    const unsigned char *dtls_hdr = NULL;
    int i, j;
    int blocks;
    dtls_hmac_context_t* hmac_ctx = NULL;
    int paddinglen = 0;

    pos = buf;

    dtls_hdr = src - DTLS_CBC_IV_LENGTH - sizeof(dtls_record_header_t);

    //Calculate MAC : Append the MAC code to end of content
<<<<<<< HEAD
    hmac_ctx = dtls_hmac_new(key, keylen);
=======
    hmac_ctx = dtls_hmac_new(mac_key, mac_keylen);
>>>>>>> 586aa499
    dtls_mac(hmac_ctx,
             dtls_hdr,
             src, srclen,
             buf + srclen);
    dtls_hmac_free(hmac_ctx);
    
    dtls_debug_dump("[MAC]",
                    buf + srclen,
                    DTLS_HMAC_DIGEST_SIZE);

    paddinglen = DTLS_BLK_LENGTH - ((srclen + DTLS_HMAC_DIGEST_SIZE) % DTLS_BLK_LENGTH);
    
    //TLS padding
    memset(buf + (srclen + DTLS_HMAC_DIGEST_SIZE), paddinglen - 1, paddinglen);

    memcpy(cbc, iv, DTLS_BLK_LENGTH);
    blocks = (srclen + DTLS_HMAC_DIGEST_SIZE + paddinglen) / DTLS_BLK_LENGTH;

    for (i = 0; i < blocks; i++) {
        for (j = 0; j < DTLS_BLK_LENGTH; j++) {
            cbc[j] ^= pos[j];
        }

        rijndael_encrypt(&aes_ctx->ctx, cbc, tmp);
        memcpy(cbc, tmp, DTLS_BLK_LENGTH);
        memcpy(pos, cbc, DTLS_BLK_LENGTH);
        pos += DTLS_BLK_LENGTH;
    }

    dtls_debug_dump("[Encrypted Data]",
                    buf,
                    srclen + DTLS_HMAC_DIGEST_SIZE + paddinglen);
    
    return srclen + DTLS_HMAC_DIGEST_SIZE + paddinglen;
}


static size_t
dtls_cbc_decrypt(aes128_t *aes_ctx,
<<<<<<< HEAD
                 unsigned char *key, size_t keylen,
=======
                 unsigned char *mac_key, size_t mac_keylen,
>>>>>>> 586aa499
                 const unsigned char *iv,
                 const unsigned char *src, size_t srclen,
                 unsigned char *buf) {

    unsigned char cbc[DTLS_BLK_LENGTH];
    unsigned char tmp[DTLS_BLK_LENGTH];
    unsigned char tmp2[DTLS_BLK_LENGTH];
    unsigned char mac_buf[DTLS_HMAC_DIGEST_SIZE] = {0,};
    const unsigned char *dtls_hdr = NULL;
    unsigned char *pos;
    int i, j;
    int blocks;
    int depaddinglen = 0;
<<<<<<< HEAD
=======
    uint8_t wrongpadding_flag = 0;
>>>>>>> 586aa499
    dtls_hmac_context_t* hmac_ctx = NULL;

    pos = buf;

    dtls_hdr = src - DTLS_CBC_IV_LENGTH - sizeof(dtls_record_header_t);

    memcpy(cbc, iv, DTLS_BLK_LENGTH);
    blocks = srclen / DTLS_BLK_LENGTH;

    for (i = 0; i < blocks; i++)
    {
        memcpy(tmp, pos, DTLS_BLK_LENGTH);
        rijndael_decrypt(&aes_ctx->ctx, pos, tmp2);
        memcpy(pos, tmp2, DTLS_BLK_LENGTH);

        for (j = 0; j < DTLS_BLK_LENGTH; j++) {
            pos[j] ^= cbc[j];
        }

        memcpy(cbc, tmp, DTLS_BLK_LENGTH);
        pos += DTLS_BLK_LENGTH;
    }

    //de-padding
    depaddinglen = buf[srclen -1];
<<<<<<< HEAD

    //Calculate MAC
    hmac_ctx = dtls_hmac_new(key, keylen);
=======

    /**
     * message validation check in case of wrong key.
     * In case of wrong padding legnth was detected
     * set depadding length to zero in order to resist the padding oracle attack
     * and prevent invalid memory access.
     */
    if(srclen <= DTLS_HMAC_DIGEST_SIZE + depaddinglen + 1) {
        depaddinglen = 0;
        wrongpadding_flag = 1;
    }

    //Calculate MAC
    hmac_ctx = dtls_hmac_new(mac_key, mac_keylen);
>>>>>>> 586aa499
    if(!hmac_ctx) {
        return -1;
    }
    dtls_mac(hmac_ctx, dtls_hdr, buf,
             srclen - DTLS_HMAC_DIGEST_SIZE - depaddinglen - 1,
             mac_buf);
    dtls_hmac_free(hmac_ctx);

    dtls_debug_dump("[MAC]",
                    mac_buf,
                    DTLS_HMAC_DIGEST_SIZE);
    dtls_debug_dump("[Decrypted data]",
                    buf,
                    srclen - DTLS_HMAC_DIGEST_SIZE - depaddinglen - 1);

    //verify the MAC
    if(memcmp(mac_buf,
              buf + (srclen - DTLS_HMAC_DIGEST_SIZE - depaddinglen - 1),
<<<<<<< HEAD
              DTLS_HMAC_DIGEST_SIZE) != 0)
=======
              DTLS_HMAC_DIGEST_SIZE) != 0 || wrongpadding_flag)
>>>>>>> 586aa499
    {
        dtls_crit("Failed to verification of MAC\n");
        return -1;
    }

    //verify the padding bytes
    for (i =0; i < depaddinglen; i++)
    {
        if (buf[srclen - depaddinglen - 1 + i] != depaddinglen)
        {
            dtls_crit("Failed to verify padding bytes\n");
            return -1;
        }
    }

    return srclen - DTLS_HMAC_DIGEST_SIZE - depaddinglen - 1;
}

#ifdef DTLS_PSK
int
dtls_psk_pre_master_secret(unsigned char *key, size_t keylen,
			   unsigned char *result, size_t result_len) {
  unsigned char *p = result;

  if (result_len < (2 * (sizeof(uint16) + keylen))) {
    return -1;
  }

  dtls_int_to_uint16(p, keylen);
  p += sizeof(uint16);

  memset(p, 0, keylen);
  p += keylen;

  memcpy(p, result, sizeof(uint16));
  p += sizeof(uint16);

  memcpy(p, key, keylen);

  return 2 * (sizeof(uint16) + keylen);
}
#endif /* DTLS_PSK */

#if defined(DTLS_ECC) || defined(DTLS_X509)

int dtls_ec_key_from_uint32_asn1(const uint32_t *key, size_t key_size,
				 unsigned char *buf) {
  int i;
  unsigned char *buf_orig = buf;
  int first = 1;

  for (i = (key_size / sizeof(uint32_t)) - 1; i >= 0 ; i--) {
    if (key[i] == 0)
      continue;
    /* the first bit has to be set to zero, to indicate a poritive integer */
    if (first && key[i] & 0x80000000) {
      *buf = 0;
      buf++;
      dtls_int_to_uint32(buf, key[i]);
      buf += 4;
    } else if (first && !(key[i] & 0xFF800000)) {
      buf[0] = (key[i] >> 16) & 0xff;
      buf[1] = (key[i] >> 8) & 0xff;
      buf[2] = key[i] & 0xff;
      buf += 3;
    } else if (first && !(key[i] & 0xFFFF8000)) {
      buf[0] = (key[i] >> 8) & 0xff;
      buf[1] = key[i] & 0xff;
      buf += 2;
    } else if (first && !(key[i] & 0xFFFFFF80)) {
      buf[0] = key[i] & 0xff;
      buf += 1;
    } else {
      dtls_int_to_uint32(buf, key[i]);
      buf += 4;
    }
    first = 0;
  }
  return buf - buf_orig;
}

int dtls_ecdh_pre_master_secret(unsigned char *priv_key,
				   unsigned char *pub_key_x,
                                   unsigned char *pub_key_y,
                                   size_t key_size,
                                   unsigned char *result,
                                   size_t result_len) {

  uint8_t publicKey[64];
  uint8_t privateKey[32];

  if (result_len < key_size) {
    return -1;
  }


  memcpy(publicKey, pub_key_x, 32);
  memcpy(publicKey + 32, pub_key_y, 32);
  memcpy(privateKey, priv_key, 32);
  uECC_shared_secret(publicKey, privateKey, result);

  return key_size;
}

void
dtls_ecdsa_generate_key(unsigned char *priv_key,
			unsigned char *pub_key_x,
			unsigned char *pub_key_y,
			size_t key_size) {

  uint8_t publicKey[64];
  uint8_t privateKey[32];

  uECC_make_key(publicKey, privateKey);
  memcpy(pub_key_x, publicKey, 32);
  memcpy(pub_key_y, publicKey + 32, 32);
  memcpy(priv_key, privateKey, 32);

}

/* rfc4492#section-5.4 */
void
dtls_ecdsa_create_sig_hash(const unsigned char *priv_key, size_t key_size,
<<<<<<< HEAD
			   const unsigned char *sign_hash, size_t sign_hash_size,
			   uint32_t point_r[9], uint32_t point_s[9]) {
  uint8_t privateKey[32];
  uint8_t hashValue[32];
  uint8_t sign[64];
=======
                           const unsigned char *sign_hash, size_t sign_hash_size,
                           uint32_t point_r[9], uint32_t point_s[9])
{
    uint8_t sign[64];

    // Check the buffers
    if (priv_key == NULL || key_size < 32)
        return 0;
    if (sign_hash == NULL || sign_hash_size < 32)
        return 0;
>>>>>>> 586aa499

    uECC_sign(priv_key, sign_hash, sign);

    int i;
    for (i = 0; i < 32; i++)
    {
        ((uint8_t *) point_r)[i] = sign[31 - i];
        ((uint8_t *) point_s)[i] = sign[63 - i];
    }
}

void
dtls_ecdsa_create_sig(const unsigned char *priv_key, size_t key_size,
		      const unsigned char *client_random, size_t client_random_size,
		      const unsigned char *server_random, size_t server_random_size,
		      const unsigned char *keyx_params, size_t keyx_params_size,
		      uint32_t point_r[9], uint32_t point_s[9]) {
  dtls_hash_ctx data;
  unsigned char sha256hash[DTLS_HMAC_DIGEST_SIZE];

  dtls_hash_init(&data);
  dtls_hash_update(&data, client_random, client_random_size);
  dtls_hash_update(&data, server_random, server_random_size);
  dtls_hash_update(&data, keyx_params, keyx_params_size);
  dtls_hash_finalize(sha256hash, &data);

  dtls_ecdsa_create_sig_hash(priv_key, key_size, sha256hash,
			     sizeof(sha256hash), point_r, point_s);
}

/* rfc4492#section-5.4 */
int
dtls_ecdsa_verify_sig_hash(const unsigned char *pub_key_x,
                           const unsigned char *pub_key_y, size_t key_size,
                           const unsigned char *sign_hash, size_t sign_hash_size,
                           unsigned char *result_r, unsigned char *result_s)
{
    uint8_t publicKey[64];
    uint8_t sign[64];

    // Check the buffers
    if (pub_key_x == NULL || pub_key_y == NULL || key_size < 32)
        return 0;
    if (sign_hash == NULL || sign_hash_size < 32)
        return 0;
    if (result_r == NULL || result_s == NULL)
        return 0;

    // Copy the public key into a single buffer
    memcpy(publicKey, pub_key_x, 32);
    memcpy(publicKey + 32, pub_key_y, 32);

    // Copy the signature into a single buffer
    memcpy(sign, result_r, 32);
    memcpy(sign + 32, result_s, 32);

    return uECC_verify(publicKey, sign_hash, sign);
}

int
dtls_ecdsa_verify_sig(const unsigned char *pub_key_x,
		      const unsigned char *pub_key_y, size_t key_size,
		      const unsigned char *client_random, size_t client_random_size,
		      const unsigned char *server_random, size_t server_random_size,
		      const unsigned char *keyx_params, size_t keyx_params_size,
		      unsigned char *result_r, unsigned char *result_s) {
  dtls_hash_ctx data;
  unsigned char sha256hash[DTLS_HMAC_DIGEST_SIZE];

  dtls_hash_init(&data);
  dtls_hash_update(&data, client_random, client_random_size);
  dtls_hash_update(&data, server_random, server_random_size);
  dtls_hash_update(&data, keyx_params, keyx_params_size);
  dtls_hash_finalize(sha256hash, &data);

  return dtls_ecdsa_verify_sig_hash(pub_key_x, pub_key_y, key_size, sha256hash,
				    sizeof(sha256hash), result_r, result_s);
}
#endif /* DTLS_ECC */

#if defined(DTLS_PSK) && defined(DTLS_ECC)
int dtls_ecdhe_psk_pre_master_secret(unsigned char *psk, size_t psklen,
                                     unsigned char *ecc_priv_key,
                                     unsigned char *ecc_pub_key_x,
                                     unsigned char *ecc_pub_key_y,
                                     size_t ecc_key_size,
                                     unsigned char *result,
                                     size_t result_len)
{
  uint8_t eccPublicKey[64];
  uint8_t eccPrivateKey[32];
  unsigned char *p = result;

  if (result_len < uECC_BYTES + psklen + (sizeof(uint16) * 2)) {
    return -1;
  }

  dtls_int_to_uint16(p, uECC_BYTES);
  p += sizeof(uint16);

  memcpy(eccPublicKey, ecc_pub_key_x, 32);
  memcpy(eccPublicKey + 32, ecc_pub_key_y, 32);
  memcpy(eccPrivateKey, ecc_priv_key, 32);
  uECC_shared_secret(eccPublicKey, eccPrivateKey, p);
  p += uECC_BYTES;

  dtls_int_to_uint16(p, psklen);
  p += sizeof(uint16);

  memcpy(p, psk, psklen);

  return uECC_BYTES + psklen + (sizeof(uint16) * 2);
}
#endif /* defined(DTLS_PSK) && defined(DTLS_ECC) */

int
dtls_encrypt(const unsigned char *src, size_t length,
	     unsigned char *buf,
	     unsigned char *nounce,
	     unsigned char *write_key, size_t write_keylen,
	     unsigned char *mac_key, size_t mac_keylen,
	     const unsigned char *aad, size_t la,
	     const dtls_cipher_t cipher)
{
  int ret = 0;
  struct dtls_cipher_context_t *ctx = dtls_cipher_context_get();

  if(cipher == TLS_ECDHE_ECDSA_WITH_AES_128_CCM_8 ||
     cipher == TLS_PSK_WITH_AES_128_CCM_8) {
      ret = rijndael_set_key_enc_only(&ctx->data.ctx, write_key, 8 * write_keylen);
      if (ret < 0) {
        /* cleanup everything in case the key has the wrong size */
        dtls_warn("cannot set rijndael key\n");
        goto error;
      }

      if (src != buf)
        memmove(buf, src, length);
      ret = dtls_ccm_encrypt(&ctx->data, src, length, buf, nounce, aad, la);
  }
  if(cipher == TLS_ECDH_anon_WITH_AES_128_CBC_SHA_256 ||
     cipher == TLS_ECDHE_PSK_WITH_AES_128_CBC_SHA_256) {
<<<<<<< HEAD
      ret = rijndael_set_key(&ctx->data.ctx, key, 8 * keylen);
=======
      ret = rijndael_set_key(&ctx->data.ctx, write_key, 8 * write_keylen);
>>>>>>> 586aa499
      if (ret < 0) {
        /* cleanup everything in case the key has the wrong size */
        dtls_warn("cannot set rijndael key\n");
        goto error;
      }

      if (src != buf)
        memmove(buf, src, length);
<<<<<<< HEAD
      ret = dtls_cbc_encrypt(&ctx->data, key, keylen, nounce, src, length, buf);
=======
      ret = dtls_cbc_encrypt(&ctx->data, mac_key, mac_keylen, nounce, src, length, buf);
>>>>>>> 586aa499
  }

error:
  dtls_cipher_context_release();
  return ret;
}

int
dtls_decrypt(const unsigned char *src, size_t length,
	     unsigned char *buf,
	     unsigned char *nounce,
    	     unsigned char *read_key, size_t read_keylen,
	     unsigned char *mac_key, size_t mac_keylen,
	     const unsigned char *aad, size_t la,
	     const dtls_cipher_t cipher)
{
  int ret = 0;
  struct dtls_cipher_context_t *ctx = dtls_cipher_context_get();

  if(cipher == TLS_ECDHE_ECDSA_WITH_AES_128_CCM_8 ||
     cipher == TLS_PSK_WITH_AES_128_CCM_8) {
      ret = rijndael_set_key_enc_only(&ctx->data.ctx, read_key, 8 * read_keylen);
      if (ret < 0) {
        /* cleanup everything in case the key has the wrong size */
        dtls_warn("cannot set rijndael key\n");
        goto error;
      }

      if (src != buf)
        memmove(buf, src, length);
      ret = dtls_ccm_decrypt(&ctx->data, src, length, buf, nounce, aad, la);
  }

  if(cipher == TLS_ECDH_anon_WITH_AES_128_CBC_SHA_256 ||
     cipher == TLS_ECDHE_PSK_WITH_AES_128_CBC_SHA_256) {
<<<<<<< HEAD
      ret = rijndael_set_key(&ctx->data.ctx, key, 8 * keylen);
=======
      ret = rijndael_set_key(&ctx->data.ctx, read_key, 8 * read_keylen);
>>>>>>> 586aa499
      if (ret < 0) {
        /* cleanup everything in case the key has the wrong size */
        dtls_warn("cannot set rijndael key\n");
        goto error;
      }

      if (src != buf)
        memmove(buf, src, length);
<<<<<<< HEAD
      ret = dtls_cbc_decrypt(&ctx->data, key, keylen, nounce, src, length, buf);
=======
      ret = dtls_cbc_decrypt(&ctx->data, mac_key, mac_keylen, nounce, src, length, buf);
>>>>>>> 586aa499
    }

error:
  dtls_cipher_context_release();
  return ret;
}
<|MERGE_RESOLUTION|>--- conflicted
+++ resolved
@@ -330,11 +330,7 @@
 
 static size_t
 dtls_cbc_encrypt(aes128_t *aes_ctx,
-<<<<<<< HEAD
-                 unsigned char *key, size_t keylen,
-=======
                  unsigned char *mac_key, size_t mac_keylen,
->>>>>>> 586aa499
                  const unsigned char *iv,
                  const unsigned char *src, size_t srclen,
                  unsigned char *buf) {
@@ -353,11 +349,7 @@
     dtls_hdr = src - DTLS_CBC_IV_LENGTH - sizeof(dtls_record_header_t);
 
     //Calculate MAC : Append the MAC code to end of content
-<<<<<<< HEAD
-    hmac_ctx = dtls_hmac_new(key, keylen);
-=======
     hmac_ctx = dtls_hmac_new(mac_key, mac_keylen);
->>>>>>> 586aa499
     dtls_mac(hmac_ctx,
              dtls_hdr,
              src, srclen,
@@ -397,11 +389,7 @@
 
 static size_t
 dtls_cbc_decrypt(aes128_t *aes_ctx,
-<<<<<<< HEAD
-                 unsigned char *key, size_t keylen,
-=======
                  unsigned char *mac_key, size_t mac_keylen,
->>>>>>> 586aa499
                  const unsigned char *iv,
                  const unsigned char *src, size_t srclen,
                  unsigned char *buf) {
@@ -415,10 +403,7 @@
     int i, j;
     int blocks;
     int depaddinglen = 0;
-<<<<<<< HEAD
-=======
     uint8_t wrongpadding_flag = 0;
->>>>>>> 586aa499
     dtls_hmac_context_t* hmac_ctx = NULL;
 
     pos = buf;
@@ -444,11 +429,6 @@
 
     //de-padding
     depaddinglen = buf[srclen -1];
-<<<<<<< HEAD
-
-    //Calculate MAC
-    hmac_ctx = dtls_hmac_new(key, keylen);
-=======
 
     /**
      * message validation check in case of wrong key.
@@ -463,7 +443,6 @@
 
     //Calculate MAC
     hmac_ctx = dtls_hmac_new(mac_key, mac_keylen);
->>>>>>> 586aa499
     if(!hmac_ctx) {
         return -1;
     }
@@ -482,11 +461,7 @@
     //verify the MAC
     if(memcmp(mac_buf,
               buf + (srclen - DTLS_HMAC_DIGEST_SIZE - depaddinglen - 1),
-<<<<<<< HEAD
-              DTLS_HMAC_DIGEST_SIZE) != 0)
-=======
               DTLS_HMAC_DIGEST_SIZE) != 0 || wrongpadding_flag)
->>>>>>> 586aa499
     {
         dtls_crit("Failed to verification of MAC\n");
         return -1;
@@ -610,13 +585,6 @@
 /* rfc4492#section-5.4 */
 void
 dtls_ecdsa_create_sig_hash(const unsigned char *priv_key, size_t key_size,
-<<<<<<< HEAD
-			   const unsigned char *sign_hash, size_t sign_hash_size,
-			   uint32_t point_r[9], uint32_t point_s[9]) {
-  uint8_t privateKey[32];
-  uint8_t hashValue[32];
-  uint8_t sign[64];
-=======
                            const unsigned char *sign_hash, size_t sign_hash_size,
                            uint32_t point_r[9], uint32_t point_s[9])
 {
@@ -627,7 +595,6 @@
         return 0;
     if (sign_hash == NULL || sign_hash_size < 32)
         return 0;
->>>>>>> 586aa499
 
     uECC_sign(priv_key, sign_hash, sign);
 
@@ -770,11 +737,7 @@
   }
   if(cipher == TLS_ECDH_anon_WITH_AES_128_CBC_SHA_256 ||
      cipher == TLS_ECDHE_PSK_WITH_AES_128_CBC_SHA_256) {
-<<<<<<< HEAD
-      ret = rijndael_set_key(&ctx->data.ctx, key, 8 * keylen);
-=======
       ret = rijndael_set_key(&ctx->data.ctx, write_key, 8 * write_keylen);
->>>>>>> 586aa499
       if (ret < 0) {
         /* cleanup everything in case the key has the wrong size */
         dtls_warn("cannot set rijndael key\n");
@@ -783,11 +746,7 @@
 
       if (src != buf)
         memmove(buf, src, length);
-<<<<<<< HEAD
-      ret = dtls_cbc_encrypt(&ctx->data, key, keylen, nounce, src, length, buf);
-=======
       ret = dtls_cbc_encrypt(&ctx->data, mac_key, mac_keylen, nounce, src, length, buf);
->>>>>>> 586aa499
   }
 
 error:
@@ -823,11 +782,7 @@
 
   if(cipher == TLS_ECDH_anon_WITH_AES_128_CBC_SHA_256 ||
      cipher == TLS_ECDHE_PSK_WITH_AES_128_CBC_SHA_256) {
-<<<<<<< HEAD
-      ret = rijndael_set_key(&ctx->data.ctx, key, 8 * keylen);
-=======
       ret = rijndael_set_key(&ctx->data.ctx, read_key, 8 * read_keylen);
->>>>>>> 586aa499
       if (ret < 0) {
         /* cleanup everything in case the key has the wrong size */
         dtls_warn("cannot set rijndael key\n");
@@ -836,11 +791,7 @@
 
       if (src != buf)
         memmove(buf, src, length);
-<<<<<<< HEAD
-      ret = dtls_cbc_decrypt(&ctx->data, key, keylen, nounce, src, length, buf);
-=======
       ret = dtls_cbc_decrypt(&ctx->data, mac_key, mac_keylen, nounce, src, length, buf);
->>>>>>> 586aa499
     }
 
 error:
