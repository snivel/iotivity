/*
 * //******************************************************************
 * //
 * // Copyright 2015 Intel Corporation.
 * //
 * //-=-=-=-=-=-=-=-=-=-=-=-=-=-=-=-=-=-=-=-=-=-=-=-=-=-=-=-=-=-=-=-=
 * //
 * // Licensed under the Apache License, Version 2.0 (the "License");
 * // you may not use this file except in compliance with the License.
 * // You may obtain a copy of the License at
 * //
 * //      http://www.apache.org/licenses/LICENSE-2.0
 * //
 * // Unless required by applicable law or agreed to in writing, software
 * // distributed under the License is distributed on an "AS IS" BASIS,
 * // WITHOUT WARRANTIES OR CONDITIONS OF ANY KIND, either express or implied.
 * // See the License for the specific language governing permissions and
 * // limitations under the License.
 * //
 * //-=-=-=-=-=-=-=-=-=-=-=-=-=-=-=-=-=-=-=-=-=-=-=-=-=-=-=-=-=-=-=-=
 */

package org.iotivity.base;

import org.iotivity.ca.CaInterface;

import java.util.EnumSet;
import java.util.Iterator;
import java.util.List;

/**
 * This class contains the main entrance/functionality of the product. To set a custom
 * configuration, the implementer must make a call to OcPlatform.Configure before the first usage
 * of a method in this class.
 */
public final class OcPlatform {

    static {
        System.loadLibrary("oc_logger");
        System.loadLibrary("octbstack");
        System.loadLibrary("connectivity_abstraction");
        System.loadLibrary("oc");
        System.loadLibrary("ocstack-jni");
    }

    /**
     * Default interface
     */
    public static final String DEFAULT_INTERFACE = "oic.if.baseline";

    /**
     * Used in discovering (GET) links to other resources of a collection
     */
    public static final String LINK_INTERFACE = "oic.if.ll";

    /**
     * Used in GET, PUT, POST, DELETE methods on links to other resources of a collection
     */
    public static final String BATCH_INTERFACE = "oic.if.b";

    /**
     * Used in GET, PUT, POST methods on links to other remote resources of a group
     */
    public static final String GROUP_INTERFACE = "oic.mi.grp";

    public static final String WELL_KNOWN_QUERY = "/oic/res";
<<<<<<< HEAD
    public static final String MULTICAST_PREFIX = "224.0.1.187:5683";
    public static final String MULTICAST_IP = "224.0.1.187";
    public static final int MULTICAST_PORT = 5683;
=======
    public static final String WELL_KNOWN_DEVICE_QUERY = "/oic/d";
    public static final String WELL_KNOWN_PLATFORM_QUERY = "/oic/p";
>>>>>>> 586aa499
    public static final int DEFAULT_PRESENCE_TTL = 60;
    public static final String PRESENCE_URI = "/oic/ad";

    private static volatile boolean sIsPlatformInitialized = false;
    private static QualityOfService sPlatformQualityOfService = QualityOfService.NA;

    private OcPlatform() {
    }

    /**
     * API for setting the configuration of the OcPlatform.
     * <p>
     * Note: Any calls made to this AFTER the first call to OcPlatform.Configure will have no affect
     * </p>
     *
     * @param platformConfig platform configuration
     */
    public synchronized static void Configure(PlatformConfig platformConfig) {
        if (!sIsPlatformInitialized) {
            CaInterface.initialize(platformConfig.getActivity(), platformConfig.getContext());

            sPlatformQualityOfService = platformConfig.getQualityOfService();

            OcPlatform.configure(
                    platformConfig.getServiceType().getValue(),
                    platformConfig.getModeType().getValue(),
                    platformConfig.getIpAddress(),
                    platformConfig.getPort(),
                    platformConfig.getQualityOfService().getValue(),
                    platformConfig.getSvrDbPath()
            );

            sIsPlatformInitialized = true;
        }
    }

    private static native void configure(int serviceType,
                                         int modeType,
                                         String ipAddress,
                                         int port,
                                         int qualityOfService,
                                         String dbPath);

    /**
     * API for notifying base that resource's attributes have changed.
     * <p>
     * Note: This API is for server side only.
     * </p>
     *
     * @param ocResourceHandle resource handle of the resource
     * @throws OcException if failure
     */
    public static void notifyAllObservers(
            OcResourceHandle ocResourceHandle) throws OcException {
        OcPlatform.initCheck();
        OcPlatform.notifyAllObservers0(ocResourceHandle);
    }

    private static native void notifyAllObservers0(
            OcResourceHandle ocResourceHandle) throws OcException;

    /**
     * API for notifying base that resource's attributes have changed.
     * <p>
     * Note: This API is for server side only.
     * </p>
     *
     * @param ocResourceHandle resource handle of the resource
     * @param qualityOfService the quality of communication
     * @throws OcException if failure
     */
    public static void notifyAllObservers(
            OcResourceHandle ocResourceHandle,
            QualityOfService qualityOfService) throws OcException {
        OcPlatform.initCheck();
        OcPlatform.notifyAllObservers1(ocResourceHandle, qualityOfService.getValue());
    }

    private static native void notifyAllObservers1(
            OcResourceHandle ocResourceHandle,
            int qualityOfService) throws OcException;

    /**
     * API for notifying only specific clients that resource's attributes have changed.
     * <p>
     * Note: This API is for server side only.
     * </p>
     *
     * @param ocResourceHandle    resource handle of the resource
     * @param ocObservationIdList These set of ids are ones which which will be notified upon
     *                            resource change.
     * @param ocResourceResponse  OcResourceResponse object used by app to fill the response for
     *                            this resource change
     * @throws OcException if failure
     */
    public static void notifyListOfObservers(
            OcResourceHandle ocResourceHandle,
            List<Byte> ocObservationIdList,
            OcResourceResponse ocResourceResponse) throws OcException {
        OcPlatform.initCheck();

        byte[] idArr = new byte[ocObservationIdList.size()];
        Iterator<Byte> it = ocObservationIdList.iterator();
        int i = 0;
        while (it.hasNext()) {
            idArr[i++] = (byte) it.next();
        }

        OcPlatform.notifyListOfObservers2(
                ocResourceHandle,
                idArr,
                ocResourceResponse);
    }

    private static native void notifyListOfObservers2(
            OcResourceHandle ocResourceHandle,
            byte[] ocObservationIdArray,
            OcResourceResponse ocResourceResponse) throws OcException;

    /**
     * API for notifying only specific clients that resource's attributes have changed.
     * <p>
     * Note: This API is for server side only.
     * </p>
     *
     * @param ocResourceHandle    resource handle of the resource
     * @param ocObservationIdList These set of ids are ones which which will be notified upon
     *                            resource change.
     * @param ocResourceResponse  OcResourceResponse object used by app to fill the response for
     *                            this resource change
     * @param qualityOfService    the quality of communication
     * @throws OcException if failure
     */
    public static void notifyListOfObservers(
            OcResourceHandle ocResourceHandle,
            List<Byte> ocObservationIdList,
            OcResourceResponse ocResourceResponse,
            QualityOfService qualityOfService) throws OcException {
        OcPlatform.initCheck();

        byte[] idArr = new byte[ocObservationIdList.size()];
        Iterator<Byte> it = ocObservationIdList.iterator();
        int i = 0;
        while (it.hasNext()) {
            idArr[i++] = (byte) it.next();
        }

        OcPlatform.notifyListOfObservers3(
                ocResourceHandle,
                idArr,
                ocResourceResponse,
                qualityOfService.getValue()
        );
    }

    private static native void notifyListOfObservers3(
            OcResourceHandle ocResourceHandle,
            byte[] ocObservationIdArray,
            OcResourceResponse ocResourceResponse,
            int qualityOfService) throws OcException;

    /**
     * API for Service and Resource Discovery
     * <p>
     * Note: This API is for client side only.
     * </p>
     *
     * @param host                    Host Address of a service to direct resource discovery query.
     *                                If empty, performs multicast resource discovery query
     * @param resourceUri             name of the resource. If null or empty, performs search for all
     *                                resource names
     * @param connectivityTypeSet     Set of types of connectivity. Example: IP
     * @param onResourceFoundListener Handles events, success states and failure states.
     * @throws OcException if failure
     */
    public static void findResource(
            String host,
            String resourceUri,
            EnumSet<OcConnectivityType> connectivityTypeSet,
            OnResourceFoundListener onResourceFoundListener) throws OcException {
        OcPlatform.initCheck();

        int connTypeInt = 0;

        for (OcConnectivityType connType : OcConnectivityType.values()) {
            if (connectivityTypeSet.contains(connType))
                connTypeInt |= connType.getValue();
        }

        OcPlatform.findResource0(
                host,
                resourceUri,
                connTypeInt,
                onResourceFoundListener
        );
    }

    private static native void findResource0(
            String host,
            String resourceUri,
            int connectivityType,
            OnResourceFoundListener onResourceFoundListener) throws OcException;

    /**
     * API for Service and Resource Discovery.
     * <p>
     * Note: This API is for client side only.
     * </p>
     *
     * @param host                    Host IP Address of a service to direct resource discovery query.
     *                                If empty, performs multicast resource discovery query
     * @param resourceUri             name of the resource. If null or empty, performs search for all
     *                                resource names
     * @param connectivityTypeSet     Set of types of connectivity. Example: IP
     * @param onResourceFoundListener Handles events, success states and failure states.
     * @param qualityOfService        the quality of communication
     * @throws OcException if failure
     */
    public static void findResource(
            String host,
            String resourceUri,
            EnumSet<OcConnectivityType> connectivityTypeSet,
            OnResourceFoundListener onResourceFoundListener,
            QualityOfService qualityOfService) throws OcException {
        OcPlatform.initCheck();

        int connTypeInt = 0;

        for (OcConnectivityType connType : OcConnectivityType.values()) {
            if (connectivityTypeSet.contains(connType))
                connTypeInt |= connType.getValue();
        }

        OcPlatform.findResource1(host,
                resourceUri,
                connTypeInt,
                onResourceFoundListener,
                qualityOfService.getValue()
        );
    }

    private static native void findResource1(
            String host,
            String resourceUri,
            int connectivityType,
            OnResourceFoundListener onResourceFoundListener,
            int qualityOfService) throws OcException;

    /**
     * API for Device Discovery
     *
     * @param host                  Host IP Address. If null or empty, Multicast is performed.
     * @param deviceUri             Uri containing address to the virtual device
     * @param connectivityTypeSet   Set of types of connectivity. Example: IP
     * @param onDeviceFoundListener Handles events, success states and failure states.
     * @throws OcException if failure
     */
    public static void getDeviceInfo(
            String host,
            String deviceUri,
            EnumSet<OcConnectivityType> connectivityTypeSet,
            OnDeviceFoundListener onDeviceFoundListener) throws OcException {
        OcPlatform.initCheck();
        int connTypeInt = 0;

        for (OcConnectivityType connType : OcConnectivityType.values()) {
            if (connectivityTypeSet.contains(connType))
                connTypeInt |= connType.getValue();
        }
        OcPlatform.getDeviceInfo0(
                host,
                deviceUri,
                connTypeInt,
                onDeviceFoundListener
        );
    }

    private static native void getDeviceInfo0(
            String host,
            String deviceUri,
            int connectivityType,
            OnDeviceFoundListener onDeviceFoundListener) throws OcException;

    /**
     * API for Device Discovery
     *
     * @param host                  Host IP Address. If null or empty, Multicast is performed.
     * @param deviceUri             Uri containing address to the virtual device
     * @param connectivityTypeSet   Set of types of connectivity. Example: IP
     * @param onDeviceFoundListener Handles events, success states and failure states.
     * @param qualityOfService      the quality of communication
     * @throws OcException if failure
     */
    public static void getDeviceInfo(
            String host,
            String deviceUri,
            EnumSet<OcConnectivityType> connectivityTypeSet,
            OnDeviceFoundListener onDeviceFoundListener,
            QualityOfService qualityOfService) throws OcException {
        OcPlatform.initCheck();
        int connTypeInt = 0;

        for (OcConnectivityType connType : OcConnectivityType.values()) {
            if (connectivityTypeSet.contains(connType))
                connTypeInt |= connType.getValue();
        }
        OcPlatform.getDeviceInfo1(
                host,
                deviceUri,
                connTypeInt,
                onDeviceFoundListener,
                qualityOfService.getValue()
        );
    }

    private static native void getDeviceInfo1(
            String host,
            String deviceUri,
            int connectivityType,
            OnDeviceFoundListener onDeviceFoundListener,
            int qualityOfService) throws OcException;

    /**
     * API for Platform Discovery
     *
     * @param host                    Host IP Address. If null or empty, Multicast is performed.
     * @param platformUri             Uri containing address to the platform
     * @param connectivityTypeSet     Set of types of connectivity. Example: IP
     * @param onPlatformFoundListener Handles events, success states and failure states.
     * @throws OcException if failure
     */

    public static void getPlatformInfo(
            String host,
            String platformUri,
            EnumSet<OcConnectivityType> connectivityTypeSet,
            OnPlatformFoundListener onPlatformFoundListener) throws OcException {
        OcPlatform.initCheck();
        int connTypeInt = 0;

        for (OcConnectivityType connType : OcConnectivityType.values()) {
            if (connectivityTypeSet.contains(connType))
                connTypeInt |= connType.getValue();
        }
        OcPlatform.getPlatformInfo0(
                host,
                platformUri,
                connTypeInt,
                onPlatformFoundListener
        );
    }

    private static native void getPlatformInfo0(
            String host,
            String platformUri,
            int connectivityType,
            OnPlatformFoundListener onPlatformInfoFoundListener) throws OcException;

    /**
     * API for Platform Discovery
     *
     * @param host                    Host IP Address. If null or empty, Multicast is performed.
     * @param platformUri             Uri containing address to the platform
     * @param connectivityTypeSet     Set of types of connectivity. Example: IP
     * @param onPlatformFoundListener Handles events, success states and failure states.
     * @param qualityOfService        the quality of communication
     * @throws OcException if failure
     */

    public static void getPlatformInfo(
            String host,
            String platformUri,
            EnumSet<OcConnectivityType> connectivityTypeSet,
            OnPlatformFoundListener onPlatformFoundListener,
            QualityOfService qualityOfService) throws OcException {
        OcPlatform.initCheck();
        int connTypeInt = 0;

        for (OcConnectivityType connType : OcConnectivityType.values()) {
            if (connectivityTypeSet.contains(connType))
                connTypeInt |= connType.getValue();
        }
        OcPlatform.getPlatformInfo1(
                host,
                platformUri,
                connTypeInt,
                onPlatformFoundListener,
                qualityOfService.getValue()
        );
    }

    private static native void getPlatformInfo1(
            String host,
            String platformUri,
            int connectivityType,
            OnPlatformFoundListener onPlatformFoundListener,
            int qualityOfService) throws OcException;

    /**
     * This API registers a resource with the server
     * <p/>
     * Note: This API applies to server & client side.
     * </P>
     *
     * @param ocResource The instance of OcResource with all data filled
     * @return resource handle
     * @throws OcException if failure
     */
    public static OcResourceHandle registerResource(
            OcResource ocResource) throws OcException {
        OcPlatform.initCheck();
        return OcPlatform.registerResource0(ocResource);
    }

    private static native OcResourceHandle registerResource0(
            OcResource ocResource) throws OcException;

    /**
     * This API registers a resource with the server NOTE: This API applies to server side only.
     * <p/>
     * Note: This API applies to server side only.
     * </P>
     *
     * @param resourceUri         The URI of the resource. Example: "a/light"
     * @param resourceTypeName    The resource type. Example: "light"
     * @param resourceInterface   The resource interface (whether it is collection etc).
     * @param entityHandler       entity handler.
     * @param resourcePropertySet indicates the property of the resource
     * @return resource handle
     * @throws OcException if failure
     */
    public static OcResourceHandle registerResource(
            String resourceUri,
            String resourceTypeName,
            String resourceInterface,
            EntityHandler entityHandler,
            EnumSet<ResourceProperty> resourcePropertySet) throws OcException {
        OcPlatform.initCheck();

        int resProperty = 0;

        for (ResourceProperty prop : ResourceProperty.values()) {
            if (resourcePropertySet.contains(prop))
                resProperty |= prop.getValue();
        }

        return OcPlatform.registerResource1(resourceUri,
                resourceTypeName,
                resourceInterface,
                entityHandler,
                resProperty);
    }

    private static native OcResourceHandle registerResource1(
            String resourceUri,
            String resourceTypeName,
            String resourceInterface,
            EntityHandler entityHandler,
            int resourceProperty) throws OcException;

    /**
     * Register Device Info
     *
     * @param ocDeviceInfo object containing all the device specific information
     * @throws OcException if failure
     */
    public static void registerDeviceInfo(
            OcDeviceInfo ocDeviceInfo) throws OcException {
        OcPlatform.initCheck();
        OcPlatform.registerDeviceInfo0(
                ocDeviceInfo.getDeviceName()
        );
    }

    private static native void registerDeviceInfo0(
            String deviceName
    ) throws OcException;

    /**
     * Register Platform Info
     *
     * @param ocPlatformInfo object containing all the platform specific information
     * @throws OcException if failure
     */
    public static void registerPlatformInfo(
            OcPlatformInfo ocPlatformInfo) throws OcException {
        OcPlatform.initCheck();
        OcPlatform.registerPlatformInfo0(
                ocPlatformInfo.getPlatformId(),
                ocPlatformInfo.getManufacturerName(),
                ocPlatformInfo.getManufacturerUrl(),
                ocPlatformInfo.getModelNumber(),
                ocPlatformInfo.getDateOfManufacture(),
                ocPlatformInfo.getPlatformVersion(),
                ocPlatformInfo.getOperatingSystemVersion(),
                ocPlatformInfo.getHardwareVersion(),
                ocPlatformInfo.getFirmwareVersion(),
                ocPlatformInfo.getSupportUrl(),
                ocPlatformInfo.getSystemTime()
        );
    }

    private static native void registerPlatformInfo0(
            String platformId, String manufacturerName, String manufacturerUrl,
            String modelNumber, String dateOfManufacture, String platformVersion,
            String operatingSystemVersion, String hardwareVersion, String firmwareVersion,
            String supportUrl, String systemTime
    ) throws OcException;

    /**
     * This API unregisters a resource with the server NOTE: This API applies to server side only.
     *
     * @param ocResourceHandle This is the resource handle which we which to unregister from the
     *                         server
     * @throws OcException if failure
     */
    public static void unregisterResource(
            OcResourceHandle ocResourceHandle) throws OcException {
        OcPlatform.initCheck();
        OcPlatform.unregisterResource0(ocResourceHandle);
    }

    private static native void unregisterResource0(
            OcResourceHandle ocResourceHandle) throws OcException;


    /**
     * Add a resource to a collection resource
     *
     * @param ocResourceCollectionHandle handle to the collection resource
     * @param ocResourceHandle           handle to resource to be added to the collection resource
     * @throws OcException if failure
     */
    public static void bindResource(
            OcResourceHandle ocResourceCollectionHandle,
            OcResourceHandle ocResourceHandle) throws OcException {
        OcPlatform.initCheck();
        OcPlatform.bindResource0(ocResourceCollectionHandle, ocResourceHandle);
    }

    private static native void bindResource0(
            OcResourceHandle ocResourceCollectionHandle,
            OcResourceHandle ocResourceHandle) throws OcException;

    /**
     * Add multiple resources to a collection resource.
     *
     * @param ocResourceCollectionHandle handle to the collection resource
     * @param ocResourceHandleList       reference to list of resource handles to be added to the
     *                                   collection resource
     * @throws OcException if failure
     */
    public static void bindResources(
            OcResourceHandle ocResourceCollectionHandle,
            List<OcResourceHandle> ocResourceHandleList) throws OcException {
        OcPlatform.initCheck();
        OcPlatform.bindResources0(
                ocResourceCollectionHandle,
                ocResourceHandleList.toArray(
                        new OcResourceHandle[ocResourceHandleList.size()])
        );
    }

    private static native void bindResources0(
            OcResourceHandle ocResourceCollectionHandle,
            OcResourceHandle[] ocResourceHandleArray) throws OcException;

    /**
     * Unbind a resource from a collection resource.
     *
     * @param ocResourceCollectionHandle handle to the collection resource
     * @param ocResourceHandle           resource handle to be unbound from the collection resource
     * @throws OcException if failure
     */
    public static void unbindResource(
            OcResourceHandle ocResourceCollectionHandle,
            OcResourceHandle ocResourceHandle) throws OcException {
        OcPlatform.initCheck();
        OcPlatform.unbindResource0(ocResourceCollectionHandle, ocResourceHandle);
    }

    private static native void unbindResource0(
            OcResourceHandle ocResourceCollectionHandle,
            OcResourceHandle ocResourceHandle) throws OcException;

    /**
     * Unbind resources from a collection resource.
     *
     * @param ocResourceCollectionHandle Handle to the collection resource
     * @param ocResourceHandleList       List of resource handles to be unbound from the collection
     *                                   resource
     * @throws OcException if failure
     */
    public static void unbindResources(
            OcResourceHandle ocResourceCollectionHandle,
            List<OcResourceHandle> ocResourceHandleList) throws OcException {
        OcPlatform.initCheck();
        OcPlatform.unbindResources0(
                ocResourceCollectionHandle,
                ocResourceHandleList.toArray(
                        new OcResourceHandle[ocResourceHandleList.size()])
        );
    }

    private static native void unbindResources0(
            OcResourceHandle ocResourceCollectionHandle,
            OcResourceHandle[] ocResourceHandleArray) throws OcException;

    /**
     * Binds a type to a particular resource
     *
     * @param ocResourceHandle handle to the resource
     * @param resourceTypeName new typename to bind to the resource
     * @throws OcException if failure
     */
    public static void bindTypeToResource(
            OcResourceHandle ocResourceHandle,
            String resourceTypeName) throws OcException {
        OcPlatform.initCheck();
        OcPlatform.bindTypeToResource0(ocResourceHandle, resourceTypeName);
    }

    private static native void bindTypeToResource0(
            OcResourceHandle ocResourceHandle,
            String resourceTypeName) throws OcException;

    /**
     * Binds an interface to a particular resource
     *
     * @param ocResourceHandle      handle to the resource
     * @param resourceInterfaceName new interface to bind to the resource
     * @throws OcException if failure
     */
    public static void bindInterfaceToResource(
            OcResourceHandle ocResourceHandle,
            String resourceInterfaceName) throws OcException {
        OcPlatform.initCheck();
        OcPlatform.bindInterfaceToResource0(ocResourceHandle, resourceInterfaceName);
    }

    private static native void bindInterfaceToResource0(
            OcResourceHandle ocResourceHandle,
            String resourceInterfaceName) throws OcException;

    /**
     * Start Presence announcements.
     *
     * @param ttl time to live in seconds
     * @throws OcException if failure
     */
    public static void startPresence(int ttl) throws OcException {
        OcPlatform.initCheck();
        OcPlatform.startPresence0(ttl);
    }

    private static native void startPresence0(int ttl) throws OcException;

    /**
     * Stop Presence announcements.
     *
     * @throws OcException if failure
     */
    public static void stopPresence() throws OcException {
        OcPlatform.initCheck();
        OcPlatform.stopPresence0();
    }

    private static native void stopPresence0() throws OcException;

    /**
     * Subscribes to a server's presence change events. By making this subscription, every time a
     * server adds/removes/alters a resource, starts or is intentionally stopped
     *
     * @param host                The IP address/addressable name of the server to subscribe to
     * @param connectivityTypeSet Set of types of connectivity. Example: IP
     * @param onPresenceListener  listener that will receive notifications/subscription events
     * @return a handle object that can be used to identify this subscription request. It can be
     * used to unsubscribe from these events in the future
     * @throws OcException if failure
     */
    public static OcPresenceHandle subscribePresence(
            String host,
            EnumSet<OcConnectivityType> connectivityTypeSet,
            OnPresenceListener onPresenceListener) throws OcException {
        OcPlatform.initCheck();
        int connTypeInt = 0;

        for (OcConnectivityType connType : OcConnectivityType.values()) {
            if (connectivityTypeSet.contains(connType))
                connTypeInt |= connType.getValue();
        }
        return OcPlatform.subscribePresence0(
                host,
                connTypeInt,
                onPresenceListener
        );
    }

    private static native OcPresenceHandle subscribePresence0(
            String host,
            int connectivityType,
            OnPresenceListener onPresenceListener) throws OcException;

    /**
     * Subscribes to a server's presence change events. By making this subscription, every time a
     * server adds/removes/alters a resource, starts or is intentionally stopped
     *
     * @param host                The IP address/addressable name of the server to subscribe to
     * @param resourceType        a resource type specified as a filter for subscription events.
     * @param connectivityTypeSet Set of types of connectivity. Example: IP
     * @param onPresenceListener  listener that will receive notifications/subscription events
     * @return a handle object that can be used to identify this subscription request. It can be
     * used to unsubscribe from these events in the future
     * @throws OcException if failure
     */
    public static OcPresenceHandle subscribePresence(
            String host,
            String resourceType,
            EnumSet<OcConnectivityType> connectivityTypeSet,
            OnPresenceListener onPresenceListener) throws OcException {
        OcPlatform.initCheck();
        int connTypeInt = 0;

        for (OcConnectivityType connType : OcConnectivityType.values()) {
            if (connectivityTypeSet.contains(connType))
                connTypeInt |= connType.getValue();
        }
        return OcPlatform.subscribePresence1(
                host,
                resourceType,
                connTypeInt,
                onPresenceListener);
    }

    private static native OcPresenceHandle subscribePresence1(
            String host,
            String resourceType,
            int connectivityType,
            OnPresenceListener onPresenceListener) throws OcException;

    /**
     * Unsubscribes from a previously subscribed server's presence events. Note that you may for
     * a short time still receive events from the server since it may take time for the
     * unsubscribe to take effect.
     *
     * @param ocPresenceHandle the handle object provided by the subscribePresence call that
     *                         identifies this subscription
     * @throws OcException if failure
     */
    public static void unsubscribePresence(
            OcPresenceHandle ocPresenceHandle) throws OcException {
        OcPlatform.initCheck();
        OcPlatform.unsubscribePresence0(ocPresenceHandle);
    }

    private static native void unsubscribePresence0(
            OcPresenceHandle ocPresenceHandle) throws OcException;

    /**
     * Creates a resource proxy object so that get/put/observe functionality can be used without
     * discovering the object in advance. Note that the consumer of this method needs to provide
     * all of the details required to correctly contact and observe the object. If the consumer
     * lacks any of this information, they should discover the resource object normally.
     * Additionally, you can only create this object if OcPlatform was initialized to be a Client
     * or Client/Server.
     *
     * @param host                a string containing a resolvable host address of the server holding
     *                            the resource
     * @param uri                 the rest of the resource's URI that will permit messages to be
     *                            properly routed.
     *                            Example: /a/light
     * @param connectivityTypeSet Set of types of connectivity. Example: IP
     * @param isObservable        a boolean containing whether the resource supports observation
     * @param resourceTypeList    a collection of resource types implemented by the resource
     * @param interfaceList       a collection of interfaces that the resource supports/implements
     * @return new resource object
     * @throws OcException if failure
     */
    public static OcResource constructResourceObject(
            String host,
            String uri,
            EnumSet<OcConnectivityType> connectivityTypeSet,
            boolean isObservable,
            List<String> resourceTypeList,
            List<String> interfaceList) throws OcException {
        OcPlatform.initCheck();
        int connTypeInt = 0;

        for (OcConnectivityType connType : OcConnectivityType.values()) {
            if (connectivityTypeSet.contains(connType))
                connTypeInt |= connType.getValue();
        }
        return OcPlatform.constructResourceObject0(
                host,
                uri,
                connTypeInt,
                isObservable,
                resourceTypeList.toArray(new String[resourceTypeList.size()]),
                interfaceList.toArray(new String[interfaceList.size()])
        );
    }

    private static native OcResource constructResourceObject0(
            String host,
            String uri,
            int connectivityType,
            boolean isObservable,
            String[] resourceTypes,
            String[] interfaces) throws OcException;

    /**
     * Allows application entity handler to send response to an incoming request.
     *
     * @param ocResourceResponse resource response
     * @throws OcException if failure
     */
    public static void sendResponse(OcResourceResponse ocResourceResponse)
            throws OcException {
        OcPlatform.initCheck();
        OcPlatform.sendResponse0(ocResourceResponse);
    }

    private static native void sendResponse0(OcResourceResponse ocResourceResponse)
            throws OcException;

    /**
     * An OnResourceFoundListener can be registered via the OcPlatform.findResource call.
     * Event listeners are notified asynchronously
     */
    public interface OnResourceFoundListener {
        public void onResourceFound(OcResource resource);
    }

    /**
     * An OnDeviceFoundListener can be registered via the OcPlatform.getDeviceInfo call.
     * Event listeners are notified asynchronously
     */
    public interface OnDeviceFoundListener {
        public void onDeviceFound(OcRepresentation ocRepresentation);
    }

    /**
     * An OnPlatformFoundListener can be registered via the OcPlatform.getPlatformInfo call.
     * Event listeners are notified asynchronously
     */
    public interface OnPlatformFoundListener {
        public void onPlatformFound(OcRepresentation ocRepresentation);
    }

    /**
     * An OnPresenceListener can be registered via the OcPlatform.subscribePresence call.
     * Event listeners are notified asynchronously
     */
    public interface OnPresenceListener {
        public void onPresence(OcPresenceStatus ocPresenceStatus, int nonce, String hostAddress);
    }

    /**
     * An EntityHandler can be registered via the OcPlatform.registerResource call.
     * Event listeners are notified asynchronously
     */
    public interface EntityHandler {
        public EntityHandlerResult handleEntity(OcResourceRequest ocResourceRequest);
    }

    private static void initCheck() {
        if (!sIsPlatformInitialized) {
            throw new IllegalStateException("OcPlatform must be configured by making a call to " +
                    "OcPlatform.Configure before any other API calls are permitted");
        }
    }

    /**
     * Gets platform quality of service
     *
     * @return quality of service
     */
    public static QualityOfService getPlatformQualityOfService() {
        OcPlatform.initCheck();
        return sPlatformQualityOfService;
    }
}<|MERGE_RESOLUTION|>--- conflicted
+++ resolved
@@ -64,14 +64,8 @@
     public static final String GROUP_INTERFACE = "oic.mi.grp";
 
     public static final String WELL_KNOWN_QUERY = "/oic/res";
-<<<<<<< HEAD
-    public static final String MULTICAST_PREFIX = "224.0.1.187:5683";
-    public static final String MULTICAST_IP = "224.0.1.187";
-    public static final int MULTICAST_PORT = 5683;
-=======
     public static final String WELL_KNOWN_DEVICE_QUERY = "/oic/d";
     public static final String WELL_KNOWN_PLATFORM_QUERY = "/oic/p";
->>>>>>> 586aa499
     public static final int DEFAULT_PRESENCE_TTL = 60;
     public static final String PRESENCE_URI = "/oic/ad";
 
