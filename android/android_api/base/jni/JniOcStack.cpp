--- conflicted
+++ resolved
@@ -25,7 +25,6 @@
 #include "OCRepresentation.h"
 #include "JniUtils.h"
 
-<<<<<<< HEAD
 JavaVM* g_jvm = nullptr;
 
 jclass g_cls_Integer = nullptr;
@@ -60,6 +59,9 @@
 jclass g_cls_OcHeaderOption = nullptr;
 jclass g_cls_ObservationInfo = nullptr;
 jclass g_cls_OcResourceIdentifier = nullptr;
+jclass g_cls_OcProvisionResult = nullptr;
+jclass g_cls_OcSecureResource = nullptr;
+jclass g_cls_OcOicSecAcl = nullptr;
 
 jmethodID g_mid_Integer_ctor = nullptr;
 jmethodID g_mid_Double_ctor = nullptr;
@@ -90,89 +92,18 @@
 jmethodID g_mid_ObservationInfo_N_ctor = nullptr;
 jmethodID g_mid_OcPresenceStatus_get = nullptr;
 jmethodID g_mid_OcResourceIdentifier_N_ctor = nullptr;
-=======
-JavaVM* g_jvm = NULL;
-
-jclass g_cls_Integer = NULL;
-jclass g_cls_int1DArray = NULL;
-jclass g_cls_int2DArray = NULL;
-jclass g_cls_Double = NULL;
-jclass g_cls_double1DArray = NULL;
-jclass g_cls_double2DArray = NULL;
-jclass g_cls_Boolean = NULL;
-jclass g_cls_boolean1DArray = NULL;
-jclass g_cls_boolean2DArray = NULL;
-jclass g_cls_String = NULL;
-jclass g_cls_String1DArray = NULL;
-jclass g_cls_String2DArray = NULL;
-jclass g_cls_LinkedList = NULL;
-jclass g_cls_Map = NULL;
-jclass g_cls_MapEntry = NULL;
-jclass g_cls_Set = NULL;
-jclass g_cls_Iterator = NULL;
-jclass g_cls_HashMap = NULL;
-jclass g_cls_OcException = NULL;
-jclass g_cls_OcResource = NULL;
-jclass g_cls_OcRepresentation = NULL;
-jclass g_cls_OcRepresentation1DArray = NULL;
-jclass g_cls_OcRepresentation2DArray = NULL;
-jclass g_cls_OcResourceRequest = NULL;
-jclass g_cls_OcResourceResponse = NULL;
-jclass g_cls_OcResourceHandle = NULL;
-jclass g_cls_OcPresenceHandle = NULL;
-jclass g_cls_OcRequestHandle = NULL;
-jclass g_cls_OcPresenceStatus = NULL;
-jclass g_cls_OcHeaderOption = NULL;
-jclass g_cls_ObservationInfo = NULL;
-jclass g_cls_OcResourceIdentifier = NULL;
-
-jclass g_cls_OcProvisionResult = NULL;
-jclass g_cls_OcSecureResource = NULL;
-jclass g_cls_OcOicSecAcl = NULL;
-
-jmethodID g_mid_Integer_ctor = NULL;
-jmethodID g_mid_Double_ctor = NULL;
-jmethodID g_mid_Boolean_ctor = NULL;
-jmethodID g_mid_LinkedList_ctor = NULL;
-jmethodID g_mid_LinkedList_add_object = NULL;
-jmethodID g_mid_Map_entrySet = NULL;
-jmethodID g_mid_MapEntry_getKey = NULL;
-jmethodID g_mid_MapEntry_getValue = NULL;
-jmethodID g_mid_Set_iterator = NULL;
-jmethodID g_mid_Iterator_hasNext = NULL;
-jmethodID g_mid_Iterator_next = NULL;
-jmethodID g_mid_HashMap_ctor = NULL;
-jmethodID g_mid_HashMap_put = NULL;
-jmethodID g_mid_OcException_ctor = NULL;
-jmethodID g_mid_OcException_setNativeExceptionLocation = NULL;
-jmethodID g_mid_OcResource_ctor = NULL;
-jmethodID g_mid_OcRepresentation_N_ctor = NULL;
-jmethodID g_mid_OcRepresentation_N_ctor_bool = NULL;
-jmethodID g_mid_OcResourceRequest_N_ctor = NULL;
-jmethodID g_mid_OcResourceResponse_N_ctor = NULL;
-jmethodID g_mid_OcResourceHandle_N_ctor = NULL;
-jmethodID g_mid_OcPresenceHandle_N_ctor = NULL;
-jmethodID g_mid_OcRequestHandle_N_ctor = NULL;
-jmethodID g_mid_OcHeaderOption_ctor = NULL;
-jmethodID g_mid_OcHeaderOption_get_id = NULL;
-jmethodID g_mid_OcHeaderOption_get_data = NULL;
-jmethodID g_mid_ObservationInfo_N_ctor = NULL;
-jmethodID g_mid_OcPresenceStatus_get = NULL;
-jmethodID g_mid_OcResourceIdentifier_N_ctor = NULL;
->>>>>>> 24c563ec
-
-jmethodID g_mid_OcProvisionResult_ctor = NULL;
-jmethodID g_mid_OcSecureResource_ctor = NULL;
-
-jmethodID g_mid_OcOicSecAcl_get_subject = NULL;
-jmethodID g_mid_OcOicSecAcl_get_resources_cnt = NULL;
-jmethodID g_mid_OcOicSecAcl_get_resources = NULL;
-jmethodID g_mid_OcOicSecAcl_get_permission = NULL;
-jmethodID g_mid_OcOicSecAcl_get_periods_cnt = NULL;
-jmethodID g_mid_OcOicSecAcl_get_periods = NULL;
-jmethodID g_mid_OcOicSecAcl_get_recurrences = NULL;
-jmethodID g_mid_OcOicSecAcl_get_owners_cnt = NULL;
-jmethodID g_mid_OcOicSecAcl_get_owners = NULL;
+jmethodID g_mid_OcProvisionResult_ctor = nullptr;
+jmethodID g_mid_OcSecureResource_ctor = nullptr;
+
+jmethodID g_mid_OcOicSecAcl_get_subject = nullptr;
+jmethodID g_mid_OcOicSecAcl_get_resources_cnt = nullptr;
+jmethodID g_mid_OcOicSecAcl_get_resources = nullptr;
+jmethodID g_mid_OcOicSecAcl_get_permission = nullptr;
+jmethodID g_mid_OcOicSecAcl_get_periods_cnt = nullptr;
+jmethodID g_mid_OcOicSecAcl_get_periods = nullptr;
+jmethodID g_mid_OcOicSecAcl_get_recurrences = nullptr;
+jmethodID g_mid_OcOicSecAcl_get_owners_cnt = nullptr;
+jmethodID g_mid_OcOicSecAcl_get_owners = nullptr;
 
 jobject getOcException(JNIEnv* env, const char* file, const char* functionName,
     const int line, const int code, const char* message)
