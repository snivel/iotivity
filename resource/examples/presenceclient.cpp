--- conflicted
+++ resolved
@@ -32,12 +32,7 @@
 using namespace OC;
 
 std::shared_ptr<OCResource> curResource;
-<<<<<<< HEAD
-std::mutex curResourceLock;
-=======
 std::mutex resourceLock;
-
->>>>>>> 8c3d005c
 static int TEST_CASE = 0;
 
 static OCConnectivityType connectivityType = OC_WIFI;
@@ -62,18 +57,20 @@
     std::cout << "-t 2 : Discover Resources and Initiate Unicast Presence with Filter"
               << std::endl;
     std::cout << "-t 3 : Discover Resources and Initiate Unicast Presence with Two Filters"
+              << std::endl;
+    std::cout << "-t 4 : Discover Resources and Initiate Multicast Presence" << std::endl;
+    std::cout << "-t 5 : Discover Resources and Initiate Multicast Presence with Filter"
+              << std::endl;
+    std::cout << "-t 6 : Discover Resources and Initiate Multicast Presence with two Filters"
             << std::endl;
     std::cout << "-t 4 : Discover Resources and Initiate Multicast Presence" << std::endl;
     std::cout << "-t 5 : Discover Resources and Initiate Multicast Presence with Filter"
               << std::endl;
     std::cout << "-t 6 : Discover Resources and Initiate Multicast Presence with two Filters"
                   << std::endl;
-<<<<<<< HEAD
-=======
     std::cout<<"ConnectivityType: Default WIFI" << std::endl;
     std::cout << "-c 0 : Send message over ETHERNET interface" << std::endl;
     std::cout << "-c 1 : Send message over WIFI interface" << std::endl;
->>>>>>> 8c3d005c
 }
 
 // Callback to presence
@@ -102,11 +99,7 @@
 // Callback to found resources
 void foundResource(std::shared_ptr<OCResource> resource)
 {
-<<<<<<< HEAD
-    std::lock_guard<std::mutex> lock(curResourceLock);
-=======
     std::lock_guard<std::mutex> lock(resourceLock);
->>>>>>> 8c3d005c
     if(curResource)
     {
         std::cout << "Found another resource, ignoring"<<std::endl;
@@ -152,11 +145,7 @@
                 if(TEST_CASE == TEST_UNICAST_PRESENCE_NORMAL)
                 {
                     result = OCPlatform::subscribePresence(presenceHandle, hostAddress,
-<<<<<<< HEAD
-                            &presenceHandler);
-=======
                             connectivityType, &presenceHandler);
->>>>>>> 8c3d005c
                     if(result == OC_STACK_OK)
                     {
                         std::cout<< "Subscribed to unicast address: " << hostAddress << std::endl;
@@ -171,11 +160,7 @@
                         TEST_CASE == TEST_UNICAST_PRESENCE_WITH_FILTERS)
                 {
                     result = OCPlatform::subscribePresence(presenceHandle, hostAddress,
-<<<<<<< HEAD
-                            "core.light", &presenceHandler);
-=======
                             "core.light", connectivityType, &presenceHandler);
->>>>>>> 8c3d005c
                     if(result == OC_STACK_OK)
                     {
                         std::cout<< "Subscribed to unicast address: " << hostAddress;
@@ -189,11 +174,7 @@
                 if(TEST_CASE == TEST_UNICAST_PRESENCE_WITH_FILTERS)
                 {
                     result = OCPlatform::subscribePresence(presenceHandle, hostAddress, "core.fan",
-<<<<<<< HEAD
-                            &presenceHandler);
-=======
                             connectivityType, &presenceHandler);
->>>>>>> 8c3d005c
                     if(result == OC_STACK_OK)
                     {
                         std::cout<< "Subscribed to unicast address: " << hostAddress;
@@ -301,12 +282,8 @@
         if(TEST_CASE == TEST_MULTICAST_PRESENCE_NORMAL)
         {
             result = OCPlatform::subscribePresence(presenceHandle,
-<<<<<<< HEAD
-                    OC_MULTICAST_IP, presenceHandler);
-=======
                     OC_MULTICAST_IP, connectivityType, presenceHandler);
 
->>>>>>> 8c3d005c
             if(result == OC_STACK_OK)
             {
                 std::cout << "Subscribed to multicast presence." << std::endl;
@@ -319,11 +296,7 @@
         else if(TEST_CASE == TEST_MULTICAST_PRESENCE_WITH_FILTER)
         {
             result = OCPlatform::subscribePresence(presenceHandle, OC_MULTICAST_IP, "core.light",
-<<<<<<< HEAD
-                    &presenceHandler);
-=======
                     connectivityType, &presenceHandler);
->>>>>>> 8c3d005c
             if(result == OC_STACK_OK)
             {
                 std::cout << "Subscribed to multicast presence with resource type";
@@ -337,11 +310,7 @@
         else if(TEST_CASE == TEST_MULTICAST_PRESENCE_WITH_FILTERS)
         {
             result = OCPlatform::subscribePresence(presenceHandle, OC_MULTICAST_IP, "core.light",
-<<<<<<< HEAD
-                    &presenceHandler);
-=======
                     connectivityType, &presenceHandler);
->>>>>>> 8c3d005c
             if(result == OC_STACK_OK)
             {
                 std::cout << "Subscribed to multicast presence with resource type";
@@ -353,11 +322,7 @@
             std::cout << "\"core.light\"." << std::endl;
 
             result = OCPlatform::subscribePresence(presenceHandle, OC_MULTICAST_IP, "core.fan",
-<<<<<<< HEAD
-                    &presenceHandler);
-=======
                     connectivityType, &presenceHandler);
->>>>>>> 8c3d005c
             if(result == OC_STACK_OK)
             {
                 std::cout<< "Subscribed to multicast presence with resource type";
@@ -371,14 +336,10 @@
         else
         {
             // Find all resources
-<<<<<<< HEAD
-            result = OCPlatform::findResource("", "coap://224.0.1.187/oc/core", &foundResource);
-=======
             requestURI << OC_WELL_KNOWN_QUERY;
 
             result = OCPlatform::findResource("", requestURI.str(),
                     connectivityType, &foundResource);
->>>>>>> 8c3d005c
             if(result == OC_STACK_OK)
             {
                 std::cout << "Finding Resource... " << std::endl;
