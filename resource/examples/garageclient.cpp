--- conflicted
+++ resolved
@@ -32,11 +32,7 @@
 
 const int SUCCESS_RESPONSE = 0;
 std::shared_ptr<OCResource> curResource;
-<<<<<<< HEAD
 std::mutex curResourceLock;
-=======
-std::mutex resourceLock;
->>>>>>> 8c3d005c
 
 class Garage
 {
@@ -230,11 +226,7 @@
 // Callback to found resources
 void foundResource(std::shared_ptr<OCResource> resource)
 {
-<<<<<<< HEAD
     std::lock_guard<std::mutex> lock(curResourceLock);
-=======
-    std::lock_guard<std::mutex> lock(resourceLock);
->>>>>>> 8c3d005c
     if(curResource)
     {
         std::cout << "Found another resource, ignoring"<<std::endl;
