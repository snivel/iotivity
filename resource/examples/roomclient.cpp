//******************************************************************
//
// Copyright 2014 Intel Mobile Communications GmbH All Rights Reserved.
//
//-=-=-=-=-=-=-=-=-=-=-=-=-=-=-=-=-=-=-=-=-=-=-=-=-=-=-=-=-=-=-=-=
//
// Licensed under the Apache License, Version 2.0 (the "License");
// you may not use this file except in compliance with the License.
// You may obtain a copy of the License at
//
//      http://www.apache.org/licenses/LICENSE-2.0
//
// Unless required by applicable law or agreed to in writing, software
// distributed under the License is distributed on an "AS IS" BASIS,
// WITHOUT WARRANTIES OR CONDITIONS OF ANY KIND, either express or implied.
// See the License for the specific language governing permissions and
// limitations under the License.
//
//-=-=-=-=-=-=-=-=-=-=-=-=-=-=-=-=-=-=-=-=-=-=-=-=-=-=-=-=-=-=-=-=

// OCClient.cpp : Defines the entry point for the console application.
//
#include <string>
#include <cstdlib>
#include <pthread.h>
#include <mutex>
#include <condition_variable>

#include "OCPlatform.h"
#include "OCApi.h"

using namespace OC;

const int SUCCESS_RESPONSE = 0;
std::shared_ptr<OCResource> curResource;
<<<<<<< HEAD
std::mutex curResourceLock;
=======
std::mutex resourceLock;
>>>>>>> 8c3d005c

int observe_count()
{
    static int oc = 0;
    return ++oc;
}

// Forward declaration
void putRoomRepresentation(std::shared_ptr<OCResource> resource);
void onPut(const HeaderOptions& headerOptions, const OCRepresentation& rep, const int eCode);

void printRoomRepresentation(const OCRepresentation& rep)
{
    std::cout << "\tResource URI: " << rep.getUri() << std::endl;

    if(rep.hasAttribute("name"))
    {
        std::cout << "\tRoom name: " << rep.getValue<std::string>("name") << std::endl;
    }

    std::vector<OCRepresentation> children = rep.getChildren();

    for(auto oit = children.begin(); oit != children.end(); ++oit)
    {
        std::cout << "\t\tChild Resource URI: " << oit->getUri() << std::endl;
        if(oit->getUri().find("light") != std::string::npos)
        {
            if(oit->hasAttribute("state") && oit->hasAttribute("color"))
            {
                std::cout << "\t\tstate:" << oit->getValue<bool>("state")  << std::endl;
                std::cout << "\t\tcolor:" << oit->getValue<int>("color")  << std::endl;
            }
        }
        else if(oit->getUri().find("fan") != std::string::npos)
        {
            if(oit->hasAttribute("state") && oit->hasAttribute("speed"))
            {
                std::cout << "\t\tstate:" << oit->getValue<bool>("state") << std::endl;
                std::cout << "\t\tspeed:" << oit->getValue<int>("speed") << std::endl;
            }
        }
    }
}

// callback handler on GET request
void onGet(const HeaderOptions& headerOptions, const OCRepresentation& rep, const int eCode)
{
    if(eCode == SUCCESS_RESPONSE)
    {
        std::cout << "GET request was successful" << std::endl;

        printRoomRepresentation(rep);

        putRoomRepresentation(curResource);
    }
    else
    {
        std::cout << "onGET Response error: " << eCode << std::endl;
        std::exit(-1);
    }
}

void onGet1(const HeaderOptions& headerOptions, const OCRepresentation& rep, const int eCode)
{
    if(eCode == SUCCESS_RESPONSE)
    {
        std::cout << "GET request was successful" << std::endl;

        printRoomRepresentation(rep);
    }
    else
    {
        std::cout << "onGET Response error: " << eCode << std::endl;
        std::exit(-1);
    }
}

// Local function to get representation of room resource
void getRoomRepresentation(std::shared_ptr<OCResource> resource,
                            std::string interface, GetCallback getCallback)
{
    if(resource)
    {
        std::cout << "Getting room representation on: "<< interface << std::endl;

        resource->get("core.room", interface, QueryParamsMap(), getCallback);
    }
}

// Local function to put a different state for this resource
void putRoomRepresentation(std::shared_ptr<OCResource> resource)
{
    if(resource)
    {
        OCRepresentation rep;
        std::cout << "Putting room representation on: " << BATCH_INTERFACE << std::endl;

        bool state = true;
        int speed = 10;
        rep.setValue("state", state);
        rep.setValue("speed", speed);

        // Invoke resource's pit API with attribute map, query map and the callback parameter
        resource->put("core.room", BATCH_INTERFACE, rep, QueryParamsMap(), &onPut);
    }
}

// callback handler on PUT request
void onPut(const HeaderOptions& headerOptions, const OCRepresentation& rep, const int eCode)
{
    if(eCode == SUCCESS_RESPONSE)
    {
        std::cout << "PUT request was successful" << std::endl;

        printRoomRepresentation(rep);

        getRoomRepresentation(curResource, DEFAULT_INTERFACE, onGet1);
    }
    else
    {
        std::cout << "onPut Response error: " << eCode << std::endl;
        std::exit(-1);
    }
}

// Callback to found resources
void foundResource(std::shared_ptr<OCResource> resource)
{
<<<<<<< HEAD
    std::lock_guard<std::mutex> lock(curResourceLock);
=======
    std::lock_guard<std::mutex> lock(resourceLock);
>>>>>>> 8c3d005c
    if(curResource)
    {
        std::cout << "Found another resource, ignoring"<<std::endl;
        return;
    }

    std::string resourceURI;
    std::string hostAddress;
    try
    {
        // Do some operations with resource object.
        if(resource)
        {
            std::cout<<"DISCOVERED Resource:"<<std::endl;
            // Get the resource URI
            resourceURI = resource->uri();
            std::cout << "\tURI of the resource: " << resourceURI << std::endl;

            // Get the resource host address
            hostAddress = resource->host();
            std::cout << "\tHost address of the resource: " << hostAddress << std::endl;

            // Get the resource types
            std::cout << "\tList of resource types: " << std::endl;
            for(auto &resourceTypes : resource->getResourceTypes())
            {
                std::cout << "\t\t" << resourceTypes << std::endl;
            }

            // Get the resource interfaces
            std::cout << "\tList of resource interfaces: " << std::endl;
            for(auto &resourceInterfaces : resource->getResourceInterfaces())
            {
                std::cout << "\t\t" << resourceInterfaces << std::endl;
            }

            if(resourceURI == "/a/room")
            {
                curResource = resource;
                // Call a local function which will internally invoke get API on the resource pointer
                getRoomRepresentation(resource, BATCH_INTERFACE, onGet);
            }
        }
        else
        {
            // Resource is invalid
            std::cout << "Resource is invalid" << std::endl;
        }

    }
    catch(std::exception& e)
    {
        //log(e.what());
    }
}

int main(int argc, char* argv[]) {

    std::ostringstream requestURI;

    OCConnectivityType connectivityType = OC_WIFI;
    if(argc == 2)
    {
        try
        {
            std::size_t inputValLen;
            int optionSelected = std::stoi(argv[1], &inputValLen);

            if(inputValLen == strlen(argv[1]))
            {
                if(optionSelected == 0)
                {
                    connectivityType = OC_ETHERNET;
                }
                else if(optionSelected == 1)
                {
                    connectivityType = OC_WIFI;
                }
                else
                {
                    std::cout << "Invalid connectivity type selected. Using default WIFI"
                        << std::endl;
                }
            }
            else
            {
                std::cout << "Invalid connectivity type selected. Using default WIFI" << std::endl;
            }
        }
        catch(std::exception& e)
        {
            std::cout << "Invalid input argument. Using WIFI as connectivity type" << std::endl;
        }
    }
    else
    {
        std::cout << "Usage roomclient <connectivityType(0|1)>" << std::endl;
        std::cout<<"connectivityType: Default WIFI" << std::endl;
        std::cout << "connectivityType 0: ETHERNET" << std::endl;
        std::cout << "connectivityType 1: WIFI" << std::endl;
    }

    // Create PlatformConfig object
    PlatformConfig cfg {
        OC::ServiceType::InProc,
        OC::ModeType::Client,
        "0.0.0.0",
        0,
        OC::QualityOfService::LowQos
    };

    OCPlatform::Configure(cfg);

    try
    {
        // Find all resources
        requestURI << OC_WELL_KNOWN_QUERY;

        OCPlatform::findResource("", requestURI.str(), connectivityType, &foundResource);
        std::cout<< "Finding Resource... " <<std::endl;

        // A condition variable will free the mutex it is given, then do a non-
        // intensive block until 'notify' is called on it.  In this case, since we
        // don't ever call cv.notify, this should be a non-processor intensive version
        // of while(true);
        std::mutex blocker;
        std::condition_variable cv;
        std::unique_lock<std::mutex> lock(blocker);
        cv.wait(lock);

    }catch(OCException& e)
    {
        oclog() << "Exception in main: "<< e.what();
    }

    return 0;
}

<|MERGE_RESOLUTION|>--- conflicted
+++ resolved
@@ -33,11 +33,7 @@
 
 const int SUCCESS_RESPONSE = 0;
 std::shared_ptr<OCResource> curResource;
-<<<<<<< HEAD
-std::mutex curResourceLock;
-=======
 std::mutex resourceLock;
->>>>>>> 8c3d005c
 
 int observe_count()
 {
@@ -166,11 +162,7 @@
 // Callback to found resources
 void foundResource(std::shared_ptr<OCResource> resource)
 {
-<<<<<<< HEAD
-    std::lock_guard<std::mutex> lock(curResourceLock);
-=======
     std::lock_guard<std::mutex> lock(resourceLock);
->>>>>>> 8c3d005c
     if(curResource)
     {
         std::cout << "Found another resource, ignoring"<<std::endl;
