//******************************************************************
//
// Copyright 2014 Intel Mobile Communications GmbH All Rights Reserved.
//
//-=-=-=-=-=-=-=-=-=-=-=-=-=-=-=-=-=-=-=-=-=-=-=-=-=-=-=-=-=-=-=-=
//
// Licensed under the Apache License, Version 2.0 (the "License");
// you may not use this file except in compliance with the License.
// You may obtain a copy of the License at
//
//      http://www.apache.org/licenses/LICENSE-2.0
//
// Unless required by applicable law or agreed to in writing, software
// distributed under the License is distributed on an "AS IS" BASIS,
// WITHOUT WARRANTIES OR CONDITIONS OF ANY KIND, either express or implied.
// See the License for the specific language governing permissions and
// limitations under the License.
//
//-=-=-=-=-=-=-=-=-=-=-=-=-=-=-=-=-=-=-=-=-=-=-=-=-=-=-=-=-=-=-=-=

#include "OCException.h"
#include "StringConstants.h"

std::string OC::OCException::reason(const OCStackResult sr)
{
    switch(sr)
    {
        case OC_STACK_OK:
             return OC::Exception::NO_ERROR;
        case OC_STACK_RESOURCE_CREATED:
             return OC::Exception::RESOURCE_CREATED;
        case OC_STACK_RESOURCE_DELETED:
             return OC::Exception::RESOURCE_DELETED;
        case OC_STACK_CONTINUE:
             return OC::Exception::STACK_CONTINUE;
        case OC_STACK_INVALID_URI:
            return OC::Exception::INVALID_URI;
        case OC_STACK_INVALID_QUERY:
            return OC::Exception::INVALID_QUERY;
        case OC_STACK_INVALID_IP:
            return OC::Exception::INVALID_IP;
        case OC_STACK_INVALID_PORT:
            return OC::Exception::INVALID_PORT;
        case OC_STACK_INVALID_CALLBACK:
            return OC::Exception::INVALID_CB;
        case OC_STACK_INVALID_METHOD:
            return OC::Exception::INVALID_METHOD;
        case OC_STACK_INVALID_PARAM:
            return OC::Exception::INVALID_PARAM;
        case OC_STACK_INVALID_OBSERVE_PARAM:
            return OC::Exception::INVALID_OBESERVE;
        case OC_STACK_NO_MEMORY:
            return OC::Exception::NO_MEMORY;
        case OC_STACK_COMM_ERROR:
            return OC::Exception::COMM_ERROR;
        case OC_STACK_TIMEOUT:
            return OC::Exception::TIMEOUT;
        case OC_STACK_ADAPTER_NOT_ENABLED:
            return OC::Exception::ADAPTER_NOT_ENABLED;
        case OC_STACK_NOTIMPL:
            return OC::Exception::NOT_IMPL;
        case OC_STACK_NO_RESOURCE:
            return OC::Exception::NOT_FOUND;
        case OC_STACK_RESOURCE_ERROR:
            return OC::Exception::RESOURCE_ERROR;
        case OC_STACK_SLOW_RESOURCE:
            return OC::Exception::SLOW_RESOURCE;
        case OC_STACK_DUPLICATE_REQUEST:
            return OC::Exception::DUPLICATE_REQUEST;
        case OC_STACK_NO_OBSERVERS:
            return OC::Exception::NO_OBSERVERS;
        case OC_STACK_OBSERVER_NOT_FOUND:
            return OC::Exception::OBSV_NO_FOUND;
<<<<<<< HEAD
=======
#ifdef WITH_PRESENCE
        case OC_STACK_PRESENCE_STOPPED:
            return OC::Exception::PRESENCE_STOPPED;
        case OC_STACK_PRESENCE_TIMEOUT:
            return OC::Exception::PRESENCE_TIMEOUT;
        case OC_STACK_PRESENCE_DO_NOT_HANDLE:
            return OC::Exception::PRESENCE_NOT_HANDLED;
#endif
>>>>>>> 8c3d005c
        case OC_STACK_VIRTUAL_DO_NOT_HANDLE:
            return OC::Exception::VIRTUAL_DO_NOT_HANDLE;
        case OC_STACK_INVALID_OPTION:
            return OC::Exception::INVALID_OPTION;
        case OC_STACK_MALFORMED_RESPONSE:
            return OC::Exception::MALFORMED_STACK_RESPONSE;
        case OC_STACK_PERSISTENT_BUFFER_REQUIRED:
            return OC::Exception::PERSISTENT_BUFFER_REQUIRED;
        case OC_STACK_INVALID_REQUEST_HANDLE:
            return OC::Exception::INVALID_REQUEST_HANDLE;
        case OC_STACK_INVALID_DEVICE_INFO:
            return OC::Exception::INVALID_DEVICE_INFO;
        case OC_STACK_INVALID_JSON:
            return OC::Exception::INVALID_JSON;
#ifdef WITH_PRESENCE
        case OC_STACK_PRESENCE_STOPPED:
            return OC::Exception::PRESENCE_STOPPED;
        case OC_STACK_PRESENCE_TIMEOUT:
            return OC::Exception::PRESENCE_TIMEOUT;
        case OC_STACK_PRESENCE_DO_NOT_HANDLE:
            return OC::Exception::PRESENCE_NOT_HANDLED;
#endif
        case OC_STACK_ERROR:
            return OC::Exception::GENERAL_FAULT;
        case OC_STACK_INVALID_DEVICE_INFO:
            return OC::Exception::INVALID_DEVICE_INFO;
        case OC_STACK_INVALID_JSON:
            return OC::Exception::INVALID_REPRESENTATION;
    }

    return OC::Exception::UNKNOWN_ERROR;
}

<|MERGE_RESOLUTION|>--- conflicted
+++ resolved
@@ -31,12 +31,8 @@
              return OC::Exception::RESOURCE_CREATED;
         case OC_STACK_RESOURCE_DELETED:
              return OC::Exception::RESOURCE_DELETED;
-        case OC_STACK_CONTINUE:
-             return OC::Exception::STACK_CONTINUE;
         case OC_STACK_INVALID_URI:
             return OC::Exception::INVALID_URI;
-        case OC_STACK_INVALID_QUERY:
-            return OC::Exception::INVALID_QUERY;
         case OC_STACK_INVALID_IP:
             return OC::Exception::INVALID_IP;
         case OC_STACK_INVALID_PORT:
@@ -45,6 +41,8 @@
             return OC::Exception::INVALID_CB;
         case OC_STACK_INVALID_METHOD:
             return OC::Exception::INVALID_METHOD;
+        case OC_STACK_INVALID_QUERY:
+            return OC::Exception::INVALID_QUERY;
         case OC_STACK_INVALID_PARAM:
             return OC::Exception::INVALID_PARAM;
         case OC_STACK_INVALID_OBSERVE_PARAM:
@@ -65,14 +63,10 @@
             return OC::Exception::RESOURCE_ERROR;
         case OC_STACK_SLOW_RESOURCE:
             return OC::Exception::SLOW_RESOURCE;
-        case OC_STACK_DUPLICATE_REQUEST:
-            return OC::Exception::DUPLICATE_REQUEST;
         case OC_STACK_NO_OBSERVERS:
             return OC::Exception::NO_OBSERVERS;
         case OC_STACK_OBSERVER_NOT_FOUND:
             return OC::Exception::OBSV_NO_FOUND;
-<<<<<<< HEAD
-=======
 #ifdef WITH_PRESENCE
         case OC_STACK_PRESENCE_STOPPED:
             return OC::Exception::PRESENCE_STOPPED;
@@ -81,7 +75,6 @@
         case OC_STACK_PRESENCE_DO_NOT_HANDLE:
             return OC::Exception::PRESENCE_NOT_HANDLED;
 #endif
->>>>>>> 8c3d005c
         case OC_STACK_VIRTUAL_DO_NOT_HANDLE:
             return OC::Exception::VIRTUAL_DO_NOT_HANDLE;
         case OC_STACK_INVALID_OPTION:
@@ -90,20 +83,10 @@
             return OC::Exception::MALFORMED_STACK_RESPONSE;
         case OC_STACK_PERSISTENT_BUFFER_REQUIRED:
             return OC::Exception::PERSISTENT_BUFFER_REQUIRED;
+        case OC_STACK_CONTINUE:
+            return OC::Exception::STACK_CONTINUE;
         case OC_STACK_INVALID_REQUEST_HANDLE:
             return OC::Exception::INVALID_REQUEST_HANDLE;
-        case OC_STACK_INVALID_DEVICE_INFO:
-            return OC::Exception::INVALID_DEVICE_INFO;
-        case OC_STACK_INVALID_JSON:
-            return OC::Exception::INVALID_JSON;
-#ifdef WITH_PRESENCE
-        case OC_STACK_PRESENCE_STOPPED:
-            return OC::Exception::PRESENCE_STOPPED;
-        case OC_STACK_PRESENCE_TIMEOUT:
-            return OC::Exception::PRESENCE_TIMEOUT;
-        case OC_STACK_PRESENCE_DO_NOT_HANDLE:
-            return OC::Exception::PRESENCE_NOT_HANDLED;
-#endif
         case OC_STACK_ERROR:
             return OC::Exception::GENERAL_FAULT;
         case OC_STACK_INVALID_DEVICE_INFO:
