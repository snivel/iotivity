--- conflicted
+++ resolved
@@ -102,38 +102,22 @@
 
         OCStackResult getDeviceInfo(const std::string& host,
                                                 const std::string& deviceURI,
-<<<<<<< HEAD
-                                                FindDeviceCallback deviceInfoHandler)
-        {
-            return OCPlatform_impl::Instance().getDeviceInfo(host, deviceURI, deviceInfoHandler);
-=======
                                                 OCConnectivityType connectivityType,
                                                 FindDeviceCallback deviceInfoHandler)
         {
             return OCPlatform_impl::Instance().getDeviceInfo(host, deviceURI,
                    connectivityType, deviceInfoHandler);
->>>>>>> 8c3d005c
         }
 
         OCStackResult getDeviceInfo(const std::string& host,
                                                 const std::string& deviceURI,
-<<<<<<< HEAD
+                                                OCConnectivityType connectivityType,
                                                 FindDeviceCallback deviceInfoHandler,
                                                 QualityOfService QoS)
         {
-            return OCPlatform_impl::Instance().getDeviceInfo(host, deviceURI,
-                    deviceInfoHandler, QoS);
-        }
-
-=======
-                                                OCConnectivityType connectivityType,
-                                                FindDeviceCallback deviceInfoHandler,
-                                                QualityOfService QoS)
-        {
             return OCPlatform_impl::Instance().getDeviceInfo(host, deviceURI, connectivityType,
                     deviceInfoHandler, QoS);
         }
->>>>>>> 8c3d005c
 
         OCStackResult registerResource(OCResourceHandle& resourceHandle,
                                                 std::string& resourceURI,
