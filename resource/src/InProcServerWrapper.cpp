--- conflicted
+++ resolved
@@ -74,14 +74,8 @@
         {
             if(entityHandlerRequest->query)
             {
-<<<<<<< HEAD
-                OC::Utilities::QueryParamsKeyVal qp =
-                    OC::Utilities::getQueryParams(
-                            reinterpret_cast<char*>(entityHandlerRequest->query));
-=======
                 OC::Utilities::QueryParamsKeyVal qp = OC::Utilities::getQueryParams(
                         entityHandlerRequest->query);
->>>>>>> 8c3d005c
 
                 if(qp.size() > 0)
                 {
