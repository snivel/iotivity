--- conflicted
+++ resolved
@@ -2,19 +2,6 @@
 // NOTICE - Transition to SCONS
 //---------------------------------------------------------------------
 
-<<<<<<< HEAD
-The IoTivity build system is transitioning to SCONS. Although the 
-makefiles are still available (until v1.0) and some developers are 
-still using them, they are currently no longer supported. To learn more 
-about building using SCONS see Readme.scons.txt in the repository root 
-directory. The build steps used in continuous integration can be found
-in auto_build.sh which is also in the the repository root directory.
-
-//---------------------------------------------------------------------
-
-The unittests folder contains unit tests for OCPlatfrom and OCResource APIs. 
-It uses Google Test for the unit tests. Please note that the unit tests are 
-=======
 The IoTivity build system is transitioning to SCONS. Although the
 makefiles are still available (until v1.0) and some developers are
 still using them, they are currently no longer supported. To learn more
@@ -29,18 +16,10 @@
 
 The unittests folder contains unit tests for C++ APIs.
 It uses Google Test for the unit tests. Please note that the unit tests are
->>>>>>> 8c3d005c
 only to test the functionality of public APIs.
 It is not a system or end-to-end test.
 
 1. To run the unit test, first build the unit tests with the following command
-<<<<<<< HEAD
-   from <oic-resource>:
-   make -f buildScript.mk linux_ub_unittests
-
-2. Run the unit test by issuing the following command from <oic-resource>:
-   ./unittests/unittests
-=======
    from root 'iotivity' folder:
    scons unittests
    NOTE: Just running 'scons' from 'iotivity' folder will build the entire stack along
@@ -53,4 +32,3 @@
 3. Run the unit test by issuing the following command from root 'iotivity' folder:
    ./out/<TARGET_OS>/<TARGET_ARCH>/<release/debug>/resource/unittests/unittests
    Example: ./out/linux/x86_64/release/resource/unittests/unittests
->>>>>>> 8c3d005c
