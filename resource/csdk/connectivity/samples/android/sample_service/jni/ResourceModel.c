--- conflicted
+++ resolved
@@ -8,11 +8,7 @@
 #include "cainterface.h"
 #include "cacommon.h"
 
-<<<<<<< HEAD
-#include "org_iotivity_service_RMInterface.h"
-=======
 #include "org_iotivity_ca_service_RMInterface.h"
->>>>>>> 6206f9cd
 
 #define  LOG_TAG   "JNI_INTERFACE_SAMPLE"
 #define  LOGI(...) __android_log_print(ANDROID_LOG_INFO, LOG_TAG, __VA_ARGS__)
@@ -38,11 +34,8 @@
 
 void request_handler(const CARemoteEndpoint_t* object, const CARequestInfo_t* requestInfo);
 void response_handler(const CARemoteEndpoint_t* object, const CAResponseInfo_t* responseInfo);
-<<<<<<< HEAD
-=======
 void error_handler(const CARemoteEndpoint_t *object, const CAErrorInfo_t* errorInfo);
 
->>>>>>> 6206f9cd
 void get_resource_uri(const char *URI, char *resourceURI, uint32_t length);
 uint32_t get_secure_information(CAPayload_t payLoad);
 CAResult_t get_network_type(uint32_t selectedNetwork);
@@ -75,11 +68,7 @@
 
 // init
 JNIEXPORT void JNICALL
-<<<<<<< HEAD
-Java_org_iotivity_service_RMInterface_setNativeResponseListener(JNIEnv *env, jobject obj,
-=======
 Java_org_iotivity_ca_service_RMInterface_setNativeResponseListener(JNIEnv *env, jobject obj,
->>>>>>> 6206f9cd
                                                                 jobject listener)
 {
     LOGI("setNativeResponseListener");
@@ -193,11 +182,7 @@
 }
 
 JNIEXPORT void JNICALL
-<<<<<<< HEAD
-Java_org_iotivity_service_RMInterface_RMInitialize(JNIEnv *env, jobject obj, jobject context)
-=======
 Java_org_iotivity_ca_service_RMInterface_RMInitialize(JNIEnv *env, jobject obj, jobject context)
->>>>>>> 6206f9cd
 {
     LOGI("RMInitialize");
 
@@ -228,11 +213,7 @@
 }
 
 JNIEXPORT void JNICALL
-<<<<<<< HEAD
-Java_org_iotivity_service_RMInterface_RMTerminate(JNIEnv *env, jobject obj)
-=======
 Java_org_iotivity_ca_service_RMInterface_RMTerminate(JNIEnv *env, jobject obj)
->>>>>>> 6206f9cd
 {
     LOGI("RMTerminate");
     CADestroyToken(g_lastRequestToken);
@@ -240,11 +221,7 @@
 }
 
 JNIEXPORT void JNICALL
-<<<<<<< HEAD
-Java_org_iotivity_service_RMInterface_RMStartListeningServer(JNIEnv *env, jobject obj)
-=======
 Java_org_iotivity_ca_service_RMInterface_RMStartListeningServer(JNIEnv *env, jobject obj)
->>>>>>> 6206f9cd
 {
     LOGI("RMStartListeningServer");
 
@@ -255,11 +232,7 @@
 }
 
 JNIEXPORT void JNICALL
-<<<<<<< HEAD
-Java_org_iotivity_service_RMInterface_RMStartDiscoveryServer(JNIEnv *env, jobject obj)
-=======
 Java_org_iotivity_ca_service_RMInterface_RMStartDiscoveryServer(JNIEnv *env, jobject obj)
->>>>>>> 6206f9cd
 {
     LOGI("RMStartDiscoveryServer");
 
@@ -270,11 +243,7 @@
 }
 
 JNIEXPORT void JNICALL
-<<<<<<< HEAD
-Java_org_iotivity_service_RMInterface_RMRegisterHandler(JNIEnv *env, jobject obj)
-=======
 Java_org_iotivity_ca_service_RMInterface_RMRegisterHandler(JNIEnv *env, jobject obj)
->>>>>>> 6206f9cd
 {
     LOGI("RMRegisterHandler");
 
@@ -282,11 +251,7 @@
 }
 
 JNIEXPORT void JNICALL
-<<<<<<< HEAD
-Java_org_iotivity_service_RMInterface_RMFindResource(JNIEnv *env, jobject obj, jstring uri)
-=======
 Java_org_iotivity_ca_service_RMInterface_RMFindResource(JNIEnv *env, jobject obj, jstring uri)
->>>>>>> 6206f9cd
 {
     // create token
     CAToken_t token = NULL;
@@ -325,11 +290,7 @@
 }
 
 JNIEXPORT void JNICALL
-<<<<<<< HEAD
-Java_org_iotivity_service_RMInterface_RMSendRequest(JNIEnv *env, jobject obj, jstring uri,
-=======
 Java_org_iotivity_ca_service_RMInterface_RMSendRequest(JNIEnv *env, jobject obj, jstring uri,
->>>>>>> 6206f9cd
                                                     jstring payload, jint selectedNetwork,
                                                     jint isSecured, jint msgType)
 {
@@ -346,17 +307,10 @@
     //create remote endpoint
     CARemoteEndpoint_t* endpoint = NULL;
     res = CACreateRemoteEndpoint((const CAURI_t) strUri, g_selectedNwType, &endpoint);
-<<<<<<< HEAD
 
     //ReleaseStringUTFChars for strUri
     (*env)->ReleaseStringUTFChars(env, uri, strUri);
 
-=======
-
-    //ReleaseStringUTFChars for strUri
-    (*env)->ReleaseStringUTFChars(env, uri, strUri);
-
->>>>>>> 6206f9cd
     if (CA_STATUS_OK != res)
     {
         LOGE("Could not create remote end point");
@@ -439,11 +393,7 @@
 }
 
 JNIEXPORT void JNICALL
-<<<<<<< HEAD
-Java_org_iotivity_service_RMInterface_RMSendReqestToAll(JNIEnv *env, jobject obj, jstring uri,
-=======
 Java_org_iotivity_ca_service_RMInterface_RMSendReqestToAll(JNIEnv *env, jobject obj, jstring uri,
->>>>>>> 6206f9cd
                                                         jint selectedNetwork)
 {
     LOGI("selectedNetwork - %d", selectedNetwork);
@@ -518,39 +468,6 @@
         CADestroyToken(g_lastRequestToken);
         g_lastRequestToken = token;
         g_lastRequestTokenLength = tokenLength;
-<<<<<<< HEAD
-    }
-
-    // destroy remote endpoint
-    CADestroyRemoteEndpoint(endpoint);
-    free(group);
-
-}
-
-JNIEXPORT void JNICALL
-Java_org_iotivity_service_RMInterface_RMSendResponse(JNIEnv *env, jobject obj,
-                                                     jint selectedNetwork,
-                                                     jint isSecured, jint msgType,
-                                                     jint responseValue)
-{
-    LOGI("RMSendResponse");
-
-    LOGI("selectedNetwork - %d", selectedNetwork);
-
-    CAResult_t res = get_network_type(selectedNetwork);
-    if (CA_STATUS_OK != res)
-    {
-        LOGE("Not supported network type");
-        return;
-    }
-
-    if (NULL == g_clientEndpoint)
-    {
-        LOGE("No Request received");
-        return;
-    }
-
-=======
     }
 
     // destroy remote endpoint
@@ -582,7 +499,6 @@
         return;
     }
 
->>>>>>> 6206f9cd
     CAMessageType_t messageType = msgType;
 
     CAInfo_t responseData = { 0 };
@@ -592,7 +508,6 @@
     CAResponseInfo_t responseInfo = { 0 };
 
     if (msgType != CA_MSG_RESET)
-<<<<<<< HEAD
     {
         responseData.token = g_clientToken;
         responseData.tokenLength = g_clientTokenLength;
@@ -616,40 +531,10 @@
     else
     {
         responseInfo.result = CA_EMPTY;
-=======
-    {
-        responseData.token = g_clientToken;
-        responseData.tokenLength = g_clientTokenLength;
-        responseInfo.result = responseValue;
-
-        if (1 == isSecured)
-        {
-            uint32_t length = strlen(SECURE_INFO_DATA) + strlen(g_clientEndpoint->resourceUri) + 1;
-            responseData.payload = (CAPayload_t) malloc(length);
-            sprintf(responseData.payload, SECURE_INFO_DATA, g_clientEndpoint->resourceUri,
-                    g_localSecurePort);
-        }
-        else
-        {
-            uint32_t length = strlen(NORMAL_INFO_DATA) + strlen(g_clientEndpoint->resourceUri) + 1;
-            responseData.payload = (CAPayload_t) malloc(length);
-            sprintf(responseData.payload, NORMAL_INFO_DATA, g_clientEndpoint->resourceUri);
-        }
->>>>>>> 6206f9cd
-    }
-    //msgType is RESET
-    else
-    {
-        responseInfo.result = CA_EMPTY;
     }
 
     responseInfo.info = responseData;
 
-<<<<<<< HEAD
-    responseInfo.info = responseData;
-
-=======
->>>>>>> 6206f9cd
     // send response
     res = CASendResponse(g_clientEndpoint, &responseInfo);
     if (CA_STATUS_OK != res)
@@ -668,11 +553,7 @@
 }
 
 JNIEXPORT void JNICALL
-<<<<<<< HEAD
-Java_org_iotivity_service_RMInterface_RMAdvertiseResource(JNIEnv *env, jobject obj, jstring uri)
-=======
 Java_org_iotivity_ca_service_RMInterface_RMAdvertiseResource(JNIEnv *env, jobject obj, jstring uri)
->>>>>>> 6206f9cd
 {
     LOGI("RMAdvertiseResource");
 
@@ -731,11 +612,7 @@
 }
 
 JNIEXPORT void JNICALL
-<<<<<<< HEAD
-Java_org_iotivity_service_RMInterface_RMSendNotification(JNIEnv *env, jobject obj, jstring uri,
-=======
 Java_org_iotivity_ca_service_RMInterface_RMSendNotification(JNIEnv *env, jobject obj, jstring uri,
->>>>>>> 6206f9cd
                                                          jstring payload, jint selectedNetwork,
                                                          jint isSecured, jint msgType,
                                                          jint responseValue)
@@ -757,16 +634,10 @@
     if (CA_STATUS_OK != CACreateRemoteEndpoint((const CAURI_t) strUri,
                                                g_selectedNwType, &endpoint))
     {
-<<<<<<< HEAD
-=======
         //ReleaseStringUTFChars for strUri
         (*env)->ReleaseStringUTFChars(env, uri, strUri);
->>>>>>> 6206f9cd
         LOGE("Could not create remote end point");
         return;
-
-        //ReleaseStringUTFChars for strUri
-        (*env)->ReleaseStringUTFChars(env, uri, strUri);
     }
 
     char resourceURI[RESOURCE_URI_LENGTH + 1] = { 0 };
@@ -848,23 +719,18 @@
 }
 
 JNIEXPORT void JNICALL
-<<<<<<< HEAD
-Java_org_iotivity_service_RMInterface_RMSelectNetwork(JNIEnv *env, jobject obj, jint networkType)
-=======
 Java_org_iotivity_ca_service_RMInterface_RMSelectNetwork(JNIEnv *env, jobject obj, jint networkType)
->>>>>>> 6206f9cd
 {
     LOGI("RMSelectNetwork Type : %d", networkType);
 
     if (CA_STATUS_OK != CASelectNetwork(networkType))
-<<<<<<< HEAD
     {
         LOGE("Could not select network");
     }
 }
 
 JNIEXPORT void JNICALL
-Java_org_iotivity_service_RMInterface_RMUnSelectNetwork(JNIEnv *env, jobject obj, jint networkType)
+Java_org_iotivity_ca_service_RMInterface_RMUnSelectNetwork(JNIEnv *env, jobject obj, jint networkType)
 {
     LOGI("RMUnSelectNetwork Type : %d", networkType);
 
@@ -875,7 +741,7 @@
 }
 
 JNIEXPORT void JNICALL
-Java_org_iotivity_service_RMInterface_RMGetNetworkInfomation(JNIEnv *env, jobject obj)
+Java_org_iotivity_ca_service_RMInterface_RMGetNetworkInfomation(JNIEnv *env, jobject obj)
 {
     LOGI("RMGetNetworkInfomation");
 
@@ -897,47 +763,6 @@
     uint32_t index;
     for (index = 0; index < tempSize; index++)
     {
-=======
-    {
-        LOGE("Could not select network");
-    }
-}
-
-JNIEXPORT void JNICALL
-Java_org_iotivity_ca_service_RMInterface_RMUnSelectNetwork(JNIEnv *env, jobject obj, jint networkType)
-{
-    LOGI("RMUnSelectNetwork Type : %d", networkType);
-
-    if (CA_STATUS_OK != CAUnSelectNetwork(networkType))
-    {
-        LOGE("Could not unselect network");
-    }
-}
-
-JNIEXPORT void JNICALL
-Java_org_iotivity_ca_service_RMInterface_RMGetNetworkInfomation(JNIEnv *env, jobject obj)
-{
-    LOGI("RMGetNetworkInfomation");
-
-    CALocalConnectivity_t *tempInfo = NULL;
-    uint32_t tempSize = 0;
-
-    CAResult_t res = CAGetNetworkInformation(&tempInfo, &tempSize);
-    if (CA_STATUS_OK != res)
-    {
-        LOGE("Could not start get network information");
-        OICFree(tempInfo);
-        return;
-    }
-
-    LOGI("################## Network Information #######################");
-    callback("######## Network Information", "#######");
-    LOGI("Network info total size is %d", tempSize);
-
-    uint32_t index;
-    for (index = 0; index < tempSize; index++)
-    {
->>>>>>> 6206f9cd
         res = get_remote_address(tempInfo[index].type, tempInfo[index].addressInfo);
         if (CA_STATUS_OK != res)
         {
@@ -974,11 +799,7 @@
 }
 
 JNIEXPORT void JNICALL
-<<<<<<< HEAD
-Java_org_iotivity_service_RMInterface_RMHandleRequestResponse(JNIEnv *env, jobject obj)
-=======
 Java_org_iotivity_ca_service_RMInterface_RMHandleRequestResponse(JNIEnv *env, jobject obj)
->>>>>>> 6206f9cd
 {
     LOGI("RMHandleRequestResponse");
 
@@ -1010,7 +831,6 @@
         LOGI("token is same. received request of it's own. skip.. ");
         return;
     }
-<<<<<<< HEAD
 
     CAResult_t res = get_remote_address(object->transportType, object->addressInfo);
     if (CA_STATUS_OK != res)
@@ -1018,15 +838,6 @@
         return;
     }
 
-=======
-
-    CAResult_t res = get_remote_address(object->transportType, object->addressInfo);
-    if (CA_STATUS_OK != res)
-    {
-        return;
-    }
-
->>>>>>> 6206f9cd
     LOGI("##########received request from remote device #############");
     if (object->resourceUri)
     {
@@ -1043,7 +854,6 @@
         callback("received request from remote device", "#######");
         char *cloneUri = NULL;
         uint32_t len = 0;
-<<<<<<< HEAD
 
         if (NULL != object->resourceUri)
         {
@@ -1064,28 +874,6 @@
         len = strlen(g_remoteAddress);
         char *cloneRemoteAddress = (char *) malloc(sizeof(char) * (len + 1));
 
-=======
-
-        if (NULL != object->resourceUri)
-        {
-            len = strlen(object->resourceUri);
-            cloneUri = (char *) malloc(sizeof(char) * (len + 1));
-
-            if (NULL == cloneUri)
-            {
-                LOGE("cloneUri Out of memory");
-                free(g_remoteAddress);
-                return;
-            }
-
-            memcpy(cloneUri, object->resourceUri, len + 1);
-            callback("Uri: ", cloneUri);
-        }
-
-        len = strlen(g_remoteAddress);
-        char *cloneRemoteAddress = (char *) malloc(sizeof(char) * (len + 1));
-
->>>>>>> 6206f9cd
         if (NULL == cloneRemoteAddress)
         {
             LOGE("cloneRemoteAddress Out of memory");
@@ -1189,27 +977,6 @@
 
                 callback("Option info: ", optionInfo);
 
-<<<<<<< HEAD
-                if (0 != requestInfo->info.options[i].optionData)
-                {
-                    uint32_t optionDataLen = strlen(requestInfo->info.options[i].optionData);
-                    char *cloneOptionData = (char *) malloc(sizeof(char) * (optionDataLen + 1));
-
-                    if (NULL == cloneOptionData)
-                    {
-                        LOGE("cloneOptionData Out of memory");
-                        free(g_clientEndpoint->resourceUri);
-                        free(g_clientEndpoint);
-                        return;
-                    }
-
-                    memcpy(cloneOptionData, requestInfo->info.options[i].optionData,
-                           optionDataLen + 1);
-
-                    callback("Option Data: ", cloneOptionData);
-                    free(cloneOptionData);
-                }
-=======
                 uint32_t optionDataLen = strlen(requestInfo->info.options[i].optionData);
                 char *cloneOptionData = (char *) malloc(sizeof(char) * (optionDataLen + 1));
                 if (NULL == cloneOptionData)
@@ -1225,7 +992,6 @@
 
                 callback("Option Data: ", cloneOptionData);
                 free(cloneOptionData);
->>>>>>> 6206f9cd
             }
         }
     }
@@ -1364,23 +1130,6 @@
 
                 callback("Option info: ", optionInfo);
 
-<<<<<<< HEAD
-                if (0 != responseInfo->info.options[i].optionData)
-                {
-                    uint32_t optionDataLen = strlen(responseInfo->info.options[i].optionData);
-                    char *cloneOptionData = (char *) malloc(sizeof(char) * (optionDataLen + 1));
-
-                    if (NULL == cloneOptionData)
-                    {
-                        LOGE("cloneOptionData Out of memory");
-                        return;
-                    }
-                    memcpy(cloneOptionData, responseInfo->info.options[i].optionData,
-                           optionDataLen + 1);
-                    callback("Option Data: ", cloneOptionData);
-                    free(cloneOptionData);
-                }
-=======
                 uint32_t optionDataLen = strlen(responseInfo->info.options[i].optionData);
                 char *cloneOptionData = (char *) malloc(sizeof(char) * (optionDataLen + 1));
                 if (NULL == cloneOptionData)
@@ -1392,7 +1141,6 @@
                        optionDataLen + 1);
                 callback("Option Data: ", cloneOptionData);
                 free(cloneOptionData);
->>>>>>> 6206f9cd
             }
         }
     }
@@ -1409,8 +1157,6 @@
     }
 }
 
-<<<<<<< HEAD
-=======
 void error_handler(const CARemoteEndpoint_t *rep, const CAErrorInfo_t* errorInfo)
 {
     printf("+++++++++++++++++++++++++++++++++++ErrorInfo+++++++++++++++++++++++++++++++++++");
@@ -1460,7 +1206,6 @@
     return;
 }
 
->>>>>>> 6206f9cd
 void get_resource_uri(const char *URI, char *resourceURI, uint32_t length)
 {
     const char *startPos = URI;
