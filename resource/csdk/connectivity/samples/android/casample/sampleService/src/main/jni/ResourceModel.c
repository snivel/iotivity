--- conflicted
+++ resolved
@@ -1499,11 +1499,7 @@
         return;
     }
 
-<<<<<<< HEAD
-    OICStrcpy(cloneUri, len + 1, &uri[startIndex]);
-=======
     OICStrcpy(cloneUri, len+1, &uri[startIndex]);
->>>>>>> 226d1f85
 
     char *pstr = NULL;
     //filter out the resource uri
@@ -1516,10 +1512,6 @@
         if (res == -1)
         {
             LOGE("address parse error");
-<<<<<<< HEAD
-=======
-
->>>>>>> 226d1f85
             return;
         }
     }
@@ -1527,7 +1519,6 @@
     {
         LOGE("strtok_r error, could not get the address");
     }
-
     return;
 }
 
