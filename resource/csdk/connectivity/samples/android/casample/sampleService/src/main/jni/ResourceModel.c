--- conflicted
+++ resolved
@@ -1566,10 +1566,6 @@
         if (res == -1)
         {
             LOGE("address parse error");
-<<<<<<< HEAD
-
-=======
->>>>>>> 586aa499
             return;
         }
     }
