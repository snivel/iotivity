/******************************************************************
 *
 * Copyright 2014 Samsung Electronics All Rights Reserved.
 *
 *
 *
 * Licensed under the Apache License, Version 2.0 (the "License");
 * you may not use this file except in compliance with the License.
 * You may obtain a copy of the License at
 *
 *      http://www.apache.org/licenses/LICENSE-2.0
 *
 * Unless required by applicable law or agreed to in writing, software
 * distributed under the License is distributed on an "AS IS" BASIS,
 * WITHOUT WARRANTIES OR CONDITIONS OF ANY KIND, either express or implied.
 * See the License for the specific language governing permissions and
 * limitations under the License.
 *
 ******************************************************************/

#include <glib.h>
#include <stdio.h>
#include <stdlib.h>
#include <string.h>
#include <unistd.h>
#include <stdbool.h>
#include <pthread.h>
#include "cacommon.h"
#include "cainterface.h"

#ifdef __WITH_DTLS__
#include "ocsecurityconfig.h"
#endif
/**
 * @def MAX_BUF_LEN
 * @brief maximum buffer length
 */
#define MAX_BUF_LEN 1024

/**
 * @def MAX_OPT_LEN
 * @brief maximum option length
 */
#define MAX_OPT_LEN 16

/**
 * @def PORT_LENGTH
 * @brief maximum port length
 */
#define PORT_LENGTH 5

/**
 * @def SECURE_DEFAULT_PORT
 * @brief default secured port
 */
#define SECURE_DEFAULT_PORT 5684

#define RESOURCE_URI_LENGTH 14

#define COAP_PREFIX          "coap://"
#define COAP_PREFIX_LEN      7
#define COAPS_PREFIX         "coaps://"
#define COAPS_PREFIX_LEN     8

/**
 * @def RS_IDENTITY
 * @brief
 */
#define IDENTITY     ("1111111111111111")
/* @def RS_CLIENT_PSK
 * @brief
 */
#define RS_CLIENT_PSK   ("AAAAAAAAAAAAAAAA")

/* @def BIG_PAYLOAD_SIZE
 * @brief Max size for big payload
 */
#define BIG_PAYLOAD_SIZE 15000

static GMainLoop *g_mainloop = NULL;
pthread_t thread;

int g_received;
uint16_t g_local_secure_port = SECURE_DEFAULT_PORT;
CATransportAdapter_t g_selected_nw_type = CA_ADAPTER_IP;
const char *MESSAGE_TYPE[] = {"CON", "NON", "ACK", "RESET"};

typedef struct
{
    char ipAddress[CA_IPADDR_SIZE];
    uint16_t port;
} addressSet_t;

char get_menu();
void process();
CAResult_t get_network_type();
CAResult_t get_input_data(char *buf, int32_t length);

bool select_payload();
void populate_big_payload(char *bigBuffer, char *resourceURI, uint32_t bigBufferLen);

void start_listening_server();
void start_discovery_server();
void send_request();
void send_request_all();
void send_notification();
void select_network();
void unselect_network();
void handle_request_response();
void get_network_info();
void send_secure_request();

void request_handler(const CAEndpoint_t *object, const CARequestInfo_t *requestInfo);
void response_handler(const CAEndpoint_t *object, const CAResponseInfo_t *responseInfo);
void error_handler(const CAEndpoint_t *object, const CAErrorInfo_t* errorInfo);
void send_response(const CAEndpoint_t *endpoint, const CAInfo_t *info);
void get_resource_uri(char *URI, char *resourceURI, int length);
int get_secure_information(CAPayload_t payLoad);
int get_address_set(const char *uri, addressSet_t* outAddress);
void parse_coap_uri(const char* uri, addressSet_t* address, CATransportFlags_t *flags);

static CAToken_t g_last_request_token = NULL;
static const char SECURE_COAPS_PREFIX[] = "coaps://";
static const char SECURE_INFO_DATA[] =
    "{\"oc\":[{\"href\":\"%s\",\"prop\":{\"rt\":[\"core.led\"],"
    "\"if\":[\"oic.if.baseline\"],\"obs\":1,\"sec\":1,\"port\":%d}}]}";
static const char NORMAL_INFO_DATA[] =
    "{\"oc\":[{\"href\":\"%s\",\"prop\":{\"rt\":[\"core.led\"],"
    "\"if\":[\"oic.if.baseline\"],\"obs\":1}}]}";

#ifdef __WITH_DTLS__
static CADtlsPskCredsBlob_t *pskCredsBlob = NULL;

void clearDtlsCredentialInfo()
{
    printf("clearDtlsCredentialInfo IN\n");
    if (pskCredsBlob)
    {
        // Initialize sensitive data to zeroes before freeing.
        if (pskCredsBlob->creds)
        {
            memset(pskCredsBlob->creds, 0, sizeof(OCDtlsPskCreds) * (pskCredsBlob->num));
            free(pskCredsBlob->creds);
        }

        memset(pskCredsBlob, 0, sizeof(CADtlsPskCredsBlob_t));
        free(pskCredsBlob);
        pskCredsBlob = NULL;
    }
    printf("clearDtlsCredentialInfo OUT\n");
}

// Internal API. Invoked by CA stack to retrieve credentials from this module.
void CAGetDtlsPskCredentials(CADtlsPskCredsBlob_t **credInfo)
{
    printf("CAGetDtlsPskCredentials IN\n");

    if(NULL == credInfo)
    {
        printf("Invalid credential container");
        return;
    }

    *credInfo = (CADtlsPskCredsBlob_t *)malloc(sizeof(CADtlsPskCredsBlob_t));
    if (NULL == *credInfo)
    {
        printf("Failed to allocate credential blob.");
        return;
    }

    int16_t credLen = sizeof(OCDtlsPskCreds) * (pskCredsBlob->num);
    (*credInfo)->creds = (OCDtlsPskCreds *)malloc(credLen);
    if (NULL == (*credInfo)->creds)
    {
        printf("Failed to allocate credentials.");
        free(*credInfo);
        *credInfo = NULL;
        return;
    }

    memcpy((*credInfo)->identity, pskCredsBlob->identity, DTLS_PSK_ID_LEN);
    (*credInfo)->num = pskCredsBlob->num;
    memcpy((*credInfo)->creds, pskCredsBlob->creds, credLen);

    printf("CAGetDtlsPskCredentials OUT\n");
}

CAResult_t SetCredentials()
{
    printf("SetCredentials IN\n");
    pskCredsBlob = (CADtlsPskCredsBlob_t *)malloc(sizeof(CADtlsPskCredsBlob_t));
    if (NULL == pskCredsBlob)
    {
        printf("Memory allocation failed!\n");
        return CA_MEMORY_ALLOC_FAILED;
    }
    memcpy(pskCredsBlob->identity, IDENTITY, DTLS_PSK_ID_LEN);

    pskCredsBlob->num = 1;

    pskCredsBlob->creds = (OCDtlsPskCreds *)malloc(sizeof(OCDtlsPskCreds) * (pskCredsBlob->num));
    if (NULL == pskCredsBlob->creds)
    {
        printf("Memory allocation failed!\n");
        free(pskCredsBlob);
        return CA_MEMORY_ALLOC_FAILED;
    }

    memcpy(pskCredsBlob->creds[0].id, IDENTITY, DTLS_PSK_ID_LEN);
    memcpy(pskCredsBlob->creds[0].psk, RS_CLIENT_PSK, DTLS_PSK_PSK_LEN);

    printf("SetCredentials OUT\n");
    return CA_STATUS_OK;
}
#endif

void GMainLoopThread()
{
    g_main_loop_run(g_mainloop);
}

CAResult_t Initialize()
{
    g_mainloop = g_main_loop_new(NULL, FALSE);
    if(!g_mainloop)
    {
        printf("g_main_loop_new failed\n");
        return CA_STATUS_FAILED;
    }

    int result = pthread_create(&thread, NULL, (void *) &GMainLoopThread, NULL);
    if (result < 0)
    {
        printf("pthread_create failed in initialize\n");
        return CA_STATUS_FAILED;
    }

    CAResult_t res = CAInitialize();
    if (res != CA_STATUS_OK)
    {
        printf("CAInitialize fail\n");
    }
    return res;
}

int main()
{
    int ret = system("clear");
    // shell invoke error: 127, others: -1
    if (127 == ret || -1 == ret)
    {
        printf("Terminal Clear Error: %d\n", ret);
    }

    printf("=============================================\n");
    printf("\t\tsample main\n");
    printf("=============================================\n");

    CAResult_t res = Initialize();
    if (CA_STATUS_OK != res)
    {
        printf("Initialization is  failed\n");
        return -1;
    }

    /*
     * Read DTLS PSK credentials from persistent storage and
     * set in the OC stack.
     */
#ifdef __WITH_DTLS__
    res = SetCredentials();
    if (CA_STATUS_OK != res)
    {
        printf("SetCredentials failed\n");
        return -1;
    }

    res = CARegisterDTLSCredentialsHandler(CAGetDtlsPskCredentials);
    if (CA_STATUS_OK != res)
    {
        printf("Set credential handler fail\n");
        return -1;
    }
#endif

    // set handler.
    CARegisterHandler(request_handler, response_handler, error_handler);

    process();

    CADestroyToken(g_last_request_token);

    CATerminate();
#ifdef __WITH_DTLS__
    clearDtlsCredentialInfo();
#endif
    return 0;
}

void process()
{
    while (1)
    {
        char menu = get_menu();

        switch (menu)
        {
            case 'm': // menu
            case 'M':
                break;

            case 'q': // quit
            case 'Q':
                printf("quit..!!\n");
                return;

            case 's': // start server
            case 'S':
                start_listening_server();
                break;

            case 't': // send request
            case 'T':
                send_request_all();
                break;

            case 'c': // start client
            case 'C':
                start_discovery_server();
                break;

            case 'r': // send request
            case 'R':
                send_request();
                break;

            case 'b': // send notification
            case 'B':
                send_notification();
                break;

            case 'n': // select network
            case 'N':
                select_network();
                break;

            case 'x': // unselect network
            case 'X':
                unselect_network();
                break;

            case 'h': // handle request response
            case 'H':
                handle_request_response();
                break;

            case 'w':
            case 'W':
                g_received = 0;
                start_discovery_server();
                send_secure_request();
                while (g_received == 0)
                {
                    sleep(1);
                    handle_request_response();
                }
                break;

            case 'z':
            case 'Z':
                start_listening_server();
                while (1)
                {
                    sleep(1);
                    handle_request_response();
                }
                break;

            case 'g': // get network information
            case 'G':
                get_network_info();
                break;

            default:
                printf("Not supported menu!!\n");
                break;
        }
    }

}

void start_listening_server()
{
    printf("Start listening server!!\n");

    CAResult_t res = CAStartListeningServer();
    if (CA_STATUS_OK != res)
    {
        printf("Start listening server fail, error code : %d\n", res);
    }
    else
    {
        printf("Start listening server success\n");
    }
}

void start_discovery_server()
{
    printf("Start discovery client!!\n");

    CAResult_t res = CAStartDiscoveryServer();
    if (CA_STATUS_OK != res)
    {
        printf("Start discovery client fail, error code : %d\n", res);
    }
    else
    {
        printf("Start discovery client success\n");
    }
}

<<<<<<< HEAD
void find_fixed_resource()
{
    // create token
    CAToken_t token = NULL;
    uint8_t tokenLength = CA_MAX_TOKEN_LEN;

    CAResult_t res = CAGenerateToken(&token, tokenLength);
    if ((CA_STATUS_OK != res) || (!token))
    {
        printf("Token generate error!!");
        return;
    }

    printf("Generated token %s\n", token);

    char buf[MAX_BUF_LEN] = { 0 };
    strcpy(buf, "/a/light");

    res = CAFindResource(buf, token, tokenLength);
    if (CA_STATUS_OK != res)
    {
        printf("Find resource error : %d\n", res);
    }
    else
    {
        printf("Find resource to %s URI\n", buf);
    }

    // delete token
    CADestroyToken(token);

    printf("=============================================\n");
}

void find_resource()
{
    printf("\n=============================================\n");
    printf("ex) /a/light\n");
    printf("reference uri : ");

    char buf[MAX_BUF_LEN] = { 0 };
    if (CA_STATUS_OK != get_input_data(buf, MAX_BUF_LEN))
    {
        return;
    }

    // create token
    CAToken_t token = NULL;
    uint8_t tokenLength = CA_MAX_TOKEN_LEN;

    CAResult_t res = CAGenerateToken(&token, tokenLength);
    if ((CA_STATUS_OK != res) || (!token))
    {
        printf("Token generate error!!\n");
        return;
    }

    printf("Generated token %s\n", token);

    res = CAFindResource(buf, token, tokenLength);
    if (CA_STATUS_OK != res)
    {
        printf("Find resource error : %d\n", res);
        CADestroyToken(token);
    }
    else
    {
        printf("Find resource to %s URI\n", buf);
        CADestroyToken(g_last_request_token);
        g_last_request_token = token;
    }

    printf("=============================================\n");
}

bool select_payload()
{
    char buf[MAX_BUF_LEN]={0};
    printf("\n=============================================\n");
    printf("0:Normal Payload\n1:Big Payload(~15KB)\n");
    printf("select Payload type : ");

    if (CA_STATUS_OK != get_input_data(buf, MAX_BUF_LEN))
    {
        printf("Payload type selection error\n");
        printf("Default: Using normal Payload\n");
        return false;
    }

    return (buf[0] == '1') ? true : false;
}

void populate_big_payload(char *bigBuffer, char *resourceURI, uint32_t bigBufferLen)
{
    sprintf(bigBuffer, NORMAL_INFO_DATA, resourceURI);

    uint32_t length = strlen(bigBuffer);
    for (length; length < bigBufferLen; length++)
    {
        bigBuffer[length] = '1';
    }
    bigBuffer[length] = '\0';
}

=======
>>>>>>> 803f6e04
void send_request()
{
    CAResult_t res = get_network_type();
    if (CA_STATUS_OK != res)
    {
        return;
    }

    printf("Do you want to send secure request ?.... enter (0/1): ");

    char secureRequest[MAX_BUF_LEN] = {0};
    if (CA_STATUS_OK != get_input_data(secureRequest, MAX_BUF_LEN))
    {
        return;
    }

    if (strcmp(secureRequest, "1") == 0)
    {
        printf("Enter the URI like below....\n");
        printf("coaps://10.11.12.13:4545/resource_uri ( for IP secure)\n");
    }
    else if (strcmp(secureRequest, "0") == 0)
    {
        printf("Enter the URI like below....\n");
        printf("coap://10.11.12.13:4545/resource_uri ( for IP )\n");
        printf("coap://10:11:12:13:45:45/resource_uri ( for BT )\n");
    }
    else
    {
        printf("Input data is wrong value\n");
        return;
    }

    char uri[MAX_BUF_LEN] = {'\0'};
    if (CA_STATUS_OK != get_input_data(uri, MAX_BUF_LEN))
    {
        return;
    }

    // create remote endpoint
    CAEndpoint_t *endpoint = NULL;
    CATransportFlags_t flags;

    printf("URI : %s\n", uri);
    addressSet_t address = {};
    parse_coap_uri(uri, &address, &flags);

    res = CACreateEndpoint(flags, g_selected_nw_type,
                           (const char*)address.ipAddress, address.port, &endpoint);
    if (CA_STATUS_OK != res || !endpoint)
    {
        printf("Failed to create remote endpoint, error code : %d\n", res);
        return;
    }

    printf("\n=============================================\n");
    printf("0:CON, 1:NON\n");
    printf("select message type : ");

    char buf[MAX_BUF_LEN] = { 0 };
    if (CA_STATUS_OK != get_input_data(buf, MAX_BUF_LEN))
    {
        CADestroyEndpoint(endpoint);
        return;
    }

    CAMessageType_t msgType = (buf[0] == '1') ? 1 : 0;

    // create token
    CAToken_t token = NULL;
    uint8_t tokenLength = CA_MAX_TOKEN_LEN;

    res = CAGenerateToken(&token, tokenLength);
    if ((CA_STATUS_OK != res) || (!token))
    {
        printf("Token generate error, error code : %d\n", res);
        CADestroyEndpoint(endpoint);
        return;
    }

    printf("Generated token %s\n", token);

    // extract relative resourceuri from give uri
    char resourceURI[RESOURCE_URI_LENGTH + 1] = {0};
    get_resource_uri(uri, resourceURI, RESOURCE_URI_LENGTH);
    printf("resourceURI : %s\n", resourceURI);

    // create request data
    CAInfo_t requestData = { 0 };
    requestData.token = token;
    requestData.tokenLength = tokenLength;
    requestData.resourceUri = (CAURI_t)resourceURI;

    if (strcmp(secureRequest, "1") == 0)
    {
        size_t length = sizeof(SECURE_INFO_DATA) + strlen(resourceURI);
        requestData.payload = (CAPayload_t) calloc(length,  sizeof(char));
        if (NULL == requestData.payload)
        {
            printf("Memory allocation fail\n");
            CADestroyEndpoint(endpoint);
            CADestroyToken(token);
            return;
        }
        snprintf(requestData.payload, length, SECURE_INFO_DATA, resourceURI, g_local_secure_port);
    }
    else
    {
<<<<<<< HEAD
        bool useBigPayload = select_payload();
        if(useBigPayload)
        {
            requestData.payload = (CAPayload_t) calloc(BIG_PAYLOAD_SIZE, sizeof(char));
            if (NULL == requestData.payload)
            {
                printf("Memory allocation fail\n");
                CADestroyRemoteEndpoint(endpoint);
                CADestroyToken(token);
                return;
            }
            populate_big_payload(requestData.payload, resourceURI, BIG_PAYLOAD_SIZE);
        }
        else
        {
            uint32_t length = sizeof(NORMAL_INFO_DATA) + strlen(resourceURI);
            requestData.payload = (CAPayload_t) calloc(length, sizeof(char));
            if (NULL == requestData.payload)
            {
                printf("Memory allocation fail\n");
                CADestroyRemoteEndpoint(endpoint);
                CADestroyToken(token);
                return;
            }
            snprintf(requestData.payload, length, NORMAL_INFO_DATA, resourceURI);
=======
        size_t length = sizeof(NORMAL_INFO_DATA) + strlen(resourceURI);
        requestData.payload = (CAPayload_t) calloc(length, sizeof(char));
        if (NULL == requestData.payload)
        {
            printf("Memory allocation fail\n");
            CADestroyEndpoint(endpoint);
            CADestroyToken(token);
            return;
>>>>>>> 803f6e04
        }
    }
    requestData.payloadSize = strlen(requestData.payload)+1;
    requestData.type = msgType;

    CARequestInfo_t requestInfo = { 0 };
    requestInfo.method = CA_GET;
    requestInfo.info = requestData;
    requestInfo.isMulticast = false;

    // send request
    res = CASendRequest(endpoint, &requestInfo);
    if (CA_STATUS_OK != res)
    {
        printf("Could not send request : %d\n", res);
    }

    //destroy token
    CADestroyToken(token);
    // destroy remote endpoint
    CADestroyEndpoint(endpoint);
    free(requestData.payload);


    printf("=============================================\n");
}

void send_secure_request()
{
    char ipv4addr[CA_IPADDR_SIZE];

    printf("\n=============================================\n");
    printf("Enter IPv4 address of the source hosting secure resource (Ex: 11.12.13.14)\n");

    if (CA_STATUS_OK != get_input_data(ipv4addr, CA_IPADDR_SIZE))
    {
        return;
    }
    printf("%s%s:5684/a/light", SECURE_COAPS_PREFIX, ipv4addr);

    // create remote endpoint
    CAEndpoint_t *endpoint = NULL;
    CAResult_t res = CACreateEndpoint(0, CA_ADAPTER_IP, ipv4addr, SECURE_DEFAULT_PORT, &endpoint);
    if (CA_STATUS_OK != res)
    {
        printf("Failed to create remote endpoint, error code: %d\n", res);
        goto exit;
    }

    // create token
    CAToken_t token = NULL;
    uint8_t tokenLength = CA_MAX_TOKEN_LEN;

    res = CAGenerateToken(&token, tokenLength);
    if ((CA_STATUS_OK != res) || (!token))
    {
        printf("Token generate error, error code : %d\n", res);
        goto exit;
    }

    printf("Generated token %s\n", token);

    // create request data
    CAMessageType_t msgType = CA_MSG_NONCONFIRM;
    CAInfo_t requestData = { 0 };
    requestData.token = token;
    requestData.tokenLength = tokenLength;
<<<<<<< HEAD
    requestData.payload = "Temp Json Payload";
    requestData.payloadSize = strlen(requestData.payload)+1;
    requestData.type = CA_MSG_NONCONFIRM;
=======
    requestData.type = msgType;
>>>>>>> 803f6e04

    CARequestInfo_t requestInfo = { 0 };
    requestInfo.method = CA_GET;
    requestInfo.info = requestData;
    requestInfo.isMulticast = false;

    // send request
    CASendRequest(endpoint, &requestInfo);

exit:
    // cleanup
    CADestroyToken(token);
    CADestroyEndpoint(endpoint);
    printf("=============================================\n");
}


void send_request_all()
{
    CAResult_t res = get_network_type();
    if (CA_STATUS_OK != res)
    {
        return;
    }

    printf("\n=============================================\n");
    printf("ex) /a/light\n");
    printf("resource uri : ");

    char resourceURI[MAX_BUF_LEN] = { 0 };
    if (CA_STATUS_OK != get_input_data(resourceURI, MAX_BUF_LEN))
    {
        return;
    }

    // create remote endpoint
    CAEndpoint_t *endpoint = NULL;
    res = CACreateEndpoint(0, g_selected_nw_type, NULL, 0, &endpoint);
    if (CA_STATUS_OK != res)
    {
        printf("Create remote endpoint error, error code: %d\n", res);
        return;
    }

    CAEndpoint_t *group = (CAEndpoint_t *) malloc(sizeof(CAEndpoint_t));
    if (NULL == group)
    {
        printf("Memory allocation failed!\n");
        CADestroyEndpoint(endpoint);
        return;
    }
    group->adapter = endpoint->adapter;

    // create token
    CAToken_t token = NULL;
    uint8_t tokenLength = CA_MAX_TOKEN_LEN;

    res = CAGenerateToken(&token, tokenLength);
    if ((CA_STATUS_OK != res) || (!token))
    {
        printf("Token generate error!!\n");
        CADestroyEndpoint(endpoint);
        free(group);
        return;
    }

    printf("generated token %s\n", token);

    CAInfo_t requestData = { 0 };
    requestData.token = token;
    requestData.tokenLength = tokenLength;
    requestData.payload = "Temp Json Payload";
    requestData.type = CA_MSG_NONCONFIRM;
    requestData.resourceUri = (CAURI_t)resourceURI;

    CARequestInfo_t requestInfo = { 0 };
    requestInfo.method = CA_GET;
    requestInfo.info = requestData;
    requestInfo.isMulticast = true;

    // send request
    res = CASendRequest(group, &requestInfo);
    if (CA_STATUS_OK != res)
    {
        printf("Could not send request to all\n");
        CADestroyToken(token);
    }
    else
    {
        CADestroyToken(g_last_request_token);
        g_last_request_token = token;
    }

    // destroy remote endpoint
    CADestroyEndpoint(endpoint);
    free(group);

    printf("=============================================\n");
}

void send_notification()
{
    CAResult_t res = get_network_type();
    if (CA_STATUS_OK != res)
    {
        return;
    }

    printf("\n=============================================\n");
    printf("Enter the URI like below....\n");
    printf("coap://10.11.12.13:4545/resource_uri ( for IP )\n");
    printf("coap://10:11:12:13:45:45/resource_uri ( for BT )\n");
    printf("uri : ");

    char uri[MAX_BUF_LEN] = { 0 };
    if (CA_STATUS_OK != get_input_data(uri, MAX_BUF_LEN))
    {
        return;
    }

    printf("\n=============================================\n");
    printf("\tselect message type\n");
    printf("CON     : 0\n");
    printf("NON     : 1\n");
    printf("ACK     : 2\n");
    printf("RESET   : 3\n");

    printf("select : ");

    char messageTypeBuf[MAX_BUF_LEN] = { 0 };
    if (CA_STATUS_OK != get_input_data(messageTypeBuf, MAX_BUF_LEN))
    {
        return;
    }

    int messageType = messageTypeBuf[0] - '0';

    switch(messageType)
    {
        case 0:
                printf("CONFIRM messagetype is selected\n");
                break;
        case 1:
                printf("NONCONFIRM messagetype is selected\n");
                break;
        default:
                printf("Invalid Selection\n");
                return;
    }

    CATransportFlags_t flags;
    addressSet_t address = {};
    parse_coap_uri(uri, &address, &flags);

    // create remote endpoint
    CAEndpoint_t *endpoint = NULL;
    res = CACreateEndpoint(flags, g_selected_nw_type, address.ipAddress, address.port, &endpoint);
    if (CA_STATUS_OK != res)
    {
        printf("Create remote endpoint error, error code: %d\n", res);
        return;
    }

    // create token
    CAToken_t token = NULL;
    uint8_t tokenLength = CA_MAX_TOKEN_LEN;

    res = CAGenerateToken(&token, tokenLength);
    if ((CA_STATUS_OK != res) || (!token))
    {
        printf("Token generate error!!\n");
        CADestroyEndpoint(endpoint);
        return;
    }

    printf("Generated token %s\n", token);

    CAInfo_t respondData = { 0 };
    respondData.token = token;
    respondData.tokenLength = tokenLength;
    respondData.payload = "Temp Notification Data";
    respondData.payloadSize=strlen(respondData.payload)+1;
    respondData.type = messageType;
    respondData.resourceUri = (CAURI_t)uri;

    CAResponseInfo_t responseInfo = { 0 };
    responseInfo.result = CA_CONTENT;
    responseInfo.info = respondData;

    // send notification
    res = CASendNotification(endpoint, &responseInfo);
    if (CA_STATUS_OK != res)
    {
        printf("Send notification error, error code: %d\n", res);
    }
    else
    {
        printf("Send notification success\n");
    }

    // destroy token
    CADestroyToken(token);
    // destroy remote endpoint
    CADestroyEndpoint(endpoint);

    printf("\n=============================================\n");
}

void select_network()
{
    printf("\n=============================================\n");
    printf("\tselect network\n");
    printf("IP     : 0\n");
    printf("GATT   : 1\n");
    printf("RFCOMM : 2\n");
    printf("select : ");

    char buf[MAX_BUF_LEN] = { 0 };
    if (CA_STATUS_OK != get_input_data(buf, MAX_BUF_LEN))
    {
        return;
    }

    int number = buf[0] - '0';

    if (number < 0 || number > 3)
    {
        printf("Invalid network type\n");
        return;
    }

    CAResult_t res = CASelectNetwork(1 << number);
    if (CA_STATUS_OK != res)
    {
        printf("Select network error\n");
        g_selected_nw_type = 1 << number;
    }
    else
    {
        printf("Select network success\n");
    }
    printf("=============================================\n");
}

void unselect_network()
{
    printf("\n=============================================\n");
    printf("\tunselect enabled network\n");
    printf("IP     : 0\n");
    printf("GATT   : 1\n");
    printf("RFCOMM : 2\n");
    printf("select : ");

    char buf[MAX_BUF_LEN] = { 0 };
    if (CA_STATUS_OK != get_input_data(buf, MAX_BUF_LEN))
    {
        return;
    }

    int number = buf[0] - '0';

    if (number < 0 || number > 3)
    {
        printf("Invalid network type\n");
        return;
    }

    CAResult_t res = CAUnSelectNetwork(1 << number);
    if (CA_STATUS_OK != res)
    {
        printf("Unselect network error\n");
    }
    else
    {
        printf("Unselect network success\n");
    }

    printf("=============================================\n");
}

char get_menu()
{
    printf("\n=============================================\n");
    printf("\t\tMenu\n");
    printf("\ts : start server\n");
    printf("\tc : start client\n");
    printf("\tr : send request\n");
    printf("\tt : send request to all\n");
    printf("\tb : send notification\n");
    printf("\tn : select network\n");
    printf("\tx : unselect network\n");
    printf("\tg : get network information\n");
    printf("\th : handle request response\n");
    printf("\tz : run static server\n");
    printf("\tw : send secure request\n");
    printf("\tq : quit\n");
    printf("=============================================\n");
    printf("select : ");

    char buf[MAX_BUF_LEN] = { 0 };
    if (CA_STATUS_OK != get_input_data(buf, MAX_BUF_LEN))
    {
        printf("Failed to get input data\n");
    }

    return buf[0];
}

void handle_request_response()
{
    printf("Handle_request_response\n");

    CAResult_t res = CAHandleRequestResponse();
    if (CA_STATUS_OK != res)
    {
        printf("Handle request error, error code: %d\n", res);
    }
    else
    {
        printf("Handle request success\n");
    }
}

void get_network_info()
{
    CAEndpoint_t *tempInfo = NULL;
    uint32_t tempSize = 0;

    CAResult_t res = CAGetNetworkInformation(&tempInfo, &tempSize);
    if (CA_STATUS_OK != res || NULL == tempInfo || 0 >= tempSize)
    {
        printf("Network not connected\n");
        free(tempInfo);
        return;
    }

    printf("################## Network Information #######################\n");
    printf("Network info total size is %d\n\n", tempSize);

    int index;
    for (index = 0; index < tempSize; index++)
    {
        printf("Type: %d\n", tempInfo[index].adapter);
        if (CA_ADAPTER_IP == tempInfo[index].adapter)
        {
            printf("Address: %s\n", tempInfo[index].addr);
            printf("Port: %d\n", tempInfo[index].port);
        }
        else
        {
            printf("Address: %s\n", tempInfo[index].addr);
        }

        printf("Secured: %s\n\n", (tempInfo[index].flags & CA_SECURE) ? "true" : "false");

        if (tempInfo[index].flags & CA_SECURE)
        {
            g_local_secure_port = tempInfo[index].port;
            printf("Secured: in global %d\n\n", g_local_secure_port);
        }
    }

    free(tempInfo);
    printf("##############################################################");
}

void request_handler(const CAEndpoint_t *object, const CARequestInfo_t *requestInfo)
{
    if (NULL == object || NULL == requestInfo)
    {
        printf("Input parameter is NULL\n");
        return;
    }

    if ((NULL != g_last_request_token) && (NULL != requestInfo->info.token)
        && (strncmp(g_last_request_token, requestInfo->info.token,
                    requestInfo->info.tokenLength) == 0))
    {
        printf("Token is same. received request of it's own. skip.. \n");
        return;
    }

    printf("##########received request from remote device #############\n");
    if (CA_ADAPTER_IP == object->adapter)
    {
        printf("Remote Address: %s Port: %d secured:%d\n", object->addr,
               object->port, object->flags & CA_SECURE);
    }
    else
    {
        printf("Remote Address: %s \n", object->addr);
    }
    printf("Data: %s\n", requestInfo->info.payload);
    printf("Message type: %s\n", MESSAGE_TYPE[requestInfo->info.type]);

    if (requestInfo->info.options)
    {
        uint32_t len = requestInfo->info.numOptions;
        uint32_t i;
        for (i = 0; i < len; i++)
        {
            printf("Option %d\n", i + 1);
            printf("ID : %d\n", requestInfo->info.options[i].optionID);
            printf("Data[%d]: %s\n", requestInfo->info.options[i].optionLength,
                   requestInfo->info.options[i].optionData);
        }
    }
    printf("############################################################\n");

    //Check if this has secure communication information
    if (requestInfo->info.payload &&
            (CA_ADAPTER_IP == object->adapter))
    {
        int securePort = get_secure_information(requestInfo->info.payload);
        if (0 < securePort) //Set the remote endpoint secure details and send response
        {
            printf("This is secure resource...\n");

            //length of "coaps://"
            size_t length = sizeof(SECURE_COAPS_PREFIX) - 1;

            // length of "ipaddress:port"
            length += strlen(object->addr) + PORT_LENGTH;
            length += 1;

            printf("%s%s:%d/", SECURE_COAPS_PREFIX, object->addr,
                    object->port);

            CAEndpoint_t *endpoint = NULL;
            if (CA_STATUS_OK != CACreateEndpoint(0, object->adapter, object->addr,
                                                 object->port, &endpoint))
            {
                printf("Failed to create duplicate of remote endpoint!\n");
                return;
            }
            endpoint->flags = CA_SECURE;
            object = endpoint;
        }
    }

    printf("Send response with URI\n");
    send_response(object, &requestInfo->info);

    g_received = 1;
}

void response_handler(const CAEndpoint_t *object, const CAResponseInfo_t *responseInfo)
{
    printf("##########Received response from remote device #############\n");
    if (CA_ADAPTER_IP == object->adapter)
    {
        printf("Remote Address: %s Port: %d secured:%d\n", object->addr,
               object->port, object->flags & CA_SECURE);
    }
    else
    {
        printf("Remote Address: %s \n", object->addr);
    }

    printf("resource uri : %s\n", responseInfo->info.resourceUri);
    printf("response result : %d\n", responseInfo->result);
    printf("Data: %s\n", responseInfo->info.payload);
    printf("Message type: %s\n", MESSAGE_TYPE[responseInfo->info.type]);
    printf("Token: %s\n", responseInfo->info.token);
    if (responseInfo->info.options)
    {
        uint32_t len = responseInfo->info.numOptions;
        uint32_t i;
        for (i = 0; i < len; i++)
        {
            printf("Option %d\n", i + 1);
            printf("ID : %d\n", responseInfo->info.options[i].optionID);
            printf("Data[%d]: %s\n", responseInfo->info.options[i].optionLength,
                   responseInfo->info.options[i].optionData);
        }
    }
    printf("############################################################\n");
    g_received = 1;

    //Check if this has secure communication information
    if (responseInfo->info.payload)
    {
        int securePort = get_secure_information(responseInfo->info.payload);
        if (0 < securePort) //Set the remote endpoint secure details and send response
        {
            printf("This is secure resource...\n");
        }
    }
}

void error_handler(const CAEndpoint_t *rep, const CAErrorInfo_t* errorInfo)
{
    printf("+++++++++++++++++++++++++++++++++++ErrorInfo+++++++++++++++++++++++++++++++++++\n");

    if(errorInfo)
    {
        const CAInfo_t *info = &errorInfo->info;
        printf("Error Handler, ErrorInfo :\n");
        printf("Error Handler result    : %d\n", errorInfo->result);
        printf("Error Handler token     : %s\n", info->token);
        printf("Error Handler messageId : %d\n", (uint16_t) info->messageId);
        printf("Error Handler type      : %d\n", info->type);
        printf("Error Handler resourceUri : %s\n", info->resourceUri);
        printf("Error Handler payload   : %s\n", info->payload);

        if(CA_ADAPTER_NOT_ENABLED == errorInfo->result)
        {
            printf("CA_ADAPTER_NOT_ENABLED, enable the adapter\n");
        }
        else if(CA_SEND_FAILED == errorInfo->result)
        {
            printf("CA_SEND_FAILED, unable to send the message, check parameters\n");
        }
        else if(CA_MEMORY_ALLOC_FAILED == errorInfo->result)
        {
            printf("CA_MEMORY_ALLOC_FAILED, insufficient memory\n");
        }
        else if(CA_SOCKET_OPERATION_FAILED == errorInfo->result)
        {
            printf("CA_SOCKET_OPERATION_FAILED, socket operation failed\n");
        }
        else if(CA_STATUS_FAILED == errorInfo->result)
        {
            printf("CA_STATUS_FAILED, message could not be delivered, internal error\n");
        }
    }
    printf("++++++++++++++++++++++++++++++++End of ErrorInfo++++++++++++++++++++++++++++++++\n");

    return;
}

void send_response(const CAEndpoint_t *endpoint, const CAInfo_t *info)
{
    printf("entering send_response\n");

    printf("\n=============================================\n");
    printf("\tselect message type\n");
    printf("CON     : 0\n");
    printf("NON     : 1\n");
    printf("ACK     : 2\n");
    printf("RESET   : 3\n");
    printf("select : ");

    char buf[MAX_BUF_LEN] = { 0 };
    if (CA_STATUS_OK != get_input_data(buf, MAX_BUF_LEN))
    {
        return;
    }

    int messageType = buf[0] - '0';
    int responseCode = 0 ;
    char responseCodeBuf[MAX_BUF_LEN] = { 0 };
    if (CA_MSG_RESET != messageType)
    {
        printf("\n=============================================\n");
        printf("\tselect response code\n");
        printf("EMPTY                    :   0\n");
        printf("SUCCESS                  : 200\n");
        printf("CREATED                  : 201\n");
        printf("DELETED                  : 202\n");
        printf("VALID                    : 203\n");
        printf("CHANGED                  : 204\n");
        printf("CONTENT                  : 205\n");
        printf("BAD_REQ                  : 400\n");
        printf("BAD_OPT                  : 402\n");
        printf("NOT_FOUND                : 404\n");
        printf("INTERNAL_SERVER_ERROR    : 500\n");
        printf("RETRANSMIT_TIMEOUT       : 504\n");
        printf("select : ");

        if (CA_STATUS_OK != get_input_data(responseCodeBuf, MAX_BUF_LEN))
        {
            return;
        }
        responseCode = atoi(responseCodeBuf);
    }
    CAInfo_t responseData = { 0 };
    responseData.type = messageType;
    responseData.messageId = (info != NULL) ? info->messageId : 0;
    responseData.resourceUri = (info != NULL) ? info->resourceUri : 0;

    if(CA_MSG_RESET != messageType)
    {
        responseData.token = (info != NULL) ? info->token : NULL;
        responseData.tokenLength = (info != NULL) ? info->tokenLength : 0;

        if (endpoint->flags & CA_SECURE)
        {
            printf("Sending response on secure communication\n");

            uint32_t length = sizeof(SECURE_INFO_DATA) + strlen(responseData.resourceUri)
                              + sizeof(g_local_secure_port);
            responseData.payload = (CAPayload_t) calloc(length,  sizeof(char));
            if (NULL == responseData.payload)
            {
                printf("Memory allocation fail\n");
                return;
            }
            snprintf(responseData.payload, length, SECURE_INFO_DATA, responseData.resourceUri,
                     g_local_secure_port);
        }
        else
        {
            printf("Sending response on non-secure communication\n");

<<<<<<< HEAD
            bool useBigPayload = select_payload();
            if(useBigPayload)
=======
            uint32_t length = sizeof(NORMAL_INFO_DATA) + strlen(responseData.resourceUri);
            responseData.payload = (CAPayload_t) calloc(length, sizeof(char));
            if (NULL == responseData.payload)
>>>>>>> 803f6e04
            {
                responseData.payload = (CAPayload_t) calloc(BIG_PAYLOAD_SIZE, sizeof(char));
                if (NULL == responseData.payload)
                {
                    printf("Memory allocation fail\n");
                    return;
                }
                populate_big_payload(responseData.payload, endpoint->resourceUri, BIG_PAYLOAD_SIZE);
            }
            else
            {
                uint32_t length = sizeof(NORMAL_INFO_DATA) + strlen(endpoint->resourceUri);
                responseData.payload = (CAPayload_t) calloc(length, sizeof(char));
                if (NULL == responseData.payload)
                {
                    printf("Memory allocation fail\n");
                    return;
                }
                snprintf(responseData.payload, length, NORMAL_INFO_DATA, endpoint->resourceUri);
            }
<<<<<<< HEAD
=======
            snprintf(responseData.payload, length, NORMAL_INFO_DATA, responseData.resourceUri);
>>>>>>> 803f6e04
        }
    }
    responseData.payloadSize = strlen(responseData.payload)+1;
    CAResponseInfo_t responseInfo = { 0 };
    responseInfo.result = responseCode;
    responseInfo.info = responseData;

    // send response (transportType from remoteEndpoint of request Info)
    CAResult_t res = CASendResponse(endpoint, &responseInfo);
    if (CA_STATUS_OK != res)
    {
        printf("Send response error\n");
    }
    else
    {
        printf("Send response success\n");
    }

    printf("=============================================\n");
}

int get_secure_information(CAPayload_t payLoad)
{
    printf("Entering get_secure_information\n");

    if (!payLoad)
    {
        printf("Payload is NULL\n");
        return -1;
    }

    char *subString = NULL;
    if (NULL == (subString = strstr(payLoad, "\"sec\":1")))
    {
        printf("This is not secure resource\n");
        return -1;
    }

    if (NULL == (subString = strstr(payLoad, "\"port\":")))
    {
        printf("This secure resource does not have port information\n");
        return -1;
    }

    char *startPos = strstr(subString, ":");
    if (!startPos)
    {
        printf("Parsing failed !\n");
        return -1;
    }

    char *endPos = strstr(startPos, "}");
    if (!endPos)
    {
        printf("Parsing failed !\n");
        return -1;
    }

    char portStr[6] = {0};
    memcpy(portStr, startPos + 1, (endPos - 1) - startPos);

    printf("secured port is: %s\n", portStr);
    return atoi(portStr);
}

void get_resource_uri(char *URI, char *resourceURI, int length)
{
    char *startPos = URI;
    char *temp = NULL;
    if (NULL != (temp = strstr(URI, "://")))
    {
        startPos = strchr(temp + 3, '/');
        if (!startPos)
        {
            printf("Resource URI is missing\n");
            return;
        }
    }

    char *endPos = strchr(startPos, '?');
    if (!endPos)
    {
        endPos = URI + strlen(URI);
    }
    endPos -= 1;

    if (endPos - startPos <= length)
    {
        memcpy(resourceURI, startPos + 1, endPos - startPos);
    }

    printf("URI: %s, ResourceURI:%s\n", URI, resourceURI);
}

CAResult_t get_network_type()
{
    printf("\n=============================================\n");
    printf("\tselect network type\n");
    printf("IP     : 0\n");
    printf("GATT   : 1\n");
    printf("RFCOMM : 2\n");
    printf("select : ");

    char buf[MAX_BUF_LEN] = { 0 };
    if (CA_STATUS_OK != get_input_data(buf, MAX_BUF_LEN))
    {
        return CA_NOT_SUPPORTED ;
    }

    int number = buf[0] - '0';
    number = (number < 0 || number > 3) ? 0 : 1 << number;

    if (number == 1)
    {
        g_selected_nw_type = CA_ADAPTER_IP;
        return CA_STATUS_OK;
    }
    if (number == 2)
    {
        g_selected_nw_type = CA_ADAPTER_GATT_BTLE;
        return CA_STATUS_OK;
    }
    if (number == 3)
    {
        g_selected_nw_type = CA_ADAPTER_RFCOMM_BTEDR;
        return CA_STATUS_OK;
    }

    return CA_NOT_SUPPORTED;
}

CAResult_t get_input_data(char *buf, int32_t length)
{
    if (!fgets(buf, length, stdin))
    {
        printf("fgets error\n");
        return CA_STATUS_FAILED;
    }

    char *p = NULL;
    if ((p = strchr(buf, '\n')) != NULL)
    {
        *p = '\0';
    }

    return CA_STATUS_OK;
}


void parse_coap_uri(const char* uri, addressSet_t* address, CATransportFlags_t *flags)
{
    if (NULL == uri)
    {
        printf("parameter is null\n");
        return;
    }

    // parse uri
    // #1. check prefix
    uint8_t startIndex = 0;
    if (strncmp(COAPS_PREFIX, uri, COAPS_PREFIX_LEN) == 0)
    {
        printf("uri has '%s' prefix\n", COAPS_PREFIX);
        startIndex = COAPS_PREFIX_LEN;
        *flags = CA_SECURE;
    }
    else if (strncmp(COAP_PREFIX, uri, COAP_PREFIX_LEN) == 0)
    {
        printf("uri has '%s' prefix\n", COAP_PREFIX);
        startIndex = COAP_PREFIX_LEN;
        *flags = CA_DEFAULT_FLAGS;
    }

    // #2. copy uri for parse
    int32_t len = strlen(uri) - startIndex;

    if (len <= 0)
    {
        printf("uri length is 0!\n");
        return;
    }

    int res = get_address_set(uri + startIndex, address);
    if (res == -1)
    {
        printf("address parse error\n");
        return;
    }

    return;
}

int get_address_set(const char *uri, addressSet_t* outAddress)
{
    if (NULL == uri || NULL == outAddress)
    {
        printf("parameter is null !\n");
        return -1;
    }

    int32_t len = strlen(uri);
    if (len <= 0)
    {
        printf("uri length is 0!\n");
        return -1;
    }

    int32_t isIp = 0;
    int32_t ipLen = 0;
    for (int i = 0; i < len; i++)
    {
        if (uri[i] == '.')
        {
            isIp = 1;
        }

        // found port number start index
        if (isIp && uri[i] == ':')
        {
            ipLen = i;
            outAddress->port = atoi(uri + ipLen + 1);
            break;
        }

        if (uri[i] == '/')
        {
            break;
        }

        outAddress->ipAddress[i] = uri[i];
    }

    return isIp;
}<|MERGE_RESOLUTION|>--- conflicted
+++ resolved
@@ -419,113 +419,6 @@
     }
 }
 
-<<<<<<< HEAD
-void find_fixed_resource()
-{
-    // create token
-    CAToken_t token = NULL;
-    uint8_t tokenLength = CA_MAX_TOKEN_LEN;
-
-    CAResult_t res = CAGenerateToken(&token, tokenLength);
-    if ((CA_STATUS_OK != res) || (!token))
-    {
-        printf("Token generate error!!");
-        return;
-    }
-
-    printf("Generated token %s\n", token);
-
-    char buf[MAX_BUF_LEN] = { 0 };
-    strcpy(buf, "/a/light");
-
-    res = CAFindResource(buf, token, tokenLength);
-    if (CA_STATUS_OK != res)
-    {
-        printf("Find resource error : %d\n", res);
-    }
-    else
-    {
-        printf("Find resource to %s URI\n", buf);
-    }
-
-    // delete token
-    CADestroyToken(token);
-
-    printf("=============================================\n");
-}
-
-void find_resource()
-{
-    printf("\n=============================================\n");
-    printf("ex) /a/light\n");
-    printf("reference uri : ");
-
-    char buf[MAX_BUF_LEN] = { 0 };
-    if (CA_STATUS_OK != get_input_data(buf, MAX_BUF_LEN))
-    {
-        return;
-    }
-
-    // create token
-    CAToken_t token = NULL;
-    uint8_t tokenLength = CA_MAX_TOKEN_LEN;
-
-    CAResult_t res = CAGenerateToken(&token, tokenLength);
-    if ((CA_STATUS_OK != res) || (!token))
-    {
-        printf("Token generate error!!\n");
-        return;
-    }
-
-    printf("Generated token %s\n", token);
-
-    res = CAFindResource(buf, token, tokenLength);
-    if (CA_STATUS_OK != res)
-    {
-        printf("Find resource error : %d\n", res);
-        CADestroyToken(token);
-    }
-    else
-    {
-        printf("Find resource to %s URI\n", buf);
-        CADestroyToken(g_last_request_token);
-        g_last_request_token = token;
-    }
-
-    printf("=============================================\n");
-}
-
-bool select_payload()
-{
-    char buf[MAX_BUF_LEN]={0};
-    printf("\n=============================================\n");
-    printf("0:Normal Payload\n1:Big Payload(~15KB)\n");
-    printf("select Payload type : ");
-
-    if (CA_STATUS_OK != get_input_data(buf, MAX_BUF_LEN))
-    {
-        printf("Payload type selection error\n");
-        printf("Default: Using normal Payload\n");
-        return false;
-    }
-
-    return (buf[0] == '1') ? true : false;
-}
-
-void populate_big_payload(char *bigBuffer, char *resourceURI, uint32_t bigBufferLen)
-{
-    sprintf(bigBuffer, NORMAL_INFO_DATA, resourceURI);
-
-    uint32_t length = strlen(bigBuffer);
-    for (length; length < bigBufferLen; length++)
-    {
-        bigBuffer[length] = '1';
-    }
-    bigBuffer[length] = '\0';
-}
-
-=======
->>>>>>> 803f6e04
 void send_request()
 {
     CAResult_t res = get_network_type();
@@ -634,7 +527,6 @@
     }
     else
     {
-<<<<<<< HEAD
         bool useBigPayload = select_payload();
         if(useBigPayload)
         {
@@ -650,26 +542,16 @@
         }
         else
         {
-            uint32_t length = sizeof(NORMAL_INFO_DATA) + strlen(resourceURI);
+        size_t length = sizeof(NORMAL_INFO_DATA) + strlen(resourceURI);
             requestData.payload = (CAPayload_t) calloc(length, sizeof(char));
             if (NULL == requestData.payload)
             {
                 printf("Memory allocation fail\n");
-                CADestroyRemoteEndpoint(endpoint);
+            CADestroyEndpoint(endpoint);
                 CADestroyToken(token);
                 return;
             }
             snprintf(requestData.payload, length, NORMAL_INFO_DATA, resourceURI);
-=======
-        size_t length = sizeof(NORMAL_INFO_DATA) + strlen(resourceURI);
-        requestData.payload = (CAPayload_t) calloc(length, sizeof(char));
-        if (NULL == requestData.payload)
-        {
-            printf("Memory allocation fail\n");
-            CADestroyEndpoint(endpoint);
-            CADestroyToken(token);
-            return;
->>>>>>> 803f6e04
         }
     }
     requestData.payloadSize = strlen(requestData.payload)+1;
@@ -737,13 +619,9 @@
     CAInfo_t requestData = { 0 };
     requestData.token = token;
     requestData.tokenLength = tokenLength;
-<<<<<<< HEAD
     requestData.payload = "Temp Json Payload";
     requestData.payloadSize = strlen(requestData.payload)+1;
     requestData.type = CA_MSG_NONCONFIRM;
-=======
-    requestData.type = msgType;
->>>>>>> 803f6e04
 
     CARequestInfo_t requestInfo = { 0 };
     requestInfo.method = CA_GET;
@@ -1334,8 +1212,7 @@
         {
             printf("Sending response on secure communication\n");
 
-            uint32_t length = sizeof(SECURE_INFO_DATA) + strlen(responseData.resourceUri)
-                              + sizeof(g_local_secure_port);
+            uint32_t length = sizeof(SECURE_INFO_DATA) + sizeof(g_local_secure_port);
             responseData.payload = (CAPayload_t) calloc(length,  sizeof(char));
             if (NULL == responseData.payload)
             {
@@ -1349,14 +1226,8 @@
         {
             printf("Sending response on non-secure communication\n");
 
-<<<<<<< HEAD
             bool useBigPayload = select_payload();
             if(useBigPayload)
-=======
-            uint32_t length = sizeof(NORMAL_INFO_DATA) + strlen(responseData.resourceUri);
-            responseData.payload = (CAPayload_t) calloc(length, sizeof(char));
-            if (NULL == responseData.payload)
->>>>>>> 803f6e04
             {
                 responseData.payload = (CAPayload_t) calloc(BIG_PAYLOAD_SIZE, sizeof(char));
                 if (NULL == responseData.payload)
@@ -1364,23 +1235,20 @@
                     printf("Memory allocation fail\n");
                     return;
                 }
-                populate_big_payload(responseData.payload, endpoint->resourceUri, BIG_PAYLOAD_SIZE);
+                populate_big_payload(responseData.payload, responseData.resourceUri,
+                                     BIG_PAYLOAD_SIZE);
             }
             else
             {
-                uint32_t length = sizeof(NORMAL_INFO_DATA) + strlen(endpoint->resourceUri);
+                uint32_t length = sizeof(NORMAL_INFO_DATA) + strlen(responseData.resourceUri);
                 responseData.payload = (CAPayload_t) calloc(length, sizeof(char));
                 if (NULL == responseData.payload)
                 {
                     printf("Memory allocation fail\n");
                     return;
                 }
-                snprintf(responseData.payload, length, NORMAL_INFO_DATA, endpoint->resourceUri);
+                snprintf(responseData.payload, length, NORMAL_INFO_DATA, responseData.resourceUri);
             }
-<<<<<<< HEAD
-=======
-            snprintf(responseData.payload, length, NORMAL_INFO_DATA, responseData.resourceUri);
->>>>>>> 803f6e04
         }
     }
     responseData.payloadSize = strlen(responseData.payload)+1;
