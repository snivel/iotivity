/******************************************************************
 *
 * Copyright 2014 Samsung Electronics All Rights Reserved.
 *
 *
 *
 * Licensed under the Apache License, Version 2.0 (the "License");
 * you may not use this file except in compliance with the License.
 * You may obtain a copy of the License at
 *
 *      http://www.apache.org/licenses/LICENSE-2.0
 *
 * Unless required by applicable law or agreed to in writing, software
 * distributed under the License is distributed on an "AS IS" BASIS,
 * WITHOUT WARRANTIES OR CONDITIONS OF ANY KIND, either express or implied.
 * See the License for the specific language governing permissions and
 * limitations under the License.
 *
 ******************************************************************/

#include <stdio.h>
#include <stdlib.h>
#include <string.h>
#include <sys/stat.h>
#include <unistd.h>
#include <stdbool.h>

#include "cacommon.h"
#include "cainterface.h"
#ifdef __WITH_DTLS__
#include "ocsecurityconfig.h"
#endif

#define MAX_BUF_LEN 1024
#define MAX_OPT_LEN 16

#define PORT_LENGTH 5

#define SECURE_DEFAULT_PORT 5684

#define RESOURCE_URI_LENGTH 14

#define SYSTEM_INVOKE_ERROR 127
#define SYSTEM_ERROR -1

/**
 * @def RS_IDENTITY
 * @brief
 */
#define IDENTITY     ("1111111111111111")
/* @def RS_CLIENT_PSK
 * @brief
 */
#define RS_CLIENT_PSK   ("AAAAAAAAAAAAAAAA")

int g_received;
uint16_t g_local_secure_port = SECURE_DEFAULT_PORT;
CATransportAdapter_t g_selected_nw_type = CA_ADAPTER_IP;
const char *MESSAGE_TYPE[] = {"CON", "NON", "ACK", "RESET"};

typedef struct
{
    char ipAddress[CA_IPADDR_SIZE];
    uint16_t port;
} addressSet_t;

char get_menu();
void process();
CAResult_t get_network_type();
CAResult_t get_input_data(char *buf, int32_t length);

void start_listening_server();
void start_discovery_server();
void send_request();
void send_request_all();
void send_notification();
void select_network();
void unselect_network();
void handle_request_response();
void get_network_info();
void send_secure_request();

void request_handler(const CAEndpoint_t *object, const CARequestInfo_t *requestInfo);
void response_handler(const CAEndpoint_t *object, const CAResponseInfo_t *responseInfo);
void error_handler(const CAEndpoint_t *object, const CAErrorInfo_t* errorInfo);
void send_response(const CAEndpoint_t *endpoint, const CAInfo_t *info);
void get_resource_uri(char *URI, char *resourceURI, int length);
int get_secure_information(CAPayload_t payLoad);
int get_address_set(const char *pAddress, addressSet_t* outAddress);
void parsing_coap_uri(const char* uri, addressSet_t* address, CATransportFlags_t *flags);
CAHeaderOption_t* get_option_data(CAInfo_t* requestData);

static CAToken_t g_last_request_token = NULL;

static const char COAP_PREFIX[] =  "coap://";
static const char COAPS_PREFIX[] = "coaps://";
static const uint16_t COAP_PREFIX_LEN = sizeof(COAP_PREFIX) - 1;
static const uint16_t COAPS_PREFIX_LEN = sizeof(COAPS_PREFIX) - 1;

static const char SECURE_INFO_DATA[] =
                                    "{\"oc\":[{\"href\":\"%s\",\"prop\":{\"rt\":[\"core.led\"],"
                                     "\"if\":[\"oic.if.baseline\"],\"obs\":1,\"sec\":1,\"port\":"
                                     "%d}}]}";
static const char NORMAL_INFO_DATA[] =
                                    "{\"oc\":[{\"href\":\"%s\",\"prop\":{\"rt\":[\"core.led\"],"
                                     "\"if\":[\"oic.if.baseline\"],\"obs\":1}}]}";

#ifdef __WITH_DTLS__
static CADtlsPskCredsBlob_t *pskCredsBlob = NULL;

void clearDtlsCredentialInfo()
{
    printf("clearDtlsCredentialInfo IN\n");
    if (pskCredsBlob)
    {
        // Initialize sensitive data to zeroes before freeing.
        if (pskCredsBlob->creds)
        {
            memset(pskCredsBlob->creds, 0, sizeof(OCDtlsPskCreds) * (pskCredsBlob->num));
            free(pskCredsBlob->creds);
        }

        memset(pskCredsBlob, 0, sizeof(CADtlsPskCredsBlob_t));
        free(pskCredsBlob);
        pskCredsBlob = NULL;
    }
    printf("clearDtlsCredentialInfo OUT\n");
}

// Internal API. Invoked by CA stack to retrieve credentials from this module
void CAGetDtlsPskCredentials(CADtlsPskCredsBlob_t **credInfo)
{
    printf("CAGetDtlsPskCredentials IN\n");
    if(!credInfo)
    {
        printf("Invalid credential container");
        return;
    }

    *credInfo = (CADtlsPskCredsBlob_t *)malloc(sizeof(CADtlsPskCredsBlob_t));
    if (NULL == *credInfo)
    {
        printf("Failed to allocate credential blob.");
        return;
    }

    size_t credLen = sizeof(OCDtlsPskCreds) * (pskCredsBlob->num);
    (*credInfo)->creds = (OCDtlsPskCreds *)malloc(credLen);
    if (NULL == (*credInfo)->creds)
    {
        printf("Failed to allocate credentials.");
        free(*credInfo);
        *credInfo = NULL;
        return;
    }

    memcpy((*credInfo)->identity, pskCredsBlob->identity, DTLS_PSK_ID_LEN);
    (*credInfo)->num = pskCredsBlob->num;
    memcpy((*credInfo)->creds, pskCredsBlob->creds, credLen);

    printf("CAGetDtlsPskCredentials OUT\n");
}


CAResult_t SetCredentials()
{
    printf("SetCredentials IN\n");
    pskCredsBlob = (CADtlsPskCredsBlob_t *)calloc(1, sizeof(CADtlsPskCredsBlob_t));
    if (NULL == pskCredsBlob)
    {
        printf("Memory allocation failed!\n");
        return CA_MEMORY_ALLOC_FAILED;
     }
    memcpy(pskCredsBlob->identity, IDENTITY, DTLS_PSK_ID_LEN);


    pskCredsBlob->num = 1;

    pskCredsBlob->creds = (OCDtlsPskCreds *)malloc(sizeof(OCDtlsPskCreds) * (pskCredsBlob->num));
    if (NULL == pskCredsBlob->creds)
    {
        printf("Memory allocation failed!\n");
        free(pskCredsBlob);
        return CA_MEMORY_ALLOC_FAILED;
    }

    memcpy(pskCredsBlob->creds[0].id, IDENTITY, DTLS_PSK_ID_LEN);
    memcpy(pskCredsBlob->creds[0].psk, RS_CLIENT_PSK, DTLS_PSK_PSK_LEN);

    printf("SetCredentials OUT\n");
    return CA_STATUS_OK;
}
#endif

int main()
{
    int ret = system("clear");
    // shell invoke error: 127, others: -1
    if (SYSTEM_INVOKE_ERROR == ret || SYSTEM_ERROR == ret)
    {
        printf("Terminal Clear Error: %d\n", ret);
        return -1;
    }

    printf("=============================================\n");
    printf("\t\tsample main\n");
    printf("=============================================\n");

    CAResult_t res = CAInitialize();
    if (CA_STATUS_OK != res)
    {
        printf("CAInitialize fail\n");
        return -1;
    }

    /*
    * Read DTLS PSK credentials from persistent storage and
    * set in the OC stack.
    */
#ifdef __WITH_DTLS__
    res = SetCredentials();
    if (CA_STATUS_OK != res)
    {
        printf("SetCredentials failed\n");
        return -1;
    }

    res = CARegisterDTLSCredentialsHandler(CAGetDtlsPskCredentials);
    if (CA_STATUS_OK != res)
    {
        printf("Set credential handler fail\n");
        return -1;
    }
#endif

    // set handler.
    CARegisterHandler(request_handler, response_handler, error_handler);

    process();

    CADestroyToken(g_last_request_token);

    g_last_request_token = NULL;

    CATerminate();
#ifdef __WITH_DTLS__
    clearDtlsCredentialInfo();
#endif
    return 0;
}

void process()
{
    while (1)
    {
        char menu = get_menu();

        switch (menu)
        {
            case 'm': // menu
            case 'M':
                break;

            case 'q': // quit
            case 'Q':
                printf("quit..!!\n");
                return;

            case 's': // start server
            case 'S':
                start_listening_server();
                break;

            case 't': // send request
            case 'T':
                send_request_all();
                break;

            case 'c': // start client
            case 'C':
                start_discovery_server();
                break;

            case 'r': // send request
            case 'R':
                send_request();
                break;

            case 'b': // send notification
            case 'B':
                send_notification();
                break;

            case 'n': // select network
            case 'N':
                select_network();
                break;

            case 'x': // unselect network
            case 'X':
                unselect_network();
                break;

            case 'h': // handle request response
            case 'H':
                handle_request_response();
                break;

            case 'w':
            case 'W':
                g_received = 0;
                start_discovery_server();
                send_secure_request();
                while (g_received == 0)
                {
                    sleep(1);
                    handle_request_response();
                }
                break;

            case 'z':
            case 'Z':
                start_listening_server();
                while (1)
                {
                    sleep(1);
                    handle_request_response();
                }
                break;

            case 'g': // get network information
            case 'G':
                get_network_info();
                break;

            default:
                printf("not supported menu!!\n");
                break;
        }
    }
}

void start_listening_server()
{
    printf("start listening server!!\n");

    CAResult_t res = CAStartListeningServer();
    if (CA_STATUS_OK != res)
    {
        printf("start listening server fail, error code : %d\n", res);
    }
    else
    {
        printf("start listening server success\n");
    }
}

void start_discovery_server()
{
    printf("start discovery client!!\n");

    CAResult_t res = CAStartDiscoveryServer();
    if (CA_STATUS_OK != res)
    {
        printf("start discovery client fail, error code : %d\n", res);
    }
    else
    {
        printf("start discovery client success\n");
    }
}

void send_request()
{
    CAResult_t res = get_network_type();
    if (CA_STATUS_OK != res)
    {
        return;
    }

    printf("Do you want to send secure request ?.... enter (0/1): ");

    char secureRequest[MAX_BUF_LEN] = {0};
    if (CA_STATUS_OK != get_input_data(secureRequest, MAX_BUF_LEN))
    {
        return;
    }

    if (strcmp(secureRequest, "1") == 0)
    {
        printf("Enter the URI like below....\n");
        printf("coaps://10.11.12.13:4545/resource_uri ( for IP secure)\n");
    }
    else if (strcmp(secureRequest, "0") == 0)
    {
        printf("Enter the URI like below....\n");
        printf("coap://10.11.12.13:4545/resource_uri ( for IP )\n");
        printf("coap://10:11:12:13:45:45/resource_uri ( for BT )\n");
    }
    else
    {
        printf("Input data is wrong value\n");
        return;
    }

    char uri[MAX_BUF_LEN] = {'\0'};
    if (CA_STATUS_OK != get_input_data(uri, MAX_BUF_LEN))
    {
        return;
    }

    // create remote endpoint
    CAEndpoint_t *endpoint = NULL;
    CATransportFlags_t flags;

    printf("URI : %s\n", uri);
    addressSet_t address = {};
    parsing_coap_uri(uri, &address, &flags);

    res = CACreateEndpoint(flags, g_selected_nw_type,
                           (const char*)address.ipAddress, address.port, &endpoint);
    if (CA_STATUS_OK != res || !endpoint)
    {
        printf("Failed to create remote endpoint, error code : %d\n", res);
        return;
    }

    printf("\n=============================================\n");
    printf("0:CON, 1:NON\n");
    printf("select message type : ");

    char buf[MAX_BUF_LEN] = { 0 };
    if (CA_STATUS_OK != get_input_data(buf, MAX_BUF_LEN))
    {
        CADestroyEndpoint(endpoint);
        return;
    }

    CAMessageType_t msgType = (buf[0] == '1') ? 1 : 0;

    // create token
    CAToken_t token = NULL;
    uint8_t tokenLength = CA_MAX_TOKEN_LEN;

    res = CAGenerateToken(&token, tokenLength);
    if ((CA_STATUS_OK != res) || (!token))
    {
        printf("Token generate error, error code : %d\n", res);
        CADestroyEndpoint(endpoint);
        return;
    }

    printf("Generated token %s\n", token);

    // extract relative resourceuri from give uri
    char resourceURI[RESOURCE_URI_LENGTH + 1] = {0};
    get_resource_uri(uri, resourceURI, RESOURCE_URI_LENGTH);
    printf("resourceURI : %s\n", resourceURI);

    // create request data
    CAInfo_t requestData = { 0 };
    requestData.token = token;
    requestData.tokenLength = tokenLength;
    requestData.resourceUri = (CAURI_t)resourceURI;

    if (strcmp(secureRequest, "1") == 0)
    {
        size_t length = sizeof(SECURE_INFO_DATA) + strlen(resourceURI);
        requestData.payload = (CAPayload_t) calloc(length,  sizeof(char));
        if (NULL == requestData.payload)
        {
            printf("Memory allocation fail\n");
            CADestroyEndpoint(endpoint);
            CADestroyToken(token);
            return;
        }
        snprintf(requestData.payload, length, SECURE_INFO_DATA, resourceURI, g_local_secure_port);
        requestData.payloadSize = length;
    }
    else
    {
        size_t length = sizeof(NORMAL_INFO_DATA) + strlen(resourceURI);
        requestData.payload = (CAPayload_t) calloc(length, sizeof(char));
        if (NULL == requestData.payload)
        {
            printf("Memory allocation fail\n");
            CADestroyEndpoint(endpoint);
            CADestroyToken(token);
            return;
        }
        snprintf(requestData.payload, length, NORMAL_INFO_DATA, resourceURI);
        requestData.payloadSize = length;
    }
    requestData.type = msgType;
    CAHeaderOption_t* headerOpt = get_option_data(&requestData);

    CARequestInfo_t requestInfo = { 0 };
    requestInfo.method = CA_GET;
    requestInfo.info = requestData;
    requestInfo.isMulticast = false;

    // send request
    res = CASendRequest(endpoint, &requestInfo);
    if (CA_STATUS_OK != res)
    {
        printf("Could not send request : %d\n", res);
    }

    if (headerOpt)
    {
        free(headerOpt);
    }

    //destroy token
    CADestroyToken(token);
    // destroy remote endpoint
    CADestroyEndpoint(endpoint);
    free(requestData.payload);

    printf("=============================================\n");
}

void send_secure_request()
{
    char uri[MAX_BUF_LEN];
    char ipv4addr[CA_IPADDR_SIZE];

    printf("\n=============================================\n");
    printf("Enter IPv4 address of the source hosting secure resource (Ex: 11.12.13.14)\n");

    if (CA_STATUS_OK != get_input_data(ipv4addr, CA_IPADDR_SIZE))
    {
        return;
    }
    snprintf(uri, MAX_BUF_LEN, "%s%s:5684/a/light", COAPS_PREFIX, ipv4addr);

    // create remote endpoint
    CAEndpoint_t *endpoint = NULL;
    CAResult_t res = CACreateEndpoint(0, CA_ADAPTER_IP, ipv4addr, SECURE_DEFAULT_PORT, &endpoint);
    if (CA_STATUS_OK != res)
    {
        printf("Failed to create remote endpoint, error code: %d\n", res);
        goto exit;
    }

    // create token
    CAToken_t token = NULL;
    uint8_t tokenLength = CA_MAX_TOKEN_LEN;

    res = CAGenerateToken(&token, tokenLength);
    if ((CA_STATUS_OK != res) || (!token))
    {
        printf("Token generate error, error code : %d\n", res);
        goto exit;
    }

    printf("Generated token %s\n", token);

    // create request data
    CAMessageType_t msgType = CA_MSG_NONCONFIRM;
    CAInfo_t requestData = { 0 };
    requestData.token = token;
    requestData.tokenLength = tokenLength;
    requestData.type = msgType;

    CARequestInfo_t requestInfo = { 0 };
    requestInfo.method = CA_GET;
    requestInfo.info = requestData;
    requestInfo.isMulticast = false;

    // send request
    CASendRequest(endpoint, &requestInfo);

exit:
    // cleanup
    CADestroyToken(token);
    CADestroyEndpoint(endpoint);
    printf("=============================================\n");
}


void send_request_all()
{
    CAResult_t res = get_network_type();
    if (CA_STATUS_OK != res)
    {
        return;
    }

    printf("\n=============================================\n");
    printf("ex) /a/light\n");
    printf("resource uri : ");

    char resourceURI[MAX_BUF_LEN] = { 0 };
    if (CA_STATUS_OK != get_input_data(resourceURI, MAX_BUF_LEN))
    {
        return;
    }

    // create remote endpoint
    CAEndpoint_t *endpoint = NULL;
    res = CACreateEndpoint(0, g_selected_nw_type, NULL, 0, &endpoint);
    if (CA_STATUS_OK != res)
    {
        printf("Create remote endpoint error, error code: %d\n", res);
        return;
    }

    CAEndpoint_t *group = (CAEndpoint_t *) malloc(sizeof(CAEndpoint_t));
    if (NULL == group)
    {
        printf("Memory allocation failed!\n");
        CADestroyEndpoint(endpoint);
        return;
    }
    group->adapter = endpoint->adapter;

    // create token
    CAToken_t token = NULL;
    uint8_t tokenLength = CA_MAX_TOKEN_LEN;

    res = CAGenerateToken(&token, tokenLength);
    if ((CA_STATUS_OK != res) || (!token))
    {
        printf("Token generate error!!\n");
        CADestroyEndpoint(endpoint);
        free(group);
        return;
    }

    printf("generated token %s\n", token);

    CAInfo_t requestData = { 0 };
    requestData.token = token;
    requestData.tokenLength = tokenLength;
    requestData.payload = "Temp Json Payload";
    requestData.type = CA_MSG_NONCONFIRM;
    requestData.resourceUri = (CAURI_t)resourceURI;

    CAHeaderOption_t* headerOpt = get_option_data(&requestData);

    CARequestInfo_t requestInfo = { 0 };
    requestInfo.method = CA_GET;
    requestInfo.info = requestData;
    requestInfo.isMulticast = true;

    // send request
    res = CASendRequest(group, &requestInfo);
    if (CA_STATUS_OK != res)
    {
        printf("Could not send request to all\n");
        CADestroyToken(token);
    }
    else
    {
        CADestroyToken(g_last_request_token);
        g_last_request_token = token;
    }

    if (headerOpt)
    {
        free(headerOpt);
    }

    // destroy remote endpoint
    CADestroyEndpoint(endpoint);
    free(group);

    printf("=============================================\n");
}

void send_notification()
{
    CAResult_t res = get_network_type();
    if (CA_STATUS_OK != res)
    {
        return;
    }

    printf("\n=============================================\n");
    printf("Enter the URI like below....\n");
    printf("coap://10.11.12.13:4545/resource_uri ( for IP )\n");
    printf("coap://10:11:12:13:45:45/resource_uri ( for BT )\n");
    printf("uri : ");

    char uri[MAX_BUF_LEN] = { 0 };
    if (CA_STATUS_OK != get_input_data(uri, MAX_BUF_LEN))
    {
        return;
    }

    printf("\n=============================================\n");
    printf("\tselect message type\n");
    printf("CON     : 0\n");
    printf("NON     : 1\n");
    printf("ACK     : 2\n");
    printf("RESET   : 3\n");
    printf("select : ");

    char messageTypeBuf[MAX_BUF_LEN] = { 0 };
    if (CA_STATUS_OK != get_input_data(messageTypeBuf, MAX_BUF_LEN))
    {
        return;
    }

    int messageType = messageTypeBuf[0] - '0';

    CATransportFlags_t flags;
    addressSet_t address = {};
    parsing_coap_uri(uri, &address, &flags);

    // create remote endpoint
    CAEndpoint_t *endpoint = NULL;
    res = CACreateEndpoint(flags, g_selected_nw_type, address.ipAddress, address.port, &endpoint);
    if (CA_STATUS_OK != res)
    {
        printf("Create remote endpoint error, error code: %d\n", res);
        return;
    }

    // create token
    CAToken_t token = NULL;
    uint8_t tokenLength = CA_MAX_TOKEN_LEN;

    res = CAGenerateToken(&token, tokenLength);
    if ((CA_STATUS_OK != res) || (!token))
    {
        printf("Token generate error!!\n");
        CADestroyEndpoint(endpoint);
        return;
    }

    printf("Generated token %s\n", token);

    CAInfo_t respondData = { 0 };
    respondData.token = token;
    respondData.tokenLength = tokenLength;
    respondData.payload = "Temp Notification Data";
    respondData.type = messageType;
    respondData.resourceUri = (CAURI_t)uri;

    CAResponseInfo_t responseInfo = { 0 };
    responseInfo.result = CA_CONTENT;
    responseInfo.info = respondData;

    // send request
    res = CASendNotification(endpoint, &responseInfo);
    if (CA_STATUS_OK != res)
    {
        printf("Send notification error, error code: %d\n", res);
    }
    else
    {
        printf("Send notification success\n");
    }

    // destroy token
    CADestroyToken(token);
    // destroy remote endpoint
    CADestroyEndpoint(endpoint);

    printf("\n=============================================\n");
}

void select_network()
{
    printf("\n=============================================\n");
    printf("\tselect network\n");
    printf("IP     : 0\n");
    printf("GATT   : 1\n");
    printf("RFCOMM : 2\n");
    printf("select : ");

    char buf[MAX_BUF_LEN] = { 0 };
    if (CA_STATUS_OK != get_input_data(buf, MAX_BUF_LEN))
    {
        return;
    }

    int number = buf[0] - '0';

    if (number < 0 || number > 3)
    {
        printf("Invalid network type\n");
        return;
    }

    CAResult_t res = CASelectNetwork(1 << number);
    if (CA_STATUS_OK != res)
    {
        printf("Select network error\n");
    }
    else
    {
        printf("Select network success\n");
    }

    printf("=============================================\n");
}

void unselect_network()
{
    printf("\n=============================================\n");
    printf("\tunselect enabled network\n");
    printf("IP     : 0\n");
    printf("GATT   : 1\n");
    printf("RFCOMM : 2\n");
    printf("select : ");

    char buf[MAX_BUF_LEN] = { 0 };
    if (CA_STATUS_OK != get_input_data(buf, MAX_BUF_LEN))
    {
        return;
    }

    int number = buf[0] - '0';

    if (number < 0 || number > 3)
    {
        printf("Invalid network type\n");
        return;
    }

    CAResult_t res = CAUnSelectNetwork(1 << number);
    if (CA_STATUS_OK != res)
    {
        printf("Unselect network error\n");
    }
    else
    {
        printf("Unselect network success\n");
    }

    printf("=============================================\n");
}

char get_menu()
{
    printf("\n=============================================\n");
    printf("\t\tMenu\n");
    printf("\ts : start server\n");
    printf("\tc : start client\n");
    printf("\tr : send request\n");
    printf("\tt : send request to all\n");
    printf("\tb : send notification\n");
    printf("\tn : select network\n");
    printf("\tx : unselect network\n");
    printf("\tg : get network information\n");
    printf("\th : handle request response\n");
    printf("\tz : run static server\n");
    printf("\tw : send secure request\n");
    printf("\tq : quit\n");
    printf("=============================================\n");
    printf("select : ");

    char buf[MAX_BUF_LEN] = { 0 };
    if (CA_STATUS_OK != get_input_data(buf, MAX_BUF_LEN))
    {
        printf("Failed to get input data\n");
    }

    return buf[0];
}

void handle_request_response()
{
    printf("Handle_request_response\n");

    CAResult_t res = CAHandleRequestResponse();
    if (CA_STATUS_OK != res)
    {
        printf("Handle request error, error code: %d\n", res);
    }
    else
    {
        printf("Handle request success\n");
    }
}

void get_network_info()
{
    CAEndpoint_t *tempInfo = NULL;
    uint32_t tempSize = 0;

    CAResult_t res = CAGetNetworkInformation(&tempInfo, &tempSize);
    if (CA_STATUS_OK != res || NULL == tempInfo || 0 >= tempSize)
    {
        printf("Network not connected\n");
        free(tempInfo);
        return;
    }

    printf("################## Network Information #######################\n");
    printf("Network info total size is %d\n\n", tempSize);

    int index;
    for (index = 0; index < tempSize; index++)
    {
        printf("Type: %d\n", tempInfo[index].adapter);
        if (CA_ADAPTER_IP == tempInfo[index].adapter)
        {
            printf("Address: %s\n", tempInfo[index].addr);
            printf("Port: %d\n", tempInfo[index].port);
        }
        else if (CA_ADAPTER_RFCOMM_BTEDR == tempInfo[index].adapter)
        {
            printf("Address: %s\n", tempInfo[index].addr);
        }
        else if (CA_ADAPTER_GATT_BTLE == tempInfo[index].adapter)
        {
            printf("Address: %s\n", tempInfo[index].addr);
        }
        printf("Secured: %s\n\n", (tempInfo[index].flags & CA_SECURE) ? "true" : "false");

        if (tempInfo[index].flags & CA_SECURE)
        {
            g_local_secure_port = tempInfo[index].port;
            printf("Secured: in global %d\n\n", g_local_secure_port);
        }
    }

    free(tempInfo);
    printf("##############################################################");
}

void request_handler(const CAEndpoint_t *object, const CARequestInfo_t *requestInfo)
{
    if (NULL == object || NULL == requestInfo)
    {
        printf("Input parameter is NULL\n");
        return;
    }

    if ((NULL != g_last_request_token) && (NULL != requestInfo->info.token)
        && (memcmp(g_last_request_token, requestInfo->info.token,
                   CA_MAX_TOKEN_LEN) == 0))
    {
        printf("token is same. received request of it's own. skip.. \n");
        return;
    }

    printf("##########received request from remote device #############\n");
    if (CA_ADAPTER_IP == object->adapter)
    {
        printf("Remote Address: %s Port: %d secured:%d\n", object->addr,
               object->port, object->flags & CA_SECURE);
    }
    else if (CA_ADAPTER_RFCOMM_BTEDR == object->adapter)
    {
        printf("Remote Address: %s \n", object->addr);
    }
    else if (CA_ADAPTER_GATT_BTLE == object->adapter)
    {
        printf("Remote Address: %s \n", object->addr);
    }
    printf("Data: %s\n", requestInfo->info.payload);
    printf("Message type: %s\n", MESSAGE_TYPE[requestInfo->info.type]);

    if (requestInfo->info.options)
    {
        uint32_t len = requestInfo->info.numOptions;
        uint32_t i;
        for (i = 0; i < len; i++)
        {
            printf("Option %d\n", i + 1);
            printf("ID : %d\n", requestInfo->info.options[i].optionID);
            printf("Data[%d]: %s\n", requestInfo->info.options[i].optionLength,
                   requestInfo->info.options[i].optionData);
        }
    }
    printf("############################################################\n");

    //Check if this has secure communication information
    if (requestInfo->info.payload &&
            (CA_ADAPTER_IP == object->adapter))
    {
        int securePort = get_secure_information(requestInfo->info.payload);
        if (0 < securePort) //Set the remote endpoint secure details and send response
        {
            printf("This is secure resource...\n");

            //length of "coaps://"
            size_t length = COAPS_PREFIX_LEN;

            // length of "ipaddress:port"
            length += strlen(object->addr) + PORT_LENGTH;
            length += 1;

            char *uri = calloc(1, sizeof(char) * length);
            if (!uri)
            {
                printf("Failed to create new uri\n");
                return;
            }
            sprintf(uri, "%s%s:%d/", COAPS_PREFIX, object->addr,
                    object->port);

            CAEndpoint_t *endpoint = NULL;
            if (CA_STATUS_OK != CACreateEndpoint(0, object->adapter, object->addr,
                                                 object->port, &endpoint))
            {
                printf("Failed to create duplicate of remote endpoint!\n");
                free(uri);
                return;
            }
            endpoint->flags = CA_SECURE;
            object = endpoint;

            free(uri);
        }
    }

    printf("Send response with URI\n");
    send_response(object, &requestInfo->info);

    g_received = 1;
}

void response_handler(const CAEndpoint_t *object, const CAResponseInfo_t *responseInfo)
{
    printf("##########Received response from remote device #############\n");
    if (CA_ADAPTER_IP == object->adapter)
    {
        printf("Remote Address: %s Port: %d secured:%d\n", object->addr,
               object->port, object->flags & CA_SECURE);
    }
    else if (CA_ADAPTER_RFCOMM_BTEDR == object->adapter)
    {
        printf("Remote Address: %s \n", object->addr);
    }
    else if (CA_ADAPTER_GATT_BTLE == object->adapter)
    {
        printf("Remote Address: %s \n", object->addr);
    }
    printf("response result : %d\n", responseInfo->result);
    printf("Data: %s\n", responseInfo->info.payload);
    printf("Message type: %s\n", MESSAGE_TYPE[responseInfo->info.type]);
    printf("Token: %s\n", responseInfo->info.token);
    if (responseInfo->info.options)
    {
        uint32_t len = responseInfo->info.numOptions;
        uint32_t i;
        for (i = 0; i < len; i++)
        {
            printf("Option %d\n", i + 1);
            printf("ID : %d\n", responseInfo->info.options[i].optionID);
            printf("Data[%d]: %s\n", responseInfo->info.options[i].optionLength,
                   responseInfo->info.options[i].optionData);
        }
    }
    printf("############################################################\n");
    g_received = 1;

    //Check if this has secure communication information
    if (responseInfo->info.payload)
    {
        int securePort = get_secure_information(responseInfo->info.payload);
        if (0 < securePort) //Set the remote endpoint secure details and send response
        {
            printf("This is secure resource...\n");
        }
    }
}

void error_handler(const CAEndpoint_t *rep, const CAErrorInfo_t* errorInfo)
{
    printf("+++++++++++++++++++++++++++++++++++ErrorInfo+++++++++++++++++++++++++++++++++++\n");

    if(errorInfo)
    {
        const CAInfo_t *info = &errorInfo->info;
        printf("Error Handler, ErrorInfo :\n");
        printf("Error Handler result    : %d\n", errorInfo->result);
        printf("Error Handler token     : %s\n", info->token);
        printf("Error Handler messageId : %d\n", (uint16_t) info->messageId);
        printf("Error Handler type      : %d\n", info->type);
        printf("Error Handler resourceUri : %s\n", info->resourceUri);
        printf("Error Handler payload   : %s\n", info->payload);

        if(CA_ADAPTER_NOT_ENABLED == errorInfo->result)
        {
            printf("CA_ADAPTER_NOT_ENABLED, enable the adapter\n");
        }
        else if(CA_SEND_FAILED == errorInfo->result)
        {
            printf("CA_SEND_FAILED, unable to send the message, check parameters\n");
        }
        else if(CA_MEMORY_ALLOC_FAILED == errorInfo->result)
        {
            printf("CA_MEMORY_ALLOC_FAILED, insufficient memory\n");
        }
        else if(CA_SOCKET_OPERATION_FAILED == errorInfo->result)
        {
            printf("CA_SOCKET_OPERATION_FAILED, socket operation failed\n");
        }
        else if(CA_STATUS_FAILED == errorInfo->result)
        {
            printf("CA_STATUS_FAILED, message could not be delivered, internal error\n");
        }
    }
    printf("++++++++++++++++++++++++++++++++End of ErrorInfo++++++++++++++++++++++++++++++++\n");

    return;
}

void send_response(const CAEndpoint_t *endpoint, const CAInfo_t *info)
{
    printf("entering send_response\n");

    printf("\n=============================================\n");
    printf("\tselect message type\n");
    printf("CON     : 0\n");
    printf("NON     : 1\n");
    printf("ACK     : 2\n");
    printf("RESET   : 3\n");
    printf("select : ");

    char buf[MAX_BUF_LEN] = { 0 };
    if (CA_STATUS_OK != get_input_data(buf, MAX_BUF_LEN))
    {
        return;
    }

    int messageType = buf[0] - '0';
    if (0 > messageType || 3 < messageType)
    {
        printf("Invalid message type\n");
        return;
    }

    int responseCode = 0 ;
    char responseCodeBuf[MAX_BUF_LEN] = { 0 };
    if (CA_MSG_RESET != messageType)
    {
        printf("\n=============================================\n");
        printf("\tselect response code\n");
        printf("EMPTY                    :   0\n");
        printf("SUCCESS                  : 200\n");
        printf("CREATED                  : 201\n");
        printf("DELETED                  : 202\n");
        printf("VALID                    : 203\n");
        printf("CHANGED                  : 204\n");
        printf("CONTENT                  : 205\n");
        printf("BAD_REQ                  : 400\n");
        printf("BAD_OPT                  : 402\n");
        printf("NOT_FOUND                : 404\n");
        printf("INTERNAL_SERVER_ERROR    : 500\n");
        printf("RETRANSMIT_TIMEOUT       : 504\n");
        printf("select : ");

        if (CA_STATUS_OK != get_input_data(responseCodeBuf, MAX_BUF_LEN))
        {
            return;
        }
        responseCode = atoi(responseCodeBuf);
    }
    CAInfo_t responseData = { 0 };
    responseData.type = messageType;
    responseData.messageId = (info != NULL) ? info->messageId : 0;
    responseData.resourceUri = (info != NULL) ? info->resourceUri : 0;

    if(CA_MSG_RESET != messageType)
    {
        responseData.token = (info != NULL) ? info->token : NULL;
        responseData.tokenLength = (info != NULL) ? info->tokenLength : 0;

        if (endpoint->flags & CA_SECURE)
        {
            printf("Sending response on secure communication\n");

            uint32_t length = sizeof(SECURE_INFO_DATA);
            responseData.payload = (CAPayload_t) calloc(length,  sizeof(char));
            if (NULL == responseData.payload)
            {
                printf("Memory allocation fail\n");
                return;
            }
            snprintf(responseData.payload, length, SECURE_INFO_DATA, responseData.resourceUri,
                     g_local_secure_port);
            responseData.payloadSize = length;
        }
        else
        {
            printf("Sending response on non-secure communication\n");

            uint32_t length = sizeof(NORMAL_INFO_DATA);
            responseData.payload = (CAPayload_t) calloc(length, sizeof(char));
            if (NULL == responseData.payload)
            {
                printf("Memory allocation fail\n");
                return;
            }
<<<<<<< HEAD
            snprintf(responseData.payload, length, NORMAL_INFO_DATA, endpoint->resourceUri);
            responseData.payloadSize = length;
=======
            snprintf(responseData.payload, length, NORMAL_INFO_DATA, responseData.resourceUri);
>>>>>>> 803f6e04
        }
    }

    CAResponseInfo_t responseInfo = { 0 };
    responseInfo.result = responseCode;
    responseInfo.info = responseData;

    // send response (transportType from remoteEndpoint of request Info)
    CAResult_t res = CASendResponse(endpoint, &responseInfo);
    if (CA_STATUS_OK != res)
    {
        printf("Send response error\n");
    }
    else
    {
        printf("Send response success\n");
    }

    if (responseData.payload)
    {
        free(responseData.payload);
    }

    printf("=============================================\n");
}

int get_secure_information(CAPayload_t payLoad)
{
    printf("Entering get_secure_information\n");

    if (!payLoad)
    {
        printf("Payload is NULL\n");
        return -1;
    }

    char *subString = NULL;
    if (NULL == (subString = strstr(payLoad, "\"sec\":1")))
    {
        printf("This is not secure resource\n");
        return -1;
    }

    if (NULL == (subString = strstr(payLoad, "\"port\":")))
    {
        printf("This secure resource does not have port information\n");
        return -1;
    }

    char *startPos = strstr(subString, ":");
    if (!startPos)
    {
        printf("Parsing failed !\n");
        return -1;
    }

    char *endPos = strstr(startPos, "}");
    if (!endPos)
    {
        printf("Parsing failed !\n");
        return -1;
    }

    char portStr[6] = {0};
    memcpy(portStr, startPos + 1, (endPos - 1) - startPos);

    printf("secured port is: %s\n", portStr);
    return atoi(portStr);
}

void get_resource_uri(char *URI, char *resourceURI, int length)
{
    char *startPos = URI;
    char *temp = NULL;
    if (NULL != (temp = strstr(URI, "://")))
    {
        startPos = strchr(temp + 3, '/');
        if (!startPos)
        {
            printf("Resource URI is missing\n");
            return;
        }
    }

    char *endPos = strchr(startPos, '?');
    if (!endPos)
    {
        endPos = URI + strlen(URI);
    }
    endPos -= 1;

    if (endPos - startPos <= length)
    {
        memcpy(resourceURI, startPos + 1, endPos - startPos);
    }

    printf("URI: %s, ResourceURI:%s\n", URI, resourceURI);
}

CAResult_t get_network_type()
{
    char buf[MAX_BUF_LEN] = { 0 };

    printf("\n=============================================\n");
    printf("\tselect network type\n");
    printf("IP     : 0\n");
    printf("GATT   : 1\n");
    printf("RFCOMM : 2\n");
    printf("select : ");

    if (CA_STATUS_OK != get_input_data(buf, MAX_BUF_LEN))
    {
        return CA_NOT_SUPPORTED ;
    }

    int number = buf[0] - '0';

    number = (number < 0 || number > 3) ? 0 : 1 << number;

    if (number == 1)
    {
        g_selected_nw_type = CA_ADAPTER_IP;
        return CA_STATUS_OK;
    }
    if (number == 2)
    {
        g_selected_nw_type = CA_ADAPTER_GATT_BTLE;
        return CA_STATUS_OK;
    }
    if (number == 3)
    {
        g_selected_nw_type = CA_ADAPTER_RFCOMM_BTEDR;
        return CA_STATUS_OK;
    }

    return CA_NOT_SUPPORTED;
}

CAResult_t get_input_data(char *buf, int32_t length)
{
    if (!fgets(buf, length, stdin))
    {
        printf("fgets error\n");
        return CA_STATUS_FAILED;
    }

    char *p = NULL;
    if ( (p = strchr(buf, '\n')) != NULL )
    {
        *p = '\0';
    }

    return CA_STATUS_OK;
}

CAHeaderOption_t* get_option_data(CAInfo_t* requestData)
{
    char optionNumBuf[MAX_BUF_LEN] = { 0 };
    char optionData[MAX_OPT_LEN] = { 0 } ;

    printf("Option Num : ");
    if (CA_STATUS_OK != get_input_data(optionNumBuf, MAX_BUF_LEN))
    {
        return NULL;
    }
    int optionNum = atoi(optionNumBuf);

    CAHeaderOption_t * headerOpt = NULL;
    if (0 >= optionNum)
    {
        printf("there is no headerOption!\n");
        return NULL;
    }
    else
    {
        headerOpt = (CAHeaderOption_t *)calloc(1, optionNum * sizeof(CAHeaderOption_t));
        if (NULL == headerOpt)
        {
            printf("Memory allocation failed!\n");
            return NULL;
        }

        int i;
        for (i = 0; i < optionNum; i++)
        {
            char getOptionID[MAX_BUF_LEN] = { 0 } ;

            printf("[%d] Option ID : ", i + 1);
            if (CA_STATUS_OK != get_input_data(getOptionID, MAX_BUF_LEN))
            {
                free(headerOpt);
                return NULL;
            }
            int optionID = atoi(getOptionID);
            headerOpt[i].optionID = optionID;

            printf("[%d] Option Data : ", i + 1);
            if (CA_STATUS_OK != get_input_data(optionData, MAX_OPT_LEN))
            {
                free(headerOpt);
                return NULL;
            }

            memcpy(headerOpt[i].optionData, optionData, strlen(optionData));

            headerOpt[i].optionLength = (uint16_t) strlen(optionData);
        }
        requestData->numOptions = optionNum;
        requestData->options = headerOpt;
    }
    return headerOpt;
}

void parsing_coap_uri(const char* uri, addressSet_t* address, CATransportFlags_t *flags)
{
    if (NULL == uri)
    {
        printf("parameter is null\n");
        return;
    }

    // parse uri
    // #1. check prefix
    uint8_t startIndex = 0;
    if (strncmp(COAPS_PREFIX, uri, COAPS_PREFIX_LEN) == 0)
    {
        printf("uri has '%s' prefix\n", COAPS_PREFIX);
        startIndex = COAPS_PREFIX_LEN;
        *flags = CA_SECURE;
    }
    else if (strncmp(COAP_PREFIX, uri, COAP_PREFIX_LEN) == 0)
    {
        printf("uri has '%s' prefix\n", COAP_PREFIX);
        startIndex = COAP_PREFIX_LEN;
        *flags = CA_DEFAULT_FLAGS;
    }

    // #2. copy uri for parse
    int32_t len = strlen(uri) - startIndex;

    if (len <= 0)
    {
        printf("uri length is 0!\n");
        return;
    }

    char *cloneUri = (char *) calloc(len + 1, sizeof(char));
    if (NULL == cloneUri)
    {
        printf("Out of memory\n");
        return;
    }

    memcpy(cloneUri, &uri[startIndex], sizeof(char) * len);
    cloneUri[len] = '\0';

    char *pAddress = cloneUri;
    printf("pAddress : %s\n", pAddress);

    int res = get_address_set(pAddress, address);
    if (res == -1)
    {
        printf("address parse error\n");

        free(cloneUri);
        return;
    }
    free(cloneUri);
    return;
}

int get_address_set(const char *pAddress, addressSet_t* outAddress)
{
    if (NULL == pAddress)
    {
        printf("parameter is null !\n");
        return -1;
    }

    int32_t len = strlen(pAddress);
    int32_t isIp = 0;
    int32_t ipLen = 0;

    for (int i = 0; i < len; i++)
    {
        if (pAddress[i] == '.')
        {
            isIp = 1;
        }

        // found port number start index
        if (isIp && pAddress[i] == ':')
        {
            ipLen = i;
            break;
        }
    }

    if (isIp)
    {
        if(ipLen && ipLen < sizeof(outAddress->ipAddress))
        {
            strncpy(outAddress->ipAddress, pAddress, ipLen);
            outAddress->ipAddress[ipLen] = '\0';
        }
        else if (!ipLen && len < sizeof(outAddress->ipAddress))
        {
            strncpy(outAddress->ipAddress, pAddress, len);
            outAddress->ipAddress[len] = '\0';
        }
        else
        {
            printf("IP Address too long: %d\n", ipLen==0 ? len : ipLen);
            return -1;
        }

        if (ipLen > 0)
        {
            outAddress->port = atoi(pAddress + ipLen + 1);
        }
    }

    return isIp;
}<|MERGE_RESOLUTION|>--- conflicted
+++ resolved
@@ -1190,12 +1190,8 @@
                 printf("Memory allocation fail\n");
                 return;
             }
-<<<<<<< HEAD
-            snprintf(responseData.payload, length, NORMAL_INFO_DATA, endpoint->resourceUri);
+            snprintf(responseData.payload, length, NORMAL_INFO_DATA, responseData.resourceUri);
             responseData.payloadSize = length;
-=======
-            snprintf(responseData.payload, length, NORMAL_INFO_DATA, responseData.resourceUri);
->>>>>>> 803f6e04
         }
     }
 
