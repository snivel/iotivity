--- conflicted
+++ resolved
@@ -913,14 +913,8 @@
     printf("\n=============================================\n");
     printf("\tselect network\n");
     printf("IPv4 : 0\n");
-<<<<<<< HEAD
-    printf("EDR : 2\n");
-    printf("LE : 3\n");
-    printf("RA : 4\n");
-=======
     printf("EDR  : 2\n");
     printf("LE   : 3\n");
->>>>>>> 6206f9cd
     printf("select : ");
 
     char buf[MAX_BUF_LEN] = { 0 };
@@ -931,7 +925,7 @@
 
     int number = buf[0] - '0';
 
-    if (number < 0 || number > 4)
+    if (number < 0 || number > 3)
     {
         printf("Invalid network type\n");
         return;
@@ -957,7 +951,6 @@
     printf("IPv4 : 0\n");
     printf("EDR : 2\n");
     printf("LE : 3\n");
-    printf("RA : 4\n");
     printf("select : ");
 
     char buf[MAX_BUF_LEN] = { 0 };
@@ -968,7 +961,7 @@
 
     int number = buf[0] - '0';
 
-    if (number < 0 || number > 4)
+    if (number < 0 || number > 3)
     {
         printf("Invalid network type\n");
         return;
