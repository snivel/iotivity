--- conflicted
+++ resolved
@@ -44,12 +44,9 @@
 #ifdef WITH_BWT
 #define BLOCK_SIZE(arg) (1 << ((arg) + 4))
 #endif
-<<<<<<< HEAD
-=======
 
 // Iotivity Device Identity.
 const unsigned char IDENTITY[] = ("1111111111111111");
->>>>>>> 586aa499
 
 // PSK between this device and peer device.
 const unsigned char RS_CLIENT_PSK[] = ("AAAAAAAAAAAAAAAA");
@@ -85,9 +82,6 @@
 void handle_request_response();
 void get_network_info();
 void send_secure_request();
-#ifdef CI_ADAPTER
-void create_tcp_connection();
-#endif
 
 void request_handler(const CAEndpoint_t *object, const CARequestInfo_t *requestInfo);
 void response_handler(const CAEndpoint_t *object, const CAResponseInfo_t *responseInfo);
@@ -315,13 +309,6 @@
                 get_network_info();
                 break;
 
-#ifdef CI_ADAPTER
-            case 'p': // create tcp connection
-            case 'P':
-                create_tcp_connection();
-                break;
-#endif
-
             default:
                 printf("not supported menu!!\n");
                 break;
@@ -416,13 +403,7 @@
         printf("Enter the URI like below....\n");
         printf("coap://10.11.12.13:4545/resource_uri ( for IP )\n");
         printf("coap://10:11:12:13:45:45/resource_uri ( for BT )\n");
-<<<<<<< HEAD
-#ifdef CI_ADAPTER
-        printf("coap+tcp://10:11:12:13:45:45/resource_uri ( for CI )\n");
-#endif
-=======
         printf("coap+tcp://10:11:12:13:45:45/resource_uri ( for TCP )\n");
->>>>>>> 586aa499
     }
     else
     {
@@ -721,13 +702,7 @@
     printf("Enter the URI like below....\n");
     printf("coap://10.11.12.13:4545/resource_uri ( for IP )\n");
     printf("coap://10:11:12:13:45:45/resource_uri ( for BT )\n");
-<<<<<<< HEAD
-#ifdef CI_ADAPTER
-    printf("coap+tcp://10:11:12:13:45:45/resource_uri ( for CI )\n");
-#endif
-=======
     printf("coap+tcp://10:11:12:13:45:45/resource_uri ( for TCP )\n");
->>>>>>> 586aa499
     printf("uri : ");
 
     char uri[MAX_BUF_LEN] = { 0 };
@@ -819,13 +794,7 @@
     printf("IP     : 0\n");
     printf("GATT   : 1\n");
     printf("RFCOMM : 2\n");
-<<<<<<< HEAD
-#ifdef CI_ADAPTER
-    printf("CI     : 5\n");
-#endif
-=======
     printf("TCP    : 4\n");
->>>>>>> 586aa499
     printf("select : ");
 
     char buf[MAX_BUF_LEN] = { 0 };
@@ -836,11 +805,7 @@
 
     int number = buf[0] - '0';
 
-<<<<<<< HEAD
-    if (number < 0 || number > 5)
-=======
     if (number < 0 || number > 4)
->>>>>>> 586aa499
     {
         printf("Invalid network type\n");
         return;
@@ -866,13 +831,7 @@
     printf("IP     : 0\n");
     printf("GATT   : 1\n");
     printf("RFCOMM : 2\n");
-<<<<<<< HEAD
-#ifdef CI_ADAPTER
-    printf("CI     : 5\n");
-#endif
-=======
     printf("TCP    : 4\n");
->>>>>>> 586aa499
     printf("select : ");
 
     char buf[MAX_BUF_LEN] = { 0 };
@@ -883,11 +842,7 @@
 
     int number = buf[0] - '0';
 
-<<<<<<< HEAD
-    if (number < 0 || number > 5)
-=======
     if (number < 0 || number > 4)
->>>>>>> 586aa499
     {
         printf("Invalid network type\n");
         return;
@@ -921,9 +876,6 @@
     printf("\th : handle request response\n");
     printf("\tz : run static server\n");
     printf("\tw : send secure request\n");
-#ifdef CI_ADAPTER
-    printf("\tp : create tcp connection\n");
-#endif
     printf("\tq : quit\n");
     printf("=============================================\n");
     printf("select : ");
@@ -1409,13 +1361,7 @@
     printf("IP     : 0\n");
     printf("GATT   : 1\n");
     printf("RFCOMM : 2\n");
-<<<<<<< HEAD
-#ifdef CI_ADAPTER
-    printf("CI     : 5\n");
-#endif
-=======
     printf("TCP    : 4\n");
->>>>>>> 586aa499
     printf("select : ");
 
     if (CA_STATUS_OK != get_input_data(buf, MAX_BUF_LEN))
@@ -1425,27 +1371,15 @@
 
     int number = buf[0] - '0';
 
-<<<<<<< HEAD
-    number = (number < 0 || number > 5) ? 0 : 1 << number;
-=======
     number = (number < 0 || number > 4) ? 0 : 1 << number;
->>>>>>> 586aa499
 
     switch (number)
     {
         case CA_ADAPTER_IP:
-<<<<<<< HEAD
-        case CA_ADAPTER_GATT_BTLE:
-        case CA_ADAPTER_RFCOMM_BTEDR:
-#ifdef CI_ADAPTER
-        case CA_ADAPTER_CLOUD_INTERFACE:
-#endif
-=======
             *flags = CA_IPV4;
         case CA_ADAPTER_GATT_BTLE:
         case CA_ADAPTER_RFCOMM_BTEDR:
         case CA_ADAPTER_TCP:
->>>>>>> 586aa499
             g_selected_nw_type = number;
             return CA_STATUS_OK;
         default:
@@ -1560,14 +1494,6 @@
         printf("uri has '%s' prefix\n", COAP_TCP_PREFIX);
         startIndex = COAP_TCP_PREFIX_LEN;
     }
-#ifdef CI_ADAPTER
-    else if (strncmp(COAP_TCP_PREFIX, uri, COAP_TCP_PREFIX_LEN) == 0)
-    {
-        printf("uri has '%s' prefix\n", COAP_TCP_PREFIX);
-        startIndex = COAP_TCP_PREFIX_LEN;
-        *flags = CA_IPV4_TCP;
-    }
-#endif
 
     // #2. copy uri for parse
     int32_t len = strlen(uri) - startIndex;
@@ -1721,33 +1647,4 @@
     *length = fileLen;
 
     return true;
-}
-
-#ifdef CI_ADAPTER
-void create_tcp_connection()
-{
-    printf("Enter the CI Server information....\n");
-    printf("IP: ");
-    char address[MAX_BUF_LEN] = {'\0'};
-    if (CA_STATUS_OK != get_input_data(address, MAX_BUF_LEN))
-    {
-        return;
-    }
-    printf("Port: ");
-    char port[MAX_BUF_LEN] = {'\0'};
-    if (CA_STATUS_OK != get_input_data(port, MAX_BUF_LEN))
-    {
-        return;
-    }
-
-    int portNum = atoi(port);
-    CACIServerInfo_t serverInfo = { .u4tcp.port = portNum };
-    strncpy(serverInfo.addr, address, strlen(address));
-
-    CAResult_t res = CACreateTCPConnection(&serverInfo);
-    if (CA_STATUS_OK != res)
-    {
-        printf("Failed to create TCP Connection");
-    }
-}
-#endif+}