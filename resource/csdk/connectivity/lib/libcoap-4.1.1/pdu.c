--- conflicted
+++ resolved
@@ -128,10 +128,7 @@
             debug("it has wrong type\n");
     }
 
-<<<<<<< HEAD
-=======
 #ifndef WITH_TCP
->>>>>>> 586aa499
     assert(size <= COAP_MAX_PDU_SIZE);
     /* Size must be large enough to fit the header. */
     if (size < length || size > COAP_MAX_PDU_SIZE)
@@ -173,20 +170,6 @@
                 break;
 #ifdef WITH_TCP
             case coap_tcp:
-<<<<<<< HEAD
-                pdu->hdr->coap_hdr_tcp_t.message_length = 0;
-                pdu->hdr->coap_hdr_tcp_t.code = code;
-                break;
-            case coap_tcp_8bit:
-                pdu->hdr->coap_hdr_tcp_8bit_t.message_length = COAP_TCP_LENGTH_FIELD_NUM_8_BIT;
-                pdu->hdr->coap_hdr_tcp_8bit_t.length_byte = 0;
-                pdu->hdr->coap_hdr_tcp_8bit_t.code = code;
-                break;
-            case coap_tcp_16bit:
-                pdu->hdr->coap_hdr_tcp_16bit_t.message_length = COAP_TCP_LENGTH_FIELD_NUM_16_BIT;
-                pdu->hdr->coap_hdr_tcp_16bit_t.length_byte = 0;
-                pdu->hdr->coap_hdr_tcp_16bit_t.code = code;
-=======
                 pdu->hdr->coap_hdr_tcp_t.header_data[0] = 0;
                 pdu->hdr->coap_hdr_tcp_t.header_data[1] = code;
                 break;
@@ -197,7 +180,6 @@
             case coap_tcp_16bit:
                 pdu->hdr->coap_hdr_tcp_16bit_t.header_data[0] = COAP_TCP_LENGTH_FIELD_NUM_16_BIT << 4;
                 pdu->hdr->coap_hdr_tcp_16bit_t.header_data[3] = code;
->>>>>>> 586aa499
                 break;
             case coap_tcp_32bit:
                 pdu->hdr->coap_hdr_tcp_32bit_t.header_data[0] = COAP_TCP_LENGTH_FIELD_NUM_32_BIT << 4;
@@ -216,22 +198,13 @@
 }
 
 coap_pdu_t *
-<<<<<<< HEAD
-coap_new_pdu(coap_transport_type transport)
-=======
 coap_new_pdu(coap_transport_type transport, unsigned int size)
->>>>>>> 586aa499
 {
     coap_pdu_t *pdu;
 
 #ifndef WITH_CONTIKI
     pdu = coap_pdu_init(0, 0,
                         ntohs(COAP_INVALID_TID),
-<<<<<<< HEAD
-                        COAP_MAX_PDU_SIZE, transport);
-#else /* WITH_CONTIKI */
-    pdu = coap_pdu_init(0, 0, uip_ntohs(COAP_INVALID_TID), COAP_MAX_PDU_SIZE, transport);
-=======
 #ifndef WITH_TCP
                         COAP_MAX_PDU_SIZE,
 #else
@@ -246,7 +219,6 @@
                         size,
 #endif
                         transport);
->>>>>>> 586aa499
 #endif /* WITH_CONTIKI */
 
 #ifndef NDEBUG
@@ -271,19 +243,6 @@
 }
 
 #ifdef WITH_TCP
-<<<<<<< HEAD
-coap_transport_type coap_get_tcp_header_type_from_size(unsigned int size)
-{
-    if (COAP_TCP_LENGTH_LIMIT_8_BIT < size && COAP_TCP_LENGTH_LIMIT_16_BIT >= size)
-    {
-        return coap_tcp_8bit;
-    }
-    else if (COAP_TCP_LENGTH_LIMIT_16_BIT < size && COAP_TCP_LENGTH_LIMIT_32_BIT >= size)
-    {
-        return coap_tcp_16bit;
-    }
-    else if (COAP_TCP_LENGTH_LIMIT_32_BIT < size)
-=======
 size_t coap_get_total_message_length(const unsigned char *data, size_t size)
 {
     if (!data || !size)
@@ -312,7 +271,6 @@
         return coap_tcp_16bit;
     }
     else if (COAP_TCP_LENGTH_FIELD_32_BIT < size)
->>>>>>> 586aa499
     {
         return coap_tcp_32bit;
     }
@@ -348,12 +306,6 @@
 
     switch(transport)
     {
-<<<<<<< HEAD
-        case coap_tcp_8bit:
-            if (length > COAP_TCP_LENGTH_FIELD_8_BIT)
-            {
-                pdu->hdr->coap_hdr_tcp_8bit_t.length_byte =
-=======
         case coap_tcp:
             pdu->hdr->coap_hdr_tcp_t.header_data[0] = length << 4;
             break;
@@ -361,21 +313,15 @@
             if (length > COAP_TCP_LENGTH_FIELD_8_BIT)
             {
                 pdu->hdr->coap_hdr_tcp_8bit_t.header_data[1] =
->>>>>>> 586aa499
                         length - COAP_TCP_LENGTH_FIELD_8_BIT;
             }
             break;
         case coap_tcp_16bit:
             if (length > COAP_TCP_LENGTH_FIELD_16_BIT)
             {
-<<<<<<< HEAD
-                pdu->hdr->coap_hdr_tcp_16bit_t.length_byte =
-                        length - COAP_TCP_LENGTH_FIELD_16_BIT;
-=======
                 unsigned int total_length = length - COAP_TCP_LENGTH_FIELD_16_BIT;
                 pdu->hdr->coap_hdr_tcp_16bit_t.header_data[1] = (total_length >> 8) & 0x0000ff;
                 pdu->hdr->coap_hdr_tcp_16bit_t.header_data[2] = total_length & 0x000000ff;
->>>>>>> 586aa499
             }
             break;
         case coap_tcp_32bit:
@@ -393,8 +339,6 @@
     }
 }
 
-<<<<<<< HEAD
-=======
 unsigned int coap_get_length_from_header(const unsigned char *header, coap_transport_type transport)
 {
     assert(header);
@@ -424,7 +368,6 @@
     return length;
 }
 
->>>>>>> 586aa499
 unsigned int coap_get_length(const coap_pdu_t *pdu, coap_transport_type transport)
 {
     assert(pdu);
@@ -433,15 +376,6 @@
     unsigned int length_field_data = 0;
     switch(transport)
     {
-<<<<<<< HEAD
-        case coap_tcp_8bit:
-            length = pdu->hdr->coap_hdr_tcp_8bit_t.length_byte + COAP_TCP_LENGTH_FIELD_8_BIT;
-            break;
-        case coap_tcp_16bit:
-            length_field_data =
-                    ((unsigned char *)(&pdu->hdr->coap_hdr_tcp_16bit_t))[2] << 8 |
-                    ((unsigned char *)(&pdu->hdr->coap_hdr_tcp_16bit_t))[1];
-=======
         case coap_tcp:
             length = pdu->hdr->coap_hdr_tcp_t.header_data[0] >> 4;
             break;
@@ -452,7 +386,6 @@
             length_field_data =
                     pdu->hdr->coap_hdr_tcp_16bit_t.header_data[1] << 8 |
                     pdu->hdr->coap_hdr_tcp_16bit_t.header_data[2];
->>>>>>> 586aa499
             length = length_field_data + COAP_TCP_LENGTH_FIELD_16_BIT;
             break;
         case coap_tcp_32bit:
@@ -469,8 +402,6 @@
 
     return length;
 }
-<<<<<<< HEAD
-=======
 
 unsigned int coap_get_tcp_header_length(unsigned char *data)
 {
@@ -551,7 +482,6 @@
     return headerLength;
 }
 
->>>>>>> 586aa499
 #endif
 
 void coap_add_code(const coap_pdu_t *pdu, coap_transport_type transport, unsigned int code)
@@ -565,15 +495,6 @@
             break;
 #ifdef WITH_TCP
         case coap_tcp:
-<<<<<<< HEAD
-            pdu->hdr->coap_hdr_tcp_t.code = COAP_RESPONSE_CODE(code);
-            break;
-        case coap_tcp_8bit:
-            pdu->hdr->coap_hdr_tcp_8bit_t.code = COAP_RESPONSE_CODE(code);
-            break;
-        case coap_tcp_16bit:
-            pdu->hdr->coap_hdr_tcp_16bit_t.code = COAP_RESPONSE_CODE(code);
-=======
             pdu->hdr->coap_hdr_tcp_t.header_data[1] = COAP_RESPONSE_CODE(code);
             break;
         case coap_tcp_8bit:
@@ -581,7 +502,6 @@
             break;
         case coap_tcp_16bit:
             pdu->hdr->coap_hdr_tcp_16bit_t.header_data[3] = COAP_RESPONSE_CODE(code);
->>>>>>> 586aa499
             break;
         case coap_tcp_32bit:
             pdu->hdr->coap_hdr_tcp_32bit_t.header_data[5] = COAP_RESPONSE_CODE(code);
@@ -604,15 +524,6 @@
             break;
 #ifdef WITH_TCP
         case coap_tcp:
-<<<<<<< HEAD
-            code = pdu->hdr->coap_hdr_tcp_t.code;
-            break;
-        case coap_tcp_8bit:
-            code = pdu->hdr->coap_hdr_tcp_8bit_t.code;
-            break;
-        case coap_tcp_16bit:
-            code = pdu->hdr->coap_hdr_tcp_16bit_t.code;
-=======
             code = pdu->hdr->coap_hdr_tcp_t.header_data[1];
             break;
         case coap_tcp_8bit:
@@ -620,7 +531,6 @@
             break;
         case coap_tcp_16bit:
             code = pdu->hdr->coap_hdr_tcp_16bit_t.header_data[3];
->>>>>>> 586aa499
             break;
         case coap_tcp_32bit:
             code = pdu->hdr->coap_hdr_tcp_32bit_t.header_data[5];
@@ -650,21 +560,6 @@
             break;
 #ifdef WITH_TCP
         case coap_tcp:
-<<<<<<< HEAD
-            pdu->hdr->coap_hdr_tcp_t.token_length = len;
-            token = pdu->hdr->coap_hdr_tcp_t.token;
-            pdu->length = HEADERLENGTH;
-            break;
-        case coap_tcp_8bit:
-            pdu->hdr->coap_hdr_tcp_8bit_t.token_length = len;
-            token = pdu->hdr->coap_hdr_tcp_8bit_t.token;
-            pdu->length = HEADERLENGTH;
-            break;
-        case coap_tcp_16bit:
-            pdu->hdr->coap_hdr_tcp_16bit_t.token_length = len;
-            token = pdu->hdr->coap_hdr_tcp_16bit_t.token;
-            pdu->length = HEADERLENGTH;
-=======
             pdu->hdr->coap_hdr_tcp_t.header_data[0] =
                     pdu->hdr->coap_hdr_tcp_t.header_data[0] | len;
             token = pdu->hdr->coap_hdr_tcp_t.token;
@@ -681,7 +576,6 @@
                     pdu->hdr->coap_hdr_tcp_16bit_t.header_data[0] | len;
             token = pdu->hdr->coap_hdr_tcp_16bit_t.token;
             pdu->length = len + COAP_TCP_HEADER_16_BIT;
->>>>>>> 586aa499
             break;
         case coap_tcp_32bit:
             pdu->hdr->coap_hdr_tcp_32bit_t.header_data[0] =
@@ -708,11 +602,7 @@
 void coap_get_token(const coap_hdr_t *pdu_hdr, coap_transport_type transport,
                     unsigned char **token, unsigned int *token_length)
 {
-<<<<<<< HEAD
-    assert(pdu);
-=======
     assert(pdu_hdr);
->>>>>>> 586aa499
     assert(token);
     assert(token_length);
 
@@ -724,17 +614,6 @@
             break;
 #ifdef WITH_TCP
         case coap_tcp:
-<<<<<<< HEAD
-            *token_length = pdu_hdr->coap_hdr_tcp_t.token_length;
-            *token = (unsigned char *)pdu_hdr->coap_hdr_tcp_t.token;
-            break;
-        case coap_tcp_8bit:
-            *token_length = pdu_hdr->coap_hdr_tcp_8bit_t.token_length;
-            *token = (unsigned char *)pdu_hdr->coap_hdr_tcp_8bit_t.token;
-            break;
-        case coap_tcp_16bit:
-            *token_length = pdu_hdr->coap_hdr_tcp_16bit_t.token_length;
-=======
             *token_length = (pdu_hdr->coap_hdr_tcp_t.header_data[0]) & 0x0f;
             *token = (unsigned char *)pdu_hdr->coap_hdr_tcp_t.token;
             break;
@@ -744,7 +623,6 @@
             break;
         case coap_tcp_16bit:
             *token_length = (pdu_hdr->coap_hdr_tcp_16bit_t.header_data[0]) & 0x0f;
->>>>>>> 586aa499
             *token = (unsigned char *)pdu_hdr->coap_hdr_tcp_16bit_t.token;
             break;
         case coap_tcp_32bit:
@@ -975,8 +853,6 @@
         debug("insufficient space to store parsed PDU\n");
         printf("[COAP] insufficient space to store parsed PDU\n");
         return -1;
-<<<<<<< HEAD
-=======
     }
 
     unsigned int headerSize = 0;
@@ -984,7 +860,6 @@
     if (coap_udp == transport)
     {
         headerSize = sizeof(pdu->hdr->coap_hdr_udp_t);
->>>>>>> 586aa499
     }
 #ifdef WITH_TCP
     else
@@ -993,31 +868,6 @@
     }
 #endif
 
-<<<<<<< HEAD
-    unsigned int headerSize = 0;
-    switch(transport)
-    {
-#ifdef WITH_TCP
-        case coap_tcp:
-            headerSize = COAP_TCP_HEADER_NO_FIELD;
-            break;
-        case coap_tcp_8bit:
-            headerSize = COAP_TCP_HEADER_8_BIT;
-            break;
-        case coap_tcp_16bit:
-            headerSize = COAP_TCP_HEADER_16_BIT;
-            break;
-        case coap_tcp_32bit:
-            headerSize = COAP_TCP_HEADER_32_BIT;
-            break;
-#endif
-        default:
-            headerSize = sizeof(pdu->hdr->coap_hdr_udp_t);
-            break;
-    }
-
-=======
->>>>>>> 586aa499
     if (length < headerSize)
     {
         debug("discarded invalid PDU\n");
@@ -1028,29 +878,6 @@
 #ifdef WITH_TCP
     switch(transport)
     {
-<<<<<<< HEAD
-        case coap_tcp:
-            pdu->hdr->coap_hdr_tcp_t.message_length = data[0] >> 4;
-            pdu->hdr->coap_hdr_tcp_t.token_length = data[0] & 0x0f;
-            pdu->hdr->coap_hdr_tcp_t.code = data[1];
-            tokenLength = pdu->hdr->coap_hdr_tcp_t.token_length;
-            opt = (unsigned char *) (&(pdu->hdr->coap_hdr_tcp_t) + 1) + tokenLength;
-            break;
-        case coap_tcp_8bit:
-            pdu->hdr->coap_hdr_tcp_8bit_t.message_length = data[0] >> 4;
-            pdu->hdr->coap_hdr_tcp_8bit_t.token_length = data[0] & 0x0f;
-            pdu->hdr->coap_hdr_tcp_8bit_t.length_byte = data[1];
-            pdu->hdr->coap_hdr_tcp_8bit_t.code = data[2];
-            tokenLength = pdu->hdr->coap_hdr_tcp_8bit_t.token_length;
-            opt = (unsigned char *) (&(pdu->hdr->coap_hdr_tcp_8bit_t) + 1) + tokenLength;
-            break;
-        case coap_tcp_16bit:
-            pdu->hdr->coap_hdr_tcp_16bit_t.message_length = data[0] >> 4;
-            pdu->hdr->coap_hdr_tcp_16bit_t.token_length = data[0] & 0x0f;
-            pdu->hdr->coap_hdr_tcp_16bit_t.length_byte = (data[2] << 8 | data[1]);
-            pdu->hdr->coap_hdr_tcp_16bit_t.code = data[3];
-            tokenLength = pdu->hdr->coap_hdr_tcp_16bit_t.token_length;
-=======
         case coap_udp:
             break;
         case coap_tcp:
@@ -1079,7 +906,6 @@
             }
 
             tokenLength = data[0] & 0x0f;
->>>>>>> 586aa499
             opt = (unsigned char *) (&(pdu->hdr->coap_hdr_tcp_16bit_t) + 1) + tokenLength;
             break;
         case coap_tcp_32bit:
@@ -1093,11 +919,7 @@
                     headerSize + tokenLength;
             break;
         default:
-<<<<<<< HEAD
-            debug("it has wrong type\n");
-=======
             printf("it has wrong type\n");
->>>>>>> 586aa499
     }
 #endif
     pdu->length = length;
@@ -1114,7 +936,6 @@
 
         /* sanity checks */
         if (pdu->hdr->coap_hdr_udp_t.code == 0)
-<<<<<<< HEAD
         {
             if (length != headerSize || tokenLength)
             {
@@ -1125,18 +946,6 @@
 
         if (length < headerSize + tokenLength || tokenLength > 8)
         {
-=======
-        {
-            if (length != headerSize || tokenLength)
-            {
-                debug("coap_pdu_parse: empty message is not empty\n");
-                goto discard;
-            }
-        }
-
-        if (length < headerSize + tokenLength || tokenLength > 8)
-        {
->>>>>>> 586aa499
             debug("coap_pdu_parse: invalid Token\n");
             goto discard;
         }
@@ -1157,7 +966,6 @@
     else // common for tcp header setting
     {
         pdu->data = NULL;
-<<<<<<< HEAD
 
         if (length < headerSize + tokenLength || tokenLength > 8)
         {
@@ -1171,21 +979,6 @@
         memcpy(((unsigned char *) pdu->hdr) + headerSize,
                data + headerSize, length - headerSize);
 
-=======
-
-        if (length < headerSize + tokenLength || tokenLength > 8)
-        {
-            debug("coap_pdu_parse: invalid Token\n");
-            goto discard;
-        }
-        /* Finally calculate beginning of data block and thereby check integrity
-         * of the PDU structure. */
-
-        /* append data (including the Token) to pdu structure */
-        memcpy(((unsigned char *) pdu->hdr) + headerSize,
-               data + headerSize, length - headerSize);
-
->>>>>>> 586aa499
         /* skip header + token */
         length -= (tokenLength + headerSize);
     }
