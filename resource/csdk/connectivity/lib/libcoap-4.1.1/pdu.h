/* pdu.h -- CoAP message structure
 *
 * Copyright (C) 2010--2012 Olaf Bergmann <bergmann@tzi.org>
 *
 * This file is part of the CoAP library libcoap. Please see
 * README for terms of use.
 */

#ifndef _PDU_H_
#define _PDU_H_

#include "config.h"
#include "coap_list.h"
#include "uri.h"

#ifdef WITH_LWIP
#include <lwip/pbuf.h>
#endif

/* pre-defined constants that reflect defaults for CoAP */

#define COAP_DEFAULT_RESPONSE_TIMEOUT  2 /* response timeout in seconds */
#define COAP_DEFAULT_MAX_RETRANSMIT    4 /* max number of retransmissions */
#define COAP_DEFAULT_PORT           5683 /* CoAP default UDP port */
#define COAP_DEFAULT_MAX_AGE          60 /* default maximum object lifetime in seconds */
#ifndef COAP_MAX_PDU_SIZE
#ifdef WITH_ARDUINO
#define COAP_MAX_PDU_SIZE           320 /* maximum size of a CoAP PDU for embedded platforms*/
#else
#ifdef WITH_TCP
#define COAP_MAX_PDU_SIZE           65536 /* maximum size of a CoAP PDU for big platforms*/
#else
#define COAP_MAX_PDU_SIZE           1400 /* maximum size of a CoAP PDU for big platforms*/
#endif
#endif
#endif /* COAP_MAX_PDU_SIZE */

#define COAP_DEFAULT_VERSION           1 /* version of CoAP supported */
#define COAP_DEFAULT_SCHEME        "coap" /* the default scheme for CoAP URIs */

/** well-known resources URI */
#define COAP_DEFAULT_URI_WELLKNOWN ".well-known/core"

#ifdef __COAP_DEFAULT_HASH
/* pre-calculated hash key for the default well-known URI */
#define COAP_DEFAULT_WKC_HASHKEY   "\345\130\144\245"
#endif

/* CoAP message types */

#define COAP_MESSAGE_CON               0 /* confirmable message (requires ACK/RST) */
#define COAP_MESSAGE_NON               1 /* non-confirmable message (one-shot message) */
#define COAP_MESSAGE_ACK               2 /* used to acknowledge confirmable messages */
#define COAP_MESSAGE_RST               3 /* indicates error in received messages */

/* CoAP request methods */

#define COAP_REQUEST_GET       1
#define COAP_REQUEST_POST      2
#define COAP_REQUEST_PUT       3
#define COAP_REQUEST_DELETE    4

/* CoAP option types (be sure to update check_critical when adding options */

#define COAP_OPTION_IF_MATCH      1 /* C, opaque, 0-8 B, (none) */
#define COAP_OPTION_URI_HOST      3 /* C, String, 1-255 B, destination address */
#define COAP_OPTION_ETAG          4 /* E, opaque, 1-8 B, (none) */
#define COAP_OPTION_IF_NONE_MATCH 5 /* empty, 0 B, (none) */
#define COAP_OPTION_URI_PORT      7 /* C, uint, 0-2 B, destination port */
#define COAP_OPTION_LOCATION_PATH 8 /* E, String, 0-255 B, - */
#define COAP_OPTION_URI_PATH     11 /* C, String, 0-255 B, (none) */
#define COAP_OPTION_CONTENT_FORMAT 12 /* E, uint, 0-2 B, (none) */
#define COAP_OPTION_CONTENT_TYPE COAP_OPTION_CONTENT_FORMAT
#define COAP_OPTION_MAXAGE       14 /* E, uint, 0--4 B, 60 Seconds */
#define COAP_OPTION_URI_QUERY    15 /* C, String, 1-255 B, (none) */
#define COAP_OPTION_ACCEPT       17 /* C, uint,   0-2 B, (none) */
#define COAP_OPTION_LOCATION_QUERY 20 /* E, String,   0-255 B, (none) */
#define COAP_OPTION_PROXY_URI    35 /* C, String, 1-1034 B, (none) */
#define COAP_OPTION_PROXY_SCHEME 39 /* C, String, 1-255 B, (none) */
#define COAP_OPTION_SIZE1        60 /* E, uint, 0-4 B, (none) */
#define COAP_OPTION_SIZE2        28 /* E, uint, 0-4 B, (none) */

/* option types from draft-ietf-coap-observe-09 */

#define COAP_OPTION_OBSERVE       6 /* E, empty/uint, 0 B/0-3 B, (none) */
#define COAP_OPTION_SUBSCRIPTION  COAP_OPTION_OBSERVE

/* selected option types from draft-core-block-04 */

#define COAP_OPTION_BLOCK2       23 /* C, uint, 0--3 B, (none) */
#define COAP_OPTION_BLOCK1       27 /* C, uint, 0--3 B, (none) */

#define COAP_MAX_OPT             63 /**< the highest option number we know */

/* CoAP result codes (HTTP-Code / 100 * 40 + HTTP-Code % 100) */

/* As of draft-ietf-core-coap-04, response codes are encoded to base
 * 32, i.e.  the three upper bits determine the response class while
 * the remaining five fine-grained information specific to that class.
 */
#define COAP_RESPONSE_CODE(N) (((N)/100 << 5) | (N)%100)

/* Determines the class of response code C */
#define COAP_RESPONSE_CLASS(C) (((C) >> 5) & 0xFF)

#ifndef SHORT_ERROR_RESPONSE
/**
 * Returns a human-readable response phrase for the specified CoAP
 * response @p code. This function returns @c NULL if not found.
 *
 * @param code The response code for which the literal phrase should
 * be retrieved.
 *
 * @return A zero-terminated string describing the error, or @c NULL
 * if not found.
 */
char *coap_response_phrase(unsigned char code);

#define COAP_ERROR_PHRASE_LENGTH 32 /**< maximum length of error phrase */

#else
#define coap_response_phrase(x) ((char *)NULL)

#define COAP_ERROR_PHRASE_LENGTH 0 /**< maximum length of error phrase */
#endif /* SHORT_ERROR_RESPONSE */

/* The following definitions exist for backwards compatibility */
#if 0 /* this does not exist any more */
#define COAP_RESPONSE_100      40 /* 100 Continue */
#endif
#define COAP_RESPONSE_200      COAP_RESPONSE_CODE(200)  /* 2.00 OK */
#define COAP_RESPONSE_201      COAP_RESPONSE_CODE(201)  /* 2.01 Created */
#define COAP_RESPONSE_304      COAP_RESPONSE_CODE(203)  /* 2.03 Valid */
#define COAP_RESPONSE_400      COAP_RESPONSE_CODE(400)  /* 4.00 Bad Request */
#define COAP_RESPONSE_404      COAP_RESPONSE_CODE(404)  /* 4.04 Not Found */
#define COAP_RESPONSE_405      COAP_RESPONSE_CODE(405)  /* 4.05 Method Not Allowed */
#define COAP_RESPONSE_415      COAP_RESPONSE_CODE(415)  /* 4.15 Unsupported Media Type */
#define COAP_RESPONSE_500      COAP_RESPONSE_CODE(500)  /* 5.00 Internal Server Error */
#define COAP_RESPONSE_501      COAP_RESPONSE_CODE(501)  /* 5.01 Not Implemented */
#define COAP_RESPONSE_503      COAP_RESPONSE_CODE(503)  /* 5.03 Service Unavailable */
#define COAP_RESPONSE_504      COAP_RESPONSE_CODE(504)  /* 5.04 Gateway Timeout */
#if 0  /* these response codes do not have a valid code any more */
#  define COAP_RESPONSE_X_240    240   /* Token Option required by server */
#  define COAP_RESPONSE_X_241    241   /* Uri-Authority Option required by server */
#endif
#define COAP_RESPONSE_X_242    COAP_RESPONSE_CODE(402)  /* Critical Option not supported */

/* CoAP media type encoding */

#define COAP_MEDIATYPE_TEXT_PLAIN                     0 /* text/plain (UTF-8) */
#define COAP_MEDIATYPE_APPLICATION_LINK_FORMAT       40 /* application/link-format */
#define COAP_MEDIATYPE_APPLICATION_XML               41 /* application/xml */
#define COAP_MEDIATYPE_APPLICATION_OCTET_STREAM      42 /* application/octet-stream */
#define COAP_MEDIATYPE_APPLICATION_RDF_XML           43 /* application/rdf+xml */
#define COAP_MEDIATYPE_APPLICATION_EXI               47 /* application/exi  */
#define COAP_MEDIATYPE_APPLICATION_JSON              50 /* application/json  */
#define COAP_MEDIATYPE_APPLICATION_CBOR              60 /* application/cbor  */

/* Note that identifiers for registered media types are in the range 0-65535. We
 * use an unallocated type here and hope for the best. */
#define COAP_MEDIATYPE_ANY                         0xff /* any media type */

/* CoAP transaction id */
/*typedef unsigned short coap_tid_t; */
typedef int coap_tid_t;
#define COAP_INVALID_TID -1

#define COAP_TCP_HEADER_NO_FIELD    2
#define COAP_TCP_HEADER_8_BIT       3
#define COAP_TCP_HEADER_16_BIT      4
#define COAP_TCP_HEADER_32_BIT      6

#define COAP_TCP_LENGTH_FIELD_8_BIT      13
#define COAP_TCP_LENGTH_FIELD_16_BIT     269
#define COAP_TCP_LENGTH_FIELD_32_BIT     65805

#define COAP_TCP_LENGTH_LIMIT_8_BIT      13
#define COAP_TCP_LENGTH_LIMIT_16_BIT     256
<<<<<<< HEAD
#define COAP_TCP_LENGTH_LIMIT_32_BIT     65535
=======
#define COAP_TCP_LENGTH_LIMIT_32_BIT     65536
>>>>>>> 586aa499

#define COAP_TCP_LENGTH_FIELD_NUM_8_BIT      13
#define COAP_TCP_LENGTH_FIELD_NUM_16_BIT     14
#define COAP_TCP_LENGTH_FIELD_NUM_32_BIT     15

<<<<<<< HEAD
=======
#define COAP_OPTION_FIELD_8_BIT      12
#define COAP_OPTION_FIELD_16_BIT     256
#define COAP_OPTION_FIELD_32_BIT     65536

>>>>>>> 586aa499
typedef enum
{
    coap_udp = 0,
    coap_tcp,
    coap_tcp_8bit,
    coap_tcp_16bit,
    coap_tcp_32bit
} coap_transport_type;

#ifdef WORDS_BIGENDIAN
typedef union
{
<<<<<<< HEAD
    typedef struct
=======
    struct
>>>>>>> 586aa499
    {
        unsigned int version:2; /* protocol version */
        unsigned int type:2; /* type flag */
        unsigned int token_length:4; /* length of Token */
        unsigned int code:8; /* request method (value 1--10) or response code (value 40-255) */
        unsigned short id; /* message id */
        unsigned char token[]; /* the actual token, if any */
    } coap_hdr_udp_t;

<<<<<<< HEAD

    struct
    {
        unsigned int message_length :4; /* length of message */
        unsigned int token_length :4;   /* length of Token */
        unsigned int code :8; /* request method (value 1--10) or response code (value 40-255) */
=======
    struct
    {
        unsigned char header_data[COAP_TCP_HEADER_NO_FIELD];
>>>>>>> 586aa499
        unsigned char token[]; /* the actual token, if any */
    } coap_hdr_tcp_t;

    struct
    {
<<<<<<< HEAD
        unsigned int message_length :4; /* length of message */
        unsigned int token_length :4;   /* length of Token */
        unsigned int length_byte :8;       /* extend length of message */
        unsigned int code :8; /* request method (value 1--10) or response code (value 40-255) */
=======
        unsigned char header_data[COAP_TCP_HEADER_8_BIT];
>>>>>>> 586aa499
        unsigned char token[]; /* the actual token, if any */
    } coap_hdr_tcp_8bit_t;

    struct
    {
<<<<<<< HEAD
        unsigned int message_length :4; /* length of message */
        unsigned int token_length :4;   /* length of Token */
        unsigned short length_byte :16;       /* extend length of message */
        unsigned int code :8; /* request method (value 1--10) or response code (value 40-255) */
=======
        unsigned char header_data[COAP_TCP_HEADER_16_BIT];
>>>>>>> 586aa499
        unsigned char token[]; /* the actual token, if any */
    } coap_hdr_tcp_16bit_t;

    struct
    {
        unsigned char header_data[6];
        unsigned char token[]; /* the actual token, if any */
    } coap_hdr_tcp_32bit_t;

} coap_hdr_t;
#else
typedef union
{
    struct
    {
        unsigned int token_length :4; /* length of Token */
        unsigned int type :2; /* type flag */
        unsigned int version :2; /* protocol version */
        unsigned int code :8; /* request method (value 1--10) or response code (value 40-255) */
        unsigned short id; /* transaction id (network byte order!) */
        unsigned char token[]; /* the actual token, if any */
    } coap_hdr_udp_t;

    struct
    {
<<<<<<< HEAD
        unsigned int token_length :4;   /* length of Token */
        unsigned int message_length :4; /* length of message */
        unsigned int code :8; /* request method (value 1--10) or response code (value 40-255) */
=======
        unsigned char header_data[COAP_TCP_HEADER_NO_FIELD];
>>>>>>> 586aa499
        unsigned char token[]; /* the actual token, if any */
    } coap_hdr_tcp_t;

    struct
    {
<<<<<<< HEAD
        unsigned int token_length :4;   /* length of Token */
        unsigned int message_length :4; /* length of message */
        unsigned int length_byte :8;       /* extend length of message */
        unsigned int code :8; /* request method (value 1--10) or response code (value 40-255) */
=======
        unsigned char header_data[COAP_TCP_HEADER_8_BIT];
>>>>>>> 586aa499
        unsigned char token[]; /* the actual token, if any */
    } coap_hdr_tcp_8bit_t;

    struct
    {
<<<<<<< HEAD
        unsigned int token_length :4;   /* length of Token */
        unsigned int message_length :4; /* length of message */
        unsigned int length_byte :16;       /* extend length of message */
        unsigned int code :8; /* request method (value 1--10) or response code (value 40-255) */
=======
        unsigned char header_data[COAP_TCP_HEADER_16_BIT];
>>>>>>> 586aa499
        unsigned char token[]; /* the actual token, if any */
    } coap_hdr_tcp_16bit_t;

    struct
    {
<<<<<<< HEAD
        unsigned char header_data[6];
=======
        unsigned char header_data[COAP_TCP_HEADER_32_BIT];
>>>>>>> 586aa499
        unsigned char token[]; /* the actual token, if any */
    } coap_hdr_tcp_32bit_t;

} coap_hdr_t;
#endif

#define COAP_MESSAGE_IS_EMPTY(MSG)    ((MSG).code == 0)
#define COAP_MESSAGE_IS_REQUEST(MSG)  (!COAP_MESSAGE_IS_EMPTY(MSG)  \
                       && ((MSG).code < 32))
#define COAP_MESSAGE_IS_RESPONSE(MSG) ((MSG).code >= 64 && (MSG).code <= 191)

#define COAP_OPT_LONG 0x0F  /* OC == 0b1111 indicates that the option list in a
                 * CoAP message is limited by 0b11110000 marker */

#define COAP_OPT_END 0xF0   /* end marker */

#define COAP_PAYLOAD_START 0xFF /* payload marker */

/**
 * Structures for more convenient handling of options. (To be used with ordered
 * coap_list_t.) The option's data will be added to the end of the coap_option
 * structure (see macro COAP_OPTION_DATA).
 */
typedef struct
{
    unsigned short key; /* the option key (no delta coding) */
    unsigned int length;
} coap_option;

#define COAP_OPTION_KEY(option) (option).key
#define COAP_OPTION_LENGTH(option) (option).length
#define COAP_OPTION_DATA(option) ((unsigned char *)&(option) + sizeof(coap_option))

/** Header structure for CoAP PDUs */

typedef struct
{
    size_t max_size; /**< allocated storage for options and data */

    coap_hdr_t *hdr;
    unsigned short max_delta; /**< highest option number */
    unsigned int length; /**< PDU length (including header, options, data)  */
    unsigned char *data; /**< payload */

#ifdef WITH_LWIP
    struct pbuf
            *pbuf; /**< lwIP PBUF. The allocated coap_pdu_t will always reside inside the pbuf's payload, but the pointer has to be kept because no exact offset can be given. This field must not be accessed from outside, because the pbuf's reference count is checked to be 1 when the pbuf is assigned to the pdu, and the pbuf stays exclusive to this pdu. */
#endif

} coap_pdu_t;

/** Options in coap_pdu_t are accessed with the macro COAP_OPTION. */
#define COAP_OPTION(node) ((coap_option *)(node)->options)

#ifdef WITH_LWIP
/**
 * Creates a CoAP PDU from an lwIP @p pbuf, whose reference is passed on to
 * this function.
 *
 * The pbuf is checked for being contiguous, for having enough head space for
 * the PDU struct (which is located directly in front of the data, overwriting
 * the old other headers), and for having only one reference. The reference is
 * stored in the PDU and will be freed when the PDU is freed.
 *
 * (For now, these are errors; in future, a new pbuf might be allocated, the
 * data copied and the passed pbuf freed).
 *
 * This behaves like coap_pdu_init(0, 0, 0, pbuf->tot_len), and afterwards
 * copying the contents of the pbuf to the pdu.
 *
 * @return A pointer to the new PDU object or @c NULL on error.
 */
coap_pdu_t * coap_pdu_from_pbuf(struct pbuf *pbuf);
#endif

/**
 * Creates a new CoAP PDU of given @p size (must be large enough to hold the
 * basic CoAP message header (coap_hdr_t). The function returns a pointer to
 * the node coap_pdu_t object on success, or @c NULL on error. The storage
 * allocated for the result must be released with coap_delete_pdu().
 *
 * @param type The type of the PDU (one of COAP_MESSAGE_CON,
 *             COAP_MESSAGE_NON, COAP_MESSAGE_ACK, COAP_MESSAGE_RST).
 * @param code The message code.
 * @param id   The message id to set or COAP_INVALID_TID if unknown.
 * @param size The number of bytes to allocate for the actual message.
 * @param transport The transport type.
 *
 * @return A pointer to the new PDU object or @c NULL on error.
 */
coap_pdu_t *
coap_pdu_init(unsigned char type, unsigned char code, unsigned short id,
              size_t size, coap_transport_type transport);

/**
 * Clears any contents from @p pdu and resets @c version field, @c
 * length and @c data pointers. @c max_size is set to @p size, any
 * other field is set to @c 0. Note that @p pdu must be a valid
 * pointer to a coap_pdu_t object created e.g. by coap_pdu_init().
 */
void coap_pdu_clear(coap_pdu_t *pdu, size_t size, coap_transport_type transport,
                    unsigned int length);

/**
 * Creates a new CoAP PDU. The object is created on the heap and must be released
 * using coap_delete_pdu();
 *
 * @deprecated This function allocates the maximum storage for each
 * PDU. Use coap_pdu_init() instead.
 */
<<<<<<< HEAD
coap_pdu_t *coap_new_pdu(coap_transport_type transport);
=======
coap_pdu_t *coap_new_pdu(coap_transport_type transport, unsigned int size);
>>>>>>> 586aa499

void coap_delete_pdu(coap_pdu_t *);

/**
 * Parses @p data into the CoAP PDU structure given in @p result. This
 * function returns @c 0 on error or a number greater than zero on
 * success.
 *
 * @param data   The raw data to parse as CoAP PDU
 * @param length The actual size of @p data
 * @param result The PDU structure to fill. Note that the structure must
 *               provide space for at least @p length bytes to hold the
 *               entire CoAP PDU.
 * @param transport The transport type.
 * @return A value greater than zero on success or @c 0 on error.
 */
int coap_pdu_parse(unsigned char *data, size_t length, coap_pdu_t *pdu,
                   coap_transport_type transport);

#ifdef WITH_TCP
/**
<<<<<<< HEAD
 * Get transport type of coap header for coap over tcp through payload size.
 *
 * @param size   payload size of pdu.
 * @return The transport type.
 */
coap_transport_type coap_get_tcp_header_type_from_size(unsigned int size);

/**
 * Get transport type of coap header for coap over tcp through init-byte.
 *
 * @param legnth   length value of init byte.
* @return The transport type.
 */
coap_transport_type coap_get_tcp_header_type_from_initbyte(unsigned int length);

/**
=======
 * Get total message length from header.
 *
 * @param data   The raw data to parse as CoAP PDU.
 * @param size   payload size of pdu.
 * @return Total message length.
 */
size_t coap_get_total_message_length(const unsigned char *data, size_t size);

/**
 * Get transport type of coap header for coap over tcp through payload size.
 *
 * @param size   payload size of pdu.
 * @return The transport type.
 */
coap_transport_type coap_get_tcp_header_type_from_size(unsigned int size);

/**
 * Get transport type of coap header for coap over tcp through init-byte.
 *
 * @param legnth   length value of init byte.
* @return The transport type.
 */
coap_transport_type coap_get_tcp_header_type_from_initbyte(unsigned int length);

/**
>>>>>>> 586aa499
 * Add length value in field of coap header for coap over tcp.
 *
 * @param pdu  The pdu pointer.
 * @param transport The transport type.
 * @param length  length value of init byte.
 */
void coap_add_length(const coap_pdu_t *pdu, coap_transport_type transport,
                     unsigned int length);

/**
<<<<<<< HEAD
 * Get length value of coap header for coap over tcp.
=======
 * Get the value of length field of coap header for coap over tcp.
>>>>>>> 586aa499
 *
 * @param pdu  The pdu pointer.
 * @param transport The transport type.
 * @return length value of init byte.
 */
unsigned int coap_get_length(const coap_pdu_t *pdu, coap_transport_type transport);
<<<<<<< HEAD
=======

/**
 * Get pdu length from header of coap over tcp.
 *
 * @param header   The header to parse.
 * @return transport The transport type.
 */
unsigned int coap_get_length_from_header(const unsigned char *header, coap_transport_type transport);

/**
 * Get length of header for coap over tcp.
 *
 * @param data   The raw data to parse as CoAP PDU
 * @return header length + token length
 */
unsigned int coap_get_tcp_header_length(unsigned char *data);

/**
 * Get length of header without token length for coap over tcp.
 *
 * @param transport The transport type.
 * @return header length.
 */
unsigned int coap_get_tcp_header_length_for_transport(coap_transport_type transport);

/**
 * Get option length.
 *
 * @param key      delta of option
 * @param length   length of option
 * @return total option length
 */
size_t coap_get_opt_header_length(unsigned short key, size_t length);
>>>>>>> 586aa499
#endif

/**
 * Add code in coap header.
 *
 * @param pdu  The pdu pointer.
 * @param transport The transport type.
 * @param code  The message code.
 */
void coap_add_code(const coap_pdu_t *pdu, coap_transport_type transport,
                   unsigned int code);

/**
 * Get message code from coap header
 *
 * @param pdu  The pdu pointer.
 * @param transport The transport type.
 * @return The message code.
 */
unsigned int coap_get_code(const coap_pdu_t *pdu, coap_transport_type transport);
/**
 * Adds token of length @p len to @p pdu. Adding the token destroys
 * any following contents of the pdu. Hence options and data must be
 * added after coap_add_token() has been called. In @p pdu, length is
 * set to @p len + @c 4, and max_delta is set to @c 0.  This funtion
 * returns @c 0 on error or a value greater than zero on success.
 *
 * @param pdu  The pdu pointer.
 * @param len  The length of the new token.
 * @param data The token to add.
 * @param transport The transport type.
 * @return A value greater than zero on success, or @c 0 on error.
 */
int coap_add_token(coap_pdu_t *pdu, size_t len, const unsigned char *data,
                   coap_transport_type transport);

/**
 * Get token from coap header base on transport type
 *
 * @param pdu_hdr  The header pointer of PDU.
 * @param transport The transport type.
 * @param token  out parameter to get token.
 * @param token_length  out parameter to get token length.
 */
void coap_get_token(const coap_hdr_t *pdu_hdr, coap_transport_type transport,
                    unsigned char **token, unsigned int *token_length);

/**
 * Adds option of given type to pdu that is passed as first
 * parameter. coap_add_option() destroys the PDU's data, so
 * coap_add_data() must be called after all options have been added.
 * As coap_add_token() destroys the options following the token,
 * the token must be added before coap_add_option() is called.
 * This function returns the number of bytes written or @c 0 on error.
 */
size_t coap_add_option(coap_pdu_t *pdu, unsigned short type, unsigned int len,
        const unsigned char *data, coap_transport_type transport);

/**
 * Adds option of given type to pdu that is passed as first
 * parameter, but does not write a val13ue. It works like coap_add_option with
 * respect to calling sequence (i.e. after token and before data).
 * This function returns a memory address to which the option data has to be
 * written before the PDU can be sent, or @c NULL on error.
 */
unsigned char *coap_add_option_later(coap_pdu_t *pdu, unsigned short type, unsigned int len);

/**
 * Adds given data to the pdu that is passed as first parameter. Note
 * that the PDU's data is destroyed by coap_add_option(). coap_add_data()
 * must be called only once per PDU, otherwise the result is undefined.
 */
int coap_add_data(coap_pdu_t *pdu, unsigned int len, const unsigned char *data);

/**
 * Retrieves the length and data pointer of specified PDU. Returns 0 on error
 * or 1 if *len and *data have correct values. Note that these values are
 * destroyed with the pdu.
 */
int coap_get_data(const coap_pdu_t *pdu, size_t *len, unsigned char **data);

#endif /* _PDU_H_ */<|MERGE_RESOLUTION|>--- conflicted
+++ resolved
@@ -27,11 +27,7 @@
 #ifdef WITH_ARDUINO
 #define COAP_MAX_PDU_SIZE           320 /* maximum size of a CoAP PDU for embedded platforms*/
 #else
-#ifdef WITH_TCP
-#define COAP_MAX_PDU_SIZE           65536 /* maximum size of a CoAP PDU for big platforms*/
-#else
 #define COAP_MAX_PDU_SIZE           1400 /* maximum size of a CoAP PDU for big platforms*/
-#endif
 #endif
 #endif /* COAP_MAX_PDU_SIZE */
 
@@ -176,23 +172,16 @@
 
 #define COAP_TCP_LENGTH_LIMIT_8_BIT      13
 #define COAP_TCP_LENGTH_LIMIT_16_BIT     256
-<<<<<<< HEAD
-#define COAP_TCP_LENGTH_LIMIT_32_BIT     65535
-=======
 #define COAP_TCP_LENGTH_LIMIT_32_BIT     65536
->>>>>>> 586aa499
 
 #define COAP_TCP_LENGTH_FIELD_NUM_8_BIT      13
 #define COAP_TCP_LENGTH_FIELD_NUM_16_BIT     14
 #define COAP_TCP_LENGTH_FIELD_NUM_32_BIT     15
 
-<<<<<<< HEAD
-=======
 #define COAP_OPTION_FIELD_8_BIT      12
 #define COAP_OPTION_FIELD_16_BIT     256
 #define COAP_OPTION_FIELD_32_BIT     65536
 
->>>>>>> 586aa499
 typedef enum
 {
     coap_udp = 0,
@@ -205,11 +194,7 @@
 #ifdef WORDS_BIGENDIAN
 typedef union
 {
-<<<<<<< HEAD
-    typedef struct
-=======
-    struct
->>>>>>> 586aa499
+    struct
     {
         unsigned int version:2; /* protocol version */
         unsigned int type:2; /* type flag */
@@ -219,44 +204,21 @@
         unsigned char token[]; /* the actual token, if any */
     } coap_hdr_udp_t;
 
-<<<<<<< HEAD
-
-    struct
-    {
-        unsigned int message_length :4; /* length of message */
-        unsigned int token_length :4;   /* length of Token */
-        unsigned int code :8; /* request method (value 1--10) or response code (value 40-255) */
-=======
     struct
     {
         unsigned char header_data[COAP_TCP_HEADER_NO_FIELD];
->>>>>>> 586aa499
         unsigned char token[]; /* the actual token, if any */
     } coap_hdr_tcp_t;
 
     struct
     {
-<<<<<<< HEAD
-        unsigned int message_length :4; /* length of message */
-        unsigned int token_length :4;   /* length of Token */
-        unsigned int length_byte :8;       /* extend length of message */
-        unsigned int code :8; /* request method (value 1--10) or response code (value 40-255) */
-=======
         unsigned char header_data[COAP_TCP_HEADER_8_BIT];
->>>>>>> 586aa499
         unsigned char token[]; /* the actual token, if any */
     } coap_hdr_tcp_8bit_t;
 
     struct
     {
-<<<<<<< HEAD
-        unsigned int message_length :4; /* length of message */
-        unsigned int token_length :4;   /* length of Token */
-        unsigned short length_byte :16;       /* extend length of message */
-        unsigned int code :8; /* request method (value 1--10) or response code (value 40-255) */
-=======
         unsigned char header_data[COAP_TCP_HEADER_16_BIT];
->>>>>>> 586aa499
         unsigned char token[]; /* the actual token, if any */
     } coap_hdr_tcp_16bit_t;
 
@@ -282,49 +244,25 @@
 
     struct
     {
-<<<<<<< HEAD
-        unsigned int token_length :4;   /* length of Token */
-        unsigned int message_length :4; /* length of message */
-        unsigned int code :8; /* request method (value 1--10) or response code (value 40-255) */
-=======
         unsigned char header_data[COAP_TCP_HEADER_NO_FIELD];
->>>>>>> 586aa499
         unsigned char token[]; /* the actual token, if any */
     } coap_hdr_tcp_t;
 
     struct
     {
-<<<<<<< HEAD
-        unsigned int token_length :4;   /* length of Token */
-        unsigned int message_length :4; /* length of message */
-        unsigned int length_byte :8;       /* extend length of message */
-        unsigned int code :8; /* request method (value 1--10) or response code (value 40-255) */
-=======
         unsigned char header_data[COAP_TCP_HEADER_8_BIT];
->>>>>>> 586aa499
         unsigned char token[]; /* the actual token, if any */
     } coap_hdr_tcp_8bit_t;
 
     struct
     {
-<<<<<<< HEAD
-        unsigned int token_length :4;   /* length of Token */
-        unsigned int message_length :4; /* length of message */
-        unsigned int length_byte :16;       /* extend length of message */
-        unsigned int code :8; /* request method (value 1--10) or response code (value 40-255) */
-=======
         unsigned char header_data[COAP_TCP_HEADER_16_BIT];
->>>>>>> 586aa499
         unsigned char token[]; /* the actual token, if any */
     } coap_hdr_tcp_16bit_t;
 
     struct
     {
-<<<<<<< HEAD
-        unsigned char header_data[6];
-=======
         unsigned char header_data[COAP_TCP_HEADER_32_BIT];
->>>>>>> 586aa499
         unsigned char token[]; /* the actual token, if any */
     } coap_hdr_tcp_32bit_t;
 
@@ -435,11 +373,7 @@
  * @deprecated This function allocates the maximum storage for each
  * PDU. Use coap_pdu_init() instead.
  */
-<<<<<<< HEAD
-coap_pdu_t *coap_new_pdu(coap_transport_type transport);
-=======
 coap_pdu_t *coap_new_pdu(coap_transport_type transport, unsigned int size);
->>>>>>> 586aa499
 
 void coap_delete_pdu(coap_pdu_t *);
 
@@ -461,24 +395,6 @@
 
 #ifdef WITH_TCP
 /**
-<<<<<<< HEAD
- * Get transport type of coap header for coap over tcp through payload size.
- *
- * @param size   payload size of pdu.
- * @return The transport type.
- */
-coap_transport_type coap_get_tcp_header_type_from_size(unsigned int size);
-
-/**
- * Get transport type of coap header for coap over tcp through init-byte.
- *
- * @param legnth   length value of init byte.
-* @return The transport type.
- */
-coap_transport_type coap_get_tcp_header_type_from_initbyte(unsigned int length);
-
-/**
-=======
  * Get total message length from header.
  *
  * @param data   The raw data to parse as CoAP PDU.
@@ -504,7 +420,6 @@
 coap_transport_type coap_get_tcp_header_type_from_initbyte(unsigned int length);
 
 /**
->>>>>>> 586aa499
  * Add length value in field of coap header for coap over tcp.
  *
  * @param pdu  The pdu pointer.
@@ -515,19 +430,13 @@
                      unsigned int length);
 
 /**
-<<<<<<< HEAD
- * Get length value of coap header for coap over tcp.
-=======
  * Get the value of length field of coap header for coap over tcp.
->>>>>>> 586aa499
  *
  * @param pdu  The pdu pointer.
  * @param transport The transport type.
  * @return length value of init byte.
  */
 unsigned int coap_get_length(const coap_pdu_t *pdu, coap_transport_type transport);
-<<<<<<< HEAD
-=======
 
 /**
  * Get pdu length from header of coap over tcp.
@@ -561,7 +470,6 @@
  * @return total option length
  */
 size_t coap_get_opt_header_length(unsigned short key, size_t length);
->>>>>>> 586aa499
 #endif
 
 /**
