/* pdu.h -- CoAP message structure
 *
 * Copyright (C) 2010--2012 Olaf Bergmann <bergmann@tzi.org>
 *
 * This file is part of the CoAP library libcoap. Please see
 * README for terms of use.
 */

#ifndef _PDU_H_
#define _PDU_H_

#include "config.h"
#include "coap_list.h"
#include "uri.h"

#ifdef WITH_LWIP
#include <lwip/pbuf.h>
#endif

/* pre-defined constants that reflect defaults for CoAP */

#define COAP_DEFAULT_RESPONSE_TIMEOUT  2 /* response timeout in seconds */
#define COAP_DEFAULT_MAX_RETRANSMIT    4 /* max number of retransmissions */
#define COAP_DEFAULT_PORT           5683 /* CoAP default UDP port */
#define COAP_DEFAULT_MAX_AGE          60 /* default maximum object lifetime in seconds */
#ifndef COAP_MAX_PDU_SIZE
#ifdef WITH_ARDUINO
#define COAP_MAX_PDU_SIZE           320 /* maximum size of a CoAP PDU for embedded platforms*/
#else
#define COAP_MAX_PDU_SIZE           1400 /* maximum size of a CoAP PDU for big platforms*/
#endif
#endif /* COAP_MAX_PDU_SIZE */

#define COAP_DEFAULT_VERSION           1 /* version of CoAP supported */
#define COAP_DEFAULT_SCHEME        "coap" /* the default scheme for CoAP URIs */

/** well-known resources URI */
#define COAP_DEFAULT_URI_WELLKNOWN ".well-known/core"

#ifdef __COAP_DEFAULT_HASH
/* pre-calculated hash key for the default well-known URI */
#define COAP_DEFAULT_WKC_HASHKEY   "\345\130\144\245"
#endif

/* CoAP message types */

#define COAP_MESSAGE_CON               0 /* confirmable message (requires ACK/RST) */
#define COAP_MESSAGE_NON               1 /* non-confirmable message (one-shot message) */
#define COAP_MESSAGE_ACK               2 /* used to acknowledge confirmable messages */
#define COAP_MESSAGE_RST               3 /* indicates error in received messages */

/* CoAP request methods */

#define COAP_REQUEST_GET       1
#define COAP_REQUEST_POST      2
#define COAP_REQUEST_PUT       3
#define COAP_REQUEST_DELETE    4

/* CoAP option types (be sure to update check_critical when adding options */

#define COAP_OPTION_IF_MATCH      1 /* C, opaque, 0-8 B, (none) */
#define COAP_OPTION_URI_HOST      3 /* C, String, 1-255 B, destination address */
#define COAP_OPTION_ETAG          4 /* E, opaque, 1-8 B, (none) */
#define COAP_OPTION_IF_NONE_MATCH 5 /* empty, 0 B, (none) */
#define COAP_OPTION_URI_PORT      7 /* C, uint, 0-2 B, destination port */
#define COAP_OPTION_LOCATION_PATH 8 /* E, String, 0-255 B, - */
#define COAP_OPTION_URI_PATH     11 /* C, String, 0-255 B, (none) */
#define COAP_OPTION_CONTENT_FORMAT 12 /* E, uint, 0-2 B, (none) */
#define COAP_OPTION_CONTENT_TYPE COAP_OPTION_CONTENT_FORMAT
#define COAP_OPTION_MAXAGE       14 /* E, uint, 0--4 B, 60 Seconds */
#define COAP_OPTION_URI_QUERY    15 /* C, String, 1-255 B, (none) */
#define COAP_OPTION_ACCEPT       17 /* C, uint,   0-2 B, (none) */
#define COAP_OPTION_LOCATION_QUERY 20 /* E, String,   0-255 B, (none) */
#define COAP_OPTION_PROXY_URI    35 /* C, String, 1-1034 B, (none) */
#define COAP_OPTION_PROXY_SCHEME 39 /* C, String, 1-255 B, (none) */
#define COAP_OPTION_SIZE1        60 /* E, uint, 0-4 B, (none) */
#define COAP_OPTION_SIZE2        28 /* E, uint, 0-4 B, (none) */

/* option types from draft-ietf-coap-observe-09 */

#define COAP_OPTION_OBSERVE       6 /* E, empty/uint, 0 B/0-3 B, (none) */
#define COAP_OPTION_SUBSCRIPTION  COAP_OPTION_OBSERVE

/* selected option types from draft-core-block-04 */

#define COAP_OPTION_BLOCK2       23 /* C, uint, 0--3 B, (none) */
#define COAP_OPTION_BLOCK1       27 /* C, uint, 0--3 B, (none) */

#define COAP_MAX_OPT             63 /**< the highest option number we know */

/* CoAP result codes (HTTP-Code / 100 * 40 + HTTP-Code % 100) */

/* As of draft-ietf-core-coap-04, response codes are encoded to base
 * 32, i.e.  the three upper bits determine the response class while
 * the remaining five fine-grained information specific to that class.
 */
#define COAP_RESPONSE_CODE(N) (((N)/100 << 5) | (N)%100)

/* Determines the class of response code C */
#define COAP_RESPONSE_CLASS(C) (((C) >> 5) & 0xFF)

#ifndef SHORT_ERROR_RESPONSE
/**
 * Returns a human-readable response phrase for the specified CoAP
 * response @p code. This function returns @c NULL if not found.
 *
 * @param code The response code for which the literal phrase should
 * be retrieved.
 *
 * @return A zero-terminated string describing the error, or @c NULL
 * if not found.
 */
char *coap_response_phrase(unsigned char code);

#define COAP_ERROR_PHRASE_LENGTH 32 /**< maximum length of error phrase */

#else
#define coap_response_phrase(x) ((char *)NULL)

#define COAP_ERROR_PHRASE_LENGTH 0 /**< maximum length of error phrase */
#endif /* SHORT_ERROR_RESPONSE */

/* The following definitions exist for backwards compatibility */
#if 0 /* this does not exist any more */
#define COAP_RESPONSE_100      40 /* 100 Continue */
#endif
#define COAP_RESPONSE_200      COAP_RESPONSE_CODE(200)  /* 2.00 OK */
#define COAP_RESPONSE_201      COAP_RESPONSE_CODE(201)  /* 2.01 Created */
#define COAP_RESPONSE_304      COAP_RESPONSE_CODE(203)  /* 2.03 Valid */
#define COAP_RESPONSE_400      COAP_RESPONSE_CODE(400)  /* 4.00 Bad Request */
#define COAP_RESPONSE_404      COAP_RESPONSE_CODE(404)  /* 4.04 Not Found */
#define COAP_RESPONSE_405      COAP_RESPONSE_CODE(405)  /* 4.05 Method Not Allowed */
#define COAP_RESPONSE_415      COAP_RESPONSE_CODE(415)  /* 4.15 Unsupported Media Type */
#define COAP_RESPONSE_500      COAP_RESPONSE_CODE(500)  /* 5.00 Internal Server Error */
#define COAP_RESPONSE_501      COAP_RESPONSE_CODE(501)  /* 5.01 Not Implemented */
#define COAP_RESPONSE_503      COAP_RESPONSE_CODE(503)  /* 5.03 Service Unavailable */
#define COAP_RESPONSE_504      COAP_RESPONSE_CODE(504)  /* 5.04 Gateway Timeout */
#if 0  /* these response codes do not have a valid code any more */
#  define COAP_RESPONSE_X_240    240   /* Token Option required by server */
#  define COAP_RESPONSE_X_241    241   /* Uri-Authority Option required by server */
#endif
#define COAP_RESPONSE_X_242    COAP_RESPONSE_CODE(402)  /* Critical Option not supported */

/* CoAP media type encoding */

#define COAP_MEDIATYPE_TEXT_PLAIN                     0 /* text/plain (UTF-8) */
#define COAP_MEDIATYPE_APPLICATION_LINK_FORMAT       40 /* application/link-format */
#define COAP_MEDIATYPE_APPLICATION_XML               41 /* application/xml */
#define COAP_MEDIATYPE_APPLICATION_OCTET_STREAM      42 /* application/octet-stream */
#define COAP_MEDIATYPE_APPLICATION_RDF_XML           43 /* application/rdf+xml */
#define COAP_MEDIATYPE_APPLICATION_EXI               47 /* application/exi  */
#define COAP_MEDIATYPE_APPLICATION_JSON              50 /* application/json  */
#define COAP_MEDIATYPE_APPLICATION_CBOR              60 /* application/cbor  */

/* Note that identifiers for registered media types are in the range 0-65535. We
 * use an unallocated type here and hope for the best. */
#define COAP_MEDIATYPE_ANY                         0xff /* any media type */

/* CoAP transaction id */
/*typedef unsigned short coap_tid_t; */
typedef int coap_tid_t;
#define COAP_INVALID_TID -1

#define COAP_TCP_HEADER_NO_FIELD    2
#define COAP_TCP_HEADER_8_BIT       3
#define COAP_TCP_HEADER_16_BIT      4
#define COAP_TCP_HEADER_32_BIT      6

#define COAP_TCP_LENGTH_FIELD_8_BIT      13
#define COAP_TCP_LENGTH_FIELD_16_BIT     269
#define COAP_TCP_LENGTH_FIELD_32_BIT     65805

#define COAP_TCP_LENGTH_LIMIT_8_BIT      13
#define COAP_TCP_LENGTH_LIMIT_16_BIT     256
#define COAP_TCP_LENGTH_LIMIT_32_BIT     65536

#define COAP_TCP_LENGTH_FIELD_NUM_8_BIT      13
#define COAP_TCP_LENGTH_FIELD_NUM_16_BIT     14
#define COAP_TCP_LENGTH_FIELD_NUM_32_BIT     15

#define COAP_OPTION_FIELD_8_BIT      12
#define COAP_OPTION_FIELD_16_BIT     256
#define COAP_OPTION_FIELD_32_BIT     65536

typedef enum
{
    coap_udp = 0,
    coap_tcp,
    coap_tcp_8bit,
    coap_tcp_16bit,
    coap_tcp_32bit
} coap_transport_type;

#ifdef WORDS_BIGENDIAN
typedef union
{
<<<<<<< HEAD
    unsigned int version:2; /* protocol version */
    unsigned int type:2; /* type flag */
    unsigned int token_length:4; /* length of Token */
    unsigned int code:8; /* request method (value 1--10) or response code (value 40-255) */
    unsigned short id; /* message id */
    unsigned char token[]; /* the actual token, if any */
=======
    typedef struct
    {
        unsigned int version:2; /* protocol version */
        unsigned int type:2; /* type flag */
        unsigned int token_length:4; /* length of Token */
        unsigned int code:8; /* request method (value 1--10) or response code (value 40-255) */
        unsigned short id; /* message id */
        unsigned char token[]; /* the actual token, if any */
    } coap_hdr_udp_t;

    struct
    {
        unsigned char header_data[COAP_TCP_HEADER_NO_FIELD];
        unsigned char token[]; /* the actual token, if any */
    } coap_hdr_tcp_t;

    struct
    {
        unsigned char header_data[COAP_TCP_HEADER_8_BIT];
        unsigned char token[]; /* the actual token, if any */
    } coap_hdr_tcp_8bit_t;

    struct
    {
        unsigned char header_data[COAP_TCP_HEADER_16_BIT];
        unsigned char token[]; /* the actual token, if any */
    } coap_hdr_tcp_16bit_t;

    struct
    {
        unsigned char header_data[6];
        unsigned char token[]; /* the actual token, if any */
    } coap_hdr_tcp_32bit_t;

>>>>>>> 5565bfe4
} coap_hdr_t;
#else
typedef union
{
    struct
    {
        unsigned int token_length :4; /* length of Token */
        unsigned int type :2; /* type flag */
        unsigned int version :2; /* protocol version */
        unsigned int code :8; /* request method (value 1--10) or response code (value 40-255) */
        unsigned short id; /* transaction id (network byte order!) */
        unsigned char token[]; /* the actual token, if any */
    } coap_hdr_udp_t;

    struct
    {
        unsigned char header_data[COAP_TCP_HEADER_NO_FIELD];
        unsigned char token[]; /* the actual token, if any */
    } coap_hdr_tcp_t;

    struct
    {
        unsigned char header_data[COAP_TCP_HEADER_8_BIT];
        unsigned char token[]; /* the actual token, if any */
    } coap_hdr_tcp_8bit_t;

    struct
    {
        unsigned char header_data[COAP_TCP_HEADER_16_BIT];
        unsigned char token[]; /* the actual token, if any */
    } coap_hdr_tcp_16bit_t;

    struct
    {
        unsigned char header_data[COAP_TCP_HEADER_32_BIT];
        unsigned char token[]; /* the actual token, if any */
    } coap_hdr_tcp_32bit_t;

} coap_hdr_t;
#endif

#define COAP_MESSAGE_IS_EMPTY(MSG)    ((MSG).code == 0)
#define COAP_MESSAGE_IS_REQUEST(MSG)  (!COAP_MESSAGE_IS_EMPTY(MSG)  \
                       && ((MSG).code < 32))
#define COAP_MESSAGE_IS_RESPONSE(MSG) ((MSG).code >= 64 && (MSG).code <= 191)

#define COAP_OPT_LONG 0x0F  /* OC == 0b1111 indicates that the option list in a
                 * CoAP message is limited by 0b11110000 marker */

#define COAP_OPT_END 0xF0   /* end marker */

#define COAP_PAYLOAD_START 0xFF /* payload marker */

/**
 * Structures for more convenient handling of options. (To be used with ordered
 * coap_list_t.) The option's data will be added to the end of the coap_option
 * structure (see macro COAP_OPTION_DATA).
 */
typedef struct
{
    unsigned short key; /* the option key (no delta coding) */
    unsigned int length;
} coap_option;

#define COAP_OPTION_KEY(option) (option).key
#define COAP_OPTION_LENGTH(option) (option).length
#define COAP_OPTION_DATA(option) ((unsigned char *)&(option) + sizeof(coap_option))

/** Header structure for CoAP PDUs */

typedef struct
{
    size_t max_size; /**< allocated storage for options and data */

    coap_hdr_t *hdr;
    unsigned short max_delta; /**< highest option number */
    unsigned int length; /**< PDU length (including header, options, data)  */
    unsigned char *data; /**< payload */

#ifdef WITH_LWIP
    struct pbuf
            *pbuf; /**< lwIP PBUF. The allocated coap_pdu_t will always reside inside the pbuf's payload, but the pointer has to be kept because no exact offset can be given. This field must not be accessed from outside, because the pbuf's reference count is checked to be 1 when the pbuf is assigned to the pdu, and the pbuf stays exclusive to this pdu. */
#endif

} coap_pdu_t;

/** Options in coap_pdu_t are accessed with the macro COAP_OPTION. */
#define COAP_OPTION(node) ((coap_option *)(node)->options)

#ifdef WITH_LWIP
/**
 * Creates a CoAP PDU from an lwIP @p pbuf, whose reference is passed on to
 * this function.
 *
 * The pbuf is checked for being contiguous, for having enough head space for
 * the PDU struct (which is located directly in front of the data, overwriting
 * the old other headers), and for having only one reference. The reference is
 * stored in the PDU and will be freed when the PDU is freed.
 *
 * (For now, these are errors; in future, a new pbuf might be allocated, the
 * data copied and the passed pbuf freed).
 *
 * This behaves like coap_pdu_init(0, 0, 0, pbuf->tot_len), and afterwards
 * copying the contents of the pbuf to the pdu.
 *
 * @return A pointer to the new PDU object or @c NULL on error.
 */
coap_pdu_t * coap_pdu_from_pbuf(struct pbuf *pbuf);
#endif

/**
 * Creates a new CoAP PDU of given @p size (must be large enough to hold the
 * basic CoAP message header (coap_hdr_t). The function returns a pointer to
 * the node coap_pdu_t object on success, or @c NULL on error. The storage
 * allocated for the result must be released with coap_delete_pdu().
 *
 * @param type The type of the PDU (one of COAP_MESSAGE_CON,
 *             COAP_MESSAGE_NON, COAP_MESSAGE_ACK, COAP_MESSAGE_RST).
 * @param code The message code.
 * @param id   The message id to set or COAP_INVALID_TID if unknown.
 * @param size The number of bytes to allocate for the actual message.
 * @param transport The transport type.
 *
 * @return A pointer to the new PDU object or @c NULL on error.
 */
coap_pdu_t *
coap_pdu_init(unsigned char type, unsigned char code, unsigned short id,
              size_t size, coap_transport_type transport);

/**
 * Clears any contents from @p pdu and resets @c version field, @c
 * length and @c data pointers. @c max_size is set to @p size, any
 * other field is set to @c 0. Note that @p pdu must be a valid
 * pointer to a coap_pdu_t object created e.g. by coap_pdu_init().
 */
void coap_pdu_clear(coap_pdu_t *pdu, size_t size, coap_transport_type transport,
                    unsigned int length);

/**
 * Creates a new CoAP PDU. The object is created on the heap and must be released
 * using coap_delete_pdu();
 *
 * @deprecated This function allocates the maximum storage for each
 * PDU. Use coap_pdu_init() instead.
 */
coap_pdu_t *coap_new_pdu(coap_transport_type transport, unsigned int size);

void coap_delete_pdu(coap_pdu_t *);

/**
 * Parses @p data into the CoAP PDU structure given in @p result. This
 * function returns @c 0 on error or a number greater than zero on
 * success.
 *
 * @param data   The raw data to parse as CoAP PDU
 * @param length The actual size of @p data
 * @param result The PDU structure to fill. Note that the structure must
 *               provide space for at least @p length bytes to hold the
 *               entire CoAP PDU.
 * @param transport The transport type.
 * @return A value greater than zero on success or @c 0 on error.
 */
int coap_pdu_parse(unsigned char *data, size_t length, coap_pdu_t *pdu,
                   coap_transport_type transport);

#ifdef WITH_TCP
/**
 * Get transport type of coap header for coap over tcp through payload size.
 *
 * @param size   payload size of pdu.
 * @return The transport type.
 */
coap_transport_type coap_get_tcp_header_type_from_size(unsigned int size);

/**
 * Get transport type of coap header for coap over tcp through init-byte.
 *
 * @param legnth   length value of init byte.
* @return The transport type.
 */
coap_transport_type coap_get_tcp_header_type_from_initbyte(unsigned int length);

/**
 * Add length value in field of coap header for coap over tcp.
 *
 * @param pdu  The pdu pointer.
 * @param transport The transport type.
 * @param length  length value of init byte.
 */
void coap_add_length(const coap_pdu_t *pdu, coap_transport_type transport,
                     unsigned int length);

/**
 * Get the value of length field of coap header for coap over tcp.
 *
 * @param pdu  The pdu pointer.
 * @param transport The transport type.
 * @return length value of init byte.
 */
unsigned int coap_get_length(const coap_pdu_t *pdu, coap_transport_type transport);

/**
 * Get pdu length from header of coap over tcp.
 *
 * @param header   The header to parse.
 * @return transport The transport type.
 */
unsigned int coap_get_length_from_header(const unsigned char *header, coap_transport_type transport);

/**
 * Get length of header for coap over tcp.
 *
 * @param data   The raw data to parse as CoAP PDU
 * @return header length + token length
 */
unsigned int coap_get_tcp_header_length(unsigned char *data);

/**
 * Get length of header without token length for coap over tcp.
 *
 * @param transport The transport type.
 * @return header length.
 */
unsigned int coap_get_tcp_header_length_for_transport(coap_transport_type transport);

/**
 * Get option length.
 *
 * @param key      delta of option
 * @param length   length of option
 * @return total option length
 */
size_t coap_get_opt_header_length(unsigned short key, size_t length);
#endif

/**
 * Add code in coap header.
 *
 * @param pdu  The pdu pointer.
 * @param transport The transport type.
 * @param code  The message code.
 */
void coap_add_code(const coap_pdu_t *pdu, coap_transport_type transport,
                   unsigned int code);

/**
 * Get message code from coap header
 *
 * @param pdu  The pdu pointer.
 * @param transport The transport type.
 * @return The message code.
 */
unsigned int coap_get_code(const coap_pdu_t *pdu, coap_transport_type transport);
/**
 * Adds token of length @p len to @p pdu. Adding the token destroys
 * any following contents of the pdu. Hence options and data must be
 * added after coap_add_token() has been called. In @p pdu, length is
 * set to @p len + @c 4, and max_delta is set to @c 0.  This funtion
 * returns @c 0 on error or a value greater than zero on success.
 *
 * @param pdu  The pdu pointer.
 * @param len  The length of the new token.
 * @param data The token to add.
 * @param transport The transport type.
 * @return A value greater than zero on success, or @c 0 on error.
 */
int coap_add_token(coap_pdu_t *pdu, size_t len, const unsigned char *data,
                   coap_transport_type transport);

/**
 * Get token from coap header base on transport type
 *
 * @param pdu_hdr  The header pointer of PDU.
 * @param transport The transport type.
 * @param token  out parameter to get token.
 * @param token_length  out parameter to get token length.
 */
void coap_get_token(const coap_hdr_t *pdu_hdr, coap_transport_type transport,
                    unsigned char **token, unsigned int *token_length);

/**
 * Adds option of given type to pdu that is passed as first
 * parameter. coap_add_option() destroys the PDU's data, so
 * coap_add_data() must be called after all options have been added.
 * As coap_add_token() destroys the options following the token,
 * the token must be added before coap_add_option() is called.
 * This function returns the number of bytes written or @c 0 on error.
 */
size_t coap_add_option(coap_pdu_t *pdu, unsigned short type, unsigned int len,
        const unsigned char *data, coap_transport_type transport);

/**
 * Adds option of given type to pdu that is passed as first
 * parameter, but does not write a val13ue. It works like coap_add_option with
 * respect to calling sequence (i.e. after token and before data).
 * This function returns a memory address to which the option data has to be
 * written before the PDU can be sent, or @c NULL on error.
 */
unsigned char *coap_add_option_later(coap_pdu_t *pdu, unsigned short type, unsigned int len);

/**
 * Adds given data to the pdu that is passed as first parameter. Note
 * that the PDU's data is destroyed by coap_add_option(). coap_add_data()
 * must be called only once per PDU, otherwise the result is undefined.
 */
int coap_add_data(coap_pdu_t *pdu, unsigned int len, const unsigned char *data);

/**
 * Retrieves the length and data pointer of specified PDU. Returns 0 on error
 * or 1 if *len and *data have correct values. Note that these values are
 * destroyed with the pdu.
 */
int coap_get_data(const coap_pdu_t *pdu, size_t *len, unsigned char **data);

#endif /* _PDU_H_ */<|MERGE_RESOLUTION|>--- conflicted
+++ resolved
@@ -194,14 +194,6 @@
 #ifdef WORDS_BIGENDIAN
 typedef union
 {
-<<<<<<< HEAD
-    unsigned int version:2; /* protocol version */
-    unsigned int type:2; /* type flag */
-    unsigned int token_length:4; /* length of Token */
-    unsigned int code:8; /* request method (value 1--10) or response code (value 40-255) */
-    unsigned short id; /* message id */
-    unsigned char token[]; /* the actual token, if any */
-=======
     typedef struct
     {
         unsigned int version:2; /* protocol version */
@@ -236,7 +228,6 @@
         unsigned char token[]; /* the actual token, if any */
     } coap_hdr_tcp_32bit_t;
 
->>>>>>> 5565bfe4
 } coap_hdr_t;
 #else
 typedef union
