--- conflicted
+++ resolved
@@ -49,16 +49,7 @@
 #define CA_MEMORY_ALLOC_CHECK(arg) {if (arg == NULL) \
     {OIC_LOG(ERROR, TAG, "memory error");goto memory_error_exit;} }
 
-<<<<<<< HEAD
-=======
-#ifdef TCP_ADAPTER
-#define CA_TRANSPORT_TYPE_NUM   5
-#elif RA_ADAPTER
-#define CA_TRANSPORT_TYPE_NUM   4
-#else
-#define CA_TRANSPORT_TYPE_NUM   3
-#endif
->>>>>>> c7659fb9
+
 
 static CAConnectivityHandler_t *g_adapterHandler;
 
@@ -74,30 +65,13 @@
 {
     for(uint16_t index=0 ; index < g_numberOfAdapters ; index++)
     {
-<<<<<<< HEAD
         if(cType == g_adapterHandler[index].cType )
             return index;
-=======
-        case CA_ADAPTER_IP:
-            return 0;
-        case CA_ADAPTER_GATT_BTLE:
-            return 1;
-        case CA_ADAPTER_RFCOMM_BTEDR:
-            return 2;
-
-#ifdef RA_ADAPTER
-        case CA_ADAPTER_REMOTE_ACCESS:
-            return 3;
-#endif
-
 #ifdef TCP_ADAPTER
         case CA_ADAPTER_TCP:
             return 4;
 #endif
 
-        default:
-            break;
->>>>>>> c7659fb9
     }
     return -1;
 }
@@ -203,17 +177,15 @@
                    handle);
 #endif /* RA_ADAPTER */
 
-<<<<<<< HEAD
+#ifdef TCP_ADAPTER
+    CAInitializeTCP(CARegisterCallback, CAReceivedPacketCallback, CANetworkChangedCallback,
+                    CAAdapterErrorHandleCallback, handle);
+#endif /* TCP_ADAPTER */
+
 #ifdef NFC_ADAPTER
     CAInitializeNFC(CARegisterCallback, CAReceivedPacketCallback, CANetworkChangedCallback,
                     CAAdapterErrorHandleCallback,handle);
 #endif /* NFC_ADAPTER */
-=======
-#ifdef TCP_ADAPTER
-    CAInitializeTCP(CARegisterCallback, CAReceivedPacketCallback, CANetworkChangedCallback,
-                    CAAdapterErrorHandleCallback, handle);
-#endif /* TCP_ADAPTER */
->>>>>>> c7659fb9
 }
 
 void CASetPacketReceivedCallback(CANetworkPacketReceivedCallback callback)
