--- conflicted
+++ resolved
@@ -297,11 +297,7 @@
     OIC_LOG(DEBUG, IP_SERVER_TAG, "OUT");
 }
 
-<<<<<<< HEAD
-static CAResult_t CACreateSocket(int *socketFD, const char *localIp, uint16_t *port)
-=======
 static CAResult_t CACreateSocket(int *socketFD, const char *localIp, uint16_t *port, bool isSecured)
->>>>>>> b782625f
 {
     VERIFY_NON_NULL(socketFD, IP_SERVER_TAG, "socketFD is NULL");
     VERIFY_NON_NULL(localIp, IP_SERVER_TAG, "localIp is NULL");
@@ -335,11 +331,7 @@
         return CA_STATUS_FAILED;
     }
 
-<<<<<<< HEAD
-    if (0 != *port)
-=======
     if (0 != *port && !isSecured)
->>>>>>> b782625f
     {
         int setOptionOn = SOCKETOPTION;
         if (-1 == setsockopt(sock, SOL_SOCKET, SO_REUSEADDR, (char *) &setOptionOn,
@@ -361,13 +353,28 @@
         sockAddr.sin_addr.s_addr = inet_addr(localIp);
     }
 
-<<<<<<< HEAD
+    bool isBound = false;
     if (-1 != bind(sock, (struct sockaddr *) &sockAddr, sizeof(sockAddr)))
+    {
+        isBound = true;
+    }
+    else if (isSecured)
+    {
+        //if secure port 5684 is occupied, trying for another port
+        serverPort = 0;
+        sockAddr.sin_port = htons(serverPort);
+        if (-1 != bind(sock, (struct sockaddr *) &sockAddr, sizeof(sockAddr)))
+        {
+            isBound = true;
+        }
+    }
+
+    if (true == isBound)
     {
         struct sockaddr_in sin;
         socklen_t len = sizeof(sin);
 
-        if (getsockname(sock, (struct sockaddr *)&sin, &len) == -1)
+        if (-1 == getsockname(sock, (struct sockaddr *)&sin, &len))
         {
             OIC_LOG_V(ERROR, IP_SERVER_TAG, "Failed to get socket[%s]!",
                       strerror(errno));
@@ -381,46 +388,7 @@
     }
     else
     {
-        OIC_LOG_V(ERROR, IP_SERVER_TAG, "Failed to bind socket[%s]!",
-                  strerror(errno));
-=======
-    bool isBound = false;
-    if (-1 != bind(sock, (struct sockaddr *) &sockAddr, sizeof(sockAddr)))
-    {
-        isBound = true;
-    }
-    else if (isSecured)
-    {
-        //if secure port 5684 is occupied, trying for another port
-        serverPort = 0;
-        sockAddr.sin_port = htons(serverPort);
-        if (-1 != bind(sock, (struct sockaddr *) &sockAddr, sizeof(sockAddr)))
-        {
-            isBound = true;
-        }
-    }
-
-    if (true == isBound)
-    {
-        struct sockaddr_in sin;
-        socklen_t len = sizeof(sin);
-
-        if (-1 == getsockname(sock, (struct sockaddr *)&sin, &len))
-        {
-            OIC_LOG_V(ERROR, IP_SERVER_TAG, "Failed to get socket[%s]!",
-                      strerror(errno));
-            close(sock);
-            return CA_STATUS_FAILED;
-        }
-        else
-        {
-            serverPort = (uint16_t) ntohs(sin.sin_port);
-        }
-    }
-    else
-    {
         OIC_LOG_V(ERROR, IP_SERVER_TAG, "Failed to bind socket[%s]!", strerror(errno));
->>>>>>> b782625f
         close(sock);
         return CA_STATUS_FAILED;
     }
@@ -455,11 +423,7 @@
     VERIFY_NON_NULL(localAddress, IP_SERVER_TAG, "localAddress");
     VERIFY_NON_NULL(port, IP_SERVER_TAG, "port");
 
-<<<<<<< HEAD
-    CAResult_t ret = CACreateSocket(serverFD, localAddress, port);
-=======
     CAResult_t ret = CACreateSocket(serverFD, localAddress, port, isSecured);
->>>>>>> b782625f
     if (CA_STATUS_OK != ret)
     {
         OIC_LOG(ERROR, IP_SERVER_TAG, "Failed to create unicast socket");
@@ -634,15 +598,6 @@
     VERIFY_NON_NULL(localAddress, IP_SERVER_TAG, "localAddress");
     VERIFY_NON_NULL(port, IP_SERVER_TAG, "port");
 
-<<<<<<< HEAD
-    if (0 > *port)
-    {
-        OIC_LOG(ERROR, IP_SERVER_TAG, "Invalid input: port is invalid!");
-        return CA_STATUS_INVALID_PARAM;
-    }
-
-=======
->>>>>>> b782625f
     ca_mutex_lock(g_mutexServerInfoList);
     bool isUnicastServerStarted = CAIsUnicastServerStarted(g_serverInfoList, localAddress, *port);
     if (!isUnicastServerStarted)
@@ -735,11 +690,7 @@
     if (!isMulticastServerStarted)
     {
         int mulicastServerFd = -1;
-<<<<<<< HEAD
-        CAResult_t ret = CACreateSocket(&mulicastServerFd, multicastAddress, &port);
-=======
         CAResult_t ret = CACreateSocket(&mulicastServerFd, multicastAddress, &port, false);
->>>>>>> b782625f
         if (ret != CA_STATUS_OK)
         {
             OIC_LOG(ERROR, IP_SERVER_TAG, "Failed to create multicast socket");
