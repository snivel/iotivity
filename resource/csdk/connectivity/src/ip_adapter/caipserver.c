--- conflicted
+++ resolved
@@ -135,12 +135,8 @@
 #endif
 static CAIPErrorHandleCallback g_ipErrorHandler = NULL;
 
-<<<<<<< HEAD
 static CAIPPacketReceivedCallback g_packetReceivedCallback = NULL;
 
-static void CAHandleNetlink();
-=======
->>>>>>> 127bad8c
 static void CAFindReadyMessage();
 #if !defined(WSA_WAIT_EVENT_0)
 static void CASelectReturned(fd_set *readFds, int ret);
@@ -683,11 +679,7 @@
             OIC_LOG_V(ERROR, TAG, "IPV6_V6ONLY failed: %s", CAIPS_GET_ERROR);
         }
 
-<<<<<<< HEAD
-        if (*port) // only do this for multicast ports
-=======
-        if (isMulticast && *port)  // only do this for multicast ports
->>>>>>> 127bad8c
+        if (isMulticast && *port) // only do this for multicast ports
         {
 #if defined(IPV6_RECVPKTINFO)
             if (-1 == setsockopt(fd, IPPROTO_IPV6, IPV6_RECVPKTINFO, &on, sizeof (on)))
@@ -704,11 +696,7 @@
     }
     else
     {
-<<<<<<< HEAD
-        if (*port) // only do this for multicast ports
-=======
-        if (isMulticast && *port)  // only do this for multicast ports
->>>>>>> 127bad8c
+        if (isMulticast && *port) // only do this for multicast ports
         {
             int on = 1;
             if (-1 == setsockopt(fd, IPPROTO_IP, IP_PKTINFO, OPTVAL_T(&on), sizeof (on)))
@@ -721,11 +709,7 @@
         socklen = sizeof (struct sockaddr_in);
     }
 
-<<<<<<< HEAD
-    if (*port) // use the given port
-=======
-    if (isMulticast && *port)  // use the given port
->>>>>>> 127bad8c
+    if (isMulticast && *port) // use the given port
     {
         int on = 1;
         if (setsockopt(fd, SOL_SOCKET, SO_REUSEADDR, OPTVAL_T(&on), sizeof (on)))
