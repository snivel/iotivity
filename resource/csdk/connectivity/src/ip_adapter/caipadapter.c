/******************************************************************
 *
 * Copyright 2014 Samsung Electronics All Rights Reserved.
 *
 *
 *
 * Licensed under the Apache License, Version 2.0 (the "License");
 * you may not use this file except in compliance with the License.
 * You may obtain a copy of the License at
 *
 *      http://www.apache.org/licenses/LICENSE-2.0
 *
 * Unless required by applicable law or agreed to in writing, software
 * distributed under the License is distributed on an "AS IS" BASIS,
 * WITHOUT WARRANTIES OR CONDITIONS OF ANY KIND, either express or implied.
 * See the License for the specific language governing permissions and
 * limitations under the License.
 *
 ******************************************************************/
#include "caipadapter.h"

#include <stdio.h>
#include <stdlib.h>
#include <string.h>
#include <stdint.h>

#include "caipinterface.h"
#include "caqueueingthread.h"
#include "caadapterutils.h"
#ifdef __WITH_DTLS__
#include "caadapternetdtls.h"
#endif
#include "camutex.h"
#include "uarraylist.h"
#include "logger.h"
#include "oic_malloc.h"

/**
 * @def IP_ADAPTER_TAG
 * @brief Logging tag for module name
 */
#define IP_ADAPTER_TAG "IP_ADAP"

/**
 * @def CA_PORT
 * @brief Port to listen for incoming data
 */
#define CA_PORT   6298

/**
 * @def CA_SECURE_PORT
 * @brief Secured (unicast) port number as defined in COAP Specification, RFC-7252.
 */
#define CA_SECURE_PORT   5684

/**
 * @def CA_MCAST_PORT
 * @brief Multicast port number as defined in COAP Specification, RFC-7252.
 */
#define CA_MCAST_PORT   5683

/**
 * @def CA_MULTICAST_IP
 * @brief Multicast IP Address as defined in COAP Specification, RFC-7252.
 */
#define CA_MULTICAST_IP "224.0.1.187"

/**
 * @var CAIPData
 * @brief Holds inter thread ip data information.
 */
typedef struct
{
    CARemoteEndpoint_t *remoteEndpoint;
    void *data;
    uint32_t dataLen;
} CAIPData;

/**
 * @var g_networkPacketCallback
 * @brief Network Packet Received Callback to CA
 */
static CANetworkPacketReceivedCallback g_networkPacketCallback = NULL;

/**
 * @var g_networkChangeCallback
 * @brief Network Changed Callback to CA
 */
static CANetworkChangeCallback g_networkChangeCallback = NULL;

/**
 * @var g_sendQueueHandle
 * @brief Queue handle for Send Data
 */
static CAQueueingThread_t *g_sendQueueHandle = NULL;

/**
 * @var g_threadPool
 * @brief ThreadPool for storing ca_thread_pool_t handle passed from CA
 */
static ca_thread_pool_t g_threadPool = NULL;

static CAResult_t CAIPInitializeQueueHandles();

static void CAIPDeinitializeQueueHandles();

static void CAIPNotifyNetworkChange(const char *address, uint16_t port,
                                          CANetworkStatus_t status);

static void CAIPConnectionStateCB(const char *ipAddress, CANetworkStatus_t status);

static void CAIPPacketReceivedCB(const char *ipAddress, uint16_t port, const void *data,
                                       uint32_t dataLength, bool isSecured,
                                       const CARemoteId_t *identity);
#ifdef __WITH_DTLS__
static uint32_t CAIPPacketSendCB(const char *ipAddress, uint16_t port,
                                       const void *data, uint32_t dataLength);
#endif

static CAResult_t CAIPStopServers();

static void CAIPSendDataThread(void *threadData);

static CAIPData *CACreateIPData(const CARemoteEndpoint_t *remoteEndpoint,
                                            const void *data, uint32_t dataLength);
void CAFreeIPData(CAIPData *ipData);

static void CADataDestroyer(void *data, uint32_t size);

CAResult_t CAIPInitializeQueueHandles()
{
    OIC_LOG(DEBUG, IP_ADAPTER_TAG, "IN");

    // Check if the message queue is already initialized
    if (g_sendQueueHandle)
    {
        OIC_LOG(DEBUG, IP_ADAPTER_TAG, "send queue handle is already initialized!");
        return CA_STATUS_OK;
    }

    // Create send message queue
    g_sendQueueHandle = OICMalloc(sizeof(CAQueueingThread_t));
    if (!g_sendQueueHandle)
    {
        OIC_LOG(ERROR, IP_ADAPTER_TAG, "Memory allocation failed!");
        return CA_MEMORY_ALLOC_FAILED;
    }

    if (CA_STATUS_OK != CAQueueingThreadInitialize(g_sendQueueHandle, g_threadPool,
                                                   CAIPSendDataThread, CADataDestroyer))
    {
        OIC_LOG(ERROR, IP_ADAPTER_TAG, "Failed to Initialize send queue thread");
        OICFree(g_sendQueueHandle);
        g_sendQueueHandle = NULL;
        return CA_STATUS_FAILED;
    }

    OIC_LOG(DEBUG, IP_ADAPTER_TAG, "OUT");
    return CA_STATUS_OK;
}

void CAIPDeinitializeQueueHandles()
{
    OIC_LOG(DEBUG, IP_ADAPTER_TAG, "IN");

    CAQueueingThreadDestroy(g_sendQueueHandle);
    OICFree(g_sendQueueHandle);
    g_sendQueueHandle = NULL;

    OIC_LOG(DEBUG, IP_ADAPTER_TAG, "OUT");
}

void CAIPNotifyNetworkChange(const char *address, uint16_t port, CANetworkStatus_t status)
{
    OIC_LOG(DEBUG, IP_ADAPTER_TAG, "IN");

    VERIFY_NON_NULL_VOID(address, IP_ADAPTER_TAG, "address is NULL");

    CALocalConnectivity_t *localEndpoint = CAAdapterCreateLocalEndpoint(CA_IPV4, address);
    if (!localEndpoint)
    {
        OIC_LOG(ERROR, IP_ADAPTER_TAG, "localEndpoint creation failed!");
        return;
    }

    localEndpoint->addressInfo.IP.port = port;

    if (g_networkChangeCallback)
    {
        g_networkChangeCallback(localEndpoint, status);
    }
    else
    {
        OIC_LOG(ERROR, IP_ADAPTER_TAG, "g_networkChangeCallback is NULL");
    }

    CAAdapterFreeLocalEndpoint(localEndpoint);

    OIC_LOG(DEBUG, IP_ADAPTER_TAG, "OUT");
}

void CAIPConnectionStateCB(const char *ipAddress, CANetworkStatus_t status)
{
    OIC_LOG(DEBUG, IP_ADAPTER_TAG, "IN");

    VERIFY_NON_NULL_VOID(ipAddress, IP_ADAPTER_TAG, "ipAddress is NULL");

    if (CA_INTERFACE_UP == status)
    {
        uint16_t port = CA_PORT;
        CAResult_t ret = CAIPStartUnicastServer(ipAddress, &port, false, false);
        if (CA_STATUS_OK == ret)
        {
            OIC_LOG_V(DEBUG, IP_ADAPTER_TAG, "Unicast server started on %d port", port);
        }
        else
        {
            OIC_LOG_V(ERROR, IP_ADAPTER_TAG, "Failed to start Unicast server port[%d]", ret);
        }

#ifdef __WITH_DTLS__
        port = CA_SECURE_PORT;
        ret = CAIPStartUnicastServer(ipAddress, &port, false, true);
        if (CA_STATUS_OK == ret)
        {
            OIC_LOG_V(DEBUG, IP_ADAPTER_TAG, "Secure Unicast server started on %d", port);
        }
        else
        {
            OIC_LOG_V(ERROR, IP_ADAPTER_TAG, "Failed to start secure Unicast server [%d]",
                      ret);
        }
#endif
        ret = CAIPStartMulticastServer(ipAddress, CA_MULTICAST_IP, CA_MCAST_PORT);
        if (CA_STATUS_OK == ret)
        {
            OIC_LOG_V(DEBUG, IP_ADAPTER_TAG, "Multicast server started on port[%d]",
                      CA_MCAST_PORT);
        }
        else
        {
            OIC_LOG_V(ERROR, IP_ADAPTER_TAG, "Failed to start Multicast server port[%d]",
                      ret);
        }

        // Notify network change to CA
        CAIPNotifyNetworkChange(ipAddress, port, status);
    }
    else
    {
        CAIPNotifyNetworkChange(ipAddress, 0, status);

        // Stop Unicast, Secured unicast and Multicast servers
        CAIPStopServer(ipAddress);
    }

    OIC_LOG(DEBUG, IP_ADAPTER_TAG, "OUT");
}

#ifdef __WITH_DTLS__
uint32_t CAIPPacketSendCB(const char *ipAddress, uint16_t port,
        const void *data, uint32_t dataLength)
{
    OIC_LOG(DEBUG, IP_ADAPTER_TAG, "IN");

    VERIFY_NON_NULL_RET(ipAddress, IP_ADAPTER_TAG, "ipAddress is NULL", 0);

    VERIFY_NON_NULL_RET(data, IP_ADAPTER_TAG, "data is NULL", 0);

    uint32_t sentLength = CAIPSendData(ipAddress, port, data, dataLength, false, true);

    OIC_LOG_V(DEBUG, IP_ADAPTER_TAG, "Successfully sent %d of encrypted data!", sentLength);

    OIC_LOG(DEBUG, IP_ADAPTER_TAG, "OUT");

    return sentLength;
}
#endif

void CAIPPacketReceivedCB(const char *ipAddress, uint16_t port, const void *data,
                                uint32_t dataLength, bool isSecured,
                                const CARemoteId_t *identity)
{
    OIC_LOG(DEBUG, IP_ADAPTER_TAG, "IN");

    VERIFY_NON_NULL_VOID(ipAddress, IP_ADAPTER_TAG, "ipAddress is NULL");

    VERIFY_NON_NULL_VOID(data, IP_ADAPTER_TAG, "data is NULL");

    OIC_LOG_V(DEBUG, IP_ADAPTER_TAG, "Address: %s, port:%d", ipAddress, port);

    // CA is freeing this memory
    CARemoteEndpoint_t *endPoint = CAAdapterCreateRemoteEndpoint(CA_IPV4, ipAddress, NULL );
    if (!endPoint)
    {
        OIC_LOG(ERROR, IP_ADAPTER_TAG, "EndPoint creation failed!");
        return;
    }
    endPoint->addressInfo.IP.port = port;
    endPoint->isSecured = isSecured;
    if (identity)
    {
        endPoint->identity = *identity;
    }


    void *buf = OICCalloc(dataLength + 1, sizeof(char));
    if (!buf)
    {
        OIC_LOG(ERROR, IP_ADAPTER_TAG, "Memory Allocation failed!");
        CAAdapterFreeRemoteEndpoint(endPoint);
        return;
    }
    memcpy(buf, data, dataLength);
    if (g_networkPacketCallback)
    {
        g_networkPacketCallback(endPoint, buf, dataLength);
    }
    else
    {
        OICFree(buf);
        CAAdapterFreeRemoteEndpoint(endPoint);
    }

    OIC_LOG(DEBUG, IP_ADAPTER_TAG, "OUT");
}

CAResult_t CAInitializeIP(CARegisterConnectivityCallback registerCallback,
                                CANetworkPacketReceivedCallback networkPacketCallback,
                                CANetworkChangeCallback netCallback, ca_thread_pool_t handle)
{
    OIC_LOG(DEBUG, IP_ADAPTER_TAG, "IN");
    VERIFY_NON_NULL(registerCallback, IP_ADAPTER_TAG, "registerCallback");
    VERIFY_NON_NULL(networkPacketCallback, IP_ADAPTER_TAG, "networkPacketCallback");
    VERIFY_NON_NULL(netCallback, IP_ADAPTER_TAG, "netCallback");
    VERIFY_NON_NULL(handle, IP_ADAPTER_TAG, "thread pool handle");

    g_threadPool = handle;
    g_networkChangeCallback = netCallback;
    g_networkPacketCallback = networkPacketCallback;

    CAResult_t ret = CAIPInitializeNetworkMonitor(g_threadPool);
    if (CA_STATUS_OK != ret)
    {
        OIC_LOG_V(ERROR, IP_ADAPTER_TAG, "Failed to initialize n/w monitor![%d]", ret);
        return ret;
    }
    CAIPSetConnectionStateChangeCallback(CAIPConnectionStateCB);

    ret = CAIPInitializeServer(g_threadPool);
    if (CA_STATUS_OK != ret)
    {
        OIC_LOG_V(ERROR, IP_ADAPTER_TAG, "Failed to initialize server![%d]", ret);
        CATerminateIP();
        return ret;
    }

    CAIPSetPacketReceiveCallback(CAIPPacketReceivedCB);
#ifdef __WITH_DTLS__
    CAAdapterNetDtlsInit();

    CADTLSSetAdapterCallbacks(CAIPPacketReceivedCB, CAIPPacketSendCB, CA_IPV4);
#endif

    CAConnectivityHandler_t ipHandler;
    ipHandler.startAdapter = CAStartIP;
    ipHandler.startListenServer = CAStartIPListeningServer;
    ipHandler.startDiscoveryServer = CAStartIPDiscoveryServer;
    ipHandler.sendData = CASendIPUnicastData;
    ipHandler.sendDataToAll = CASendIPMulticastData;
    ipHandler.GetnetInfo = CAGetIPInterfaceInformation;
    ipHandler.readData = CAReadIPData;
    ipHandler.stopAdapter = CAStopIP;
    ipHandler.terminate = CATerminateIP;
    registerCallback(ipHandler, CA_IPV4);

    if (CA_STATUS_OK != CAIPInitializeQueueHandles())
    {
        OIC_LOG(ERROR, IP_ADAPTER_TAG, "Failed to Initialize Queue Handle");
        CATerminateIP();
        return CA_STATUS_FAILED;
    }

    OIC_LOG(INFO, IP_ADAPTER_TAG, "OUT IntializeIP is Success");
    return CA_STATUS_OK;
}

CAResult_t CAStartIP()
{
    OIC_LOG(DEBUG, IP_ADAPTER_TAG, "IN");

    // Start monitoring IP network
    CAResult_t ret = CAIPStartNetworkMonitor();
    if (CA_STATUS_OK != ret)
    {
        OIC_LOG(ERROR, IP_ADAPTER_TAG, "Failed to Start n/w monitor");
        return ret;
    }

    // Start send queue thread
    if (CA_STATUS_OK != CAQueueingThreadStart(g_sendQueueHandle))
    {
        OIC_LOG(ERROR, IP_ADAPTER_TAG, "Failed to Start Send Data Thread");
        return CA_STATUS_FAILED;
    }

    bool retVal = CAIPIsConnected();
    if (false == retVal)
    {
        OIC_LOG(DEBUG, IP_ADAPTER_TAG, "IP is not Connected");
        return CA_STATUS_OK;
    }

    u_arraylist_t *netInterfaceList = u_arraylist_create();

    VERIFY_NON_NULL(netInterfaceList, IP_ADAPTER_TAG, "netInterfaceList is NULL");

    ret = CAIPGetInterfaceInfo(&netInterfaceList);
    if (CA_STATUS_OK != ret)
    {
        OIC_LOG_V(ERROR, IP_ADAPTER_TAG, "Failed to get IP interface info [%d]", ret);
        CAClearNetInterfaceInfoList(netInterfaceList);
        return ret;
    }

    uint32_t listIndex = 0;
    uint32_t listLength = u_arraylist_length(netInterfaceList);
    for (listIndex = 0; listIndex < listLength; listIndex++)
    {
        CANetInfo_t *netInfo = (CANetInfo_t *) u_arraylist_get(netInterfaceList, listIndex);
        if (!netInfo)
        {
            continue;
        }
        uint16_t unicastPort = CA_PORT;
        ret = CAIPStartUnicastServer(netInfo->ipAddress, &unicastPort, false, false);
        if (CA_STATUS_OK == ret)
        {
            OIC_LOG_V(DEBUG, IP_ADAPTER_TAG, "Unicast server started on %d port",
                      unicastPort);
        }

#ifdef __WITH_DTLS__
        unicastPort = CA_SECURE_PORT;
        ret = CAIPStartUnicastServer(netInfo->ipAddress, &unicastPort, false, true);

        if (CA_STATUS_OK == ret)
        {
            OIC_LOG_V(DEBUG, IP_ADAPTER_TAG,
                      "Secure Unicast server started on %d port", unicastPort);
        }
#endif
    }
    CAClearNetInterfaceInfoList(netInterfaceList);
    OIC_LOG(DEBUG, IP_ADAPTER_TAG, "OUT");
    return ret;
}

CAResult_t CAStartIPListeningServer()
{
    OIC_LOG(DEBUG, IP_ADAPTER_TAG, "IN");

    bool retVal = CAIPIsConnected();
    if (false == retVal)
    {
        OIC_LOG(DEBUG, IP_ADAPTER_TAG,
                  "IP not Connected. Couldn't start multicast server");
        return CA_STATUS_OK;
    }

    u_arraylist_t *netInterfaceList = u_arraylist_create();

    VERIFY_NON_NULL(netInterfaceList, IP_ADAPTER_TAG, "netInterfaceList is NULL");

    CAResult_t ret = CAIPGetInterfaceInfo(&netInterfaceList);
    if (CA_STATUS_OK != ret)
    {
        OIC_LOG_V(ERROR, IP_ADAPTER_TAG, "Failed to get IP interface info [%d]", ret);
        CAClearNetInterfaceInfoList(netInterfaceList);
        return ret;
    }

    uint32_t listIndex = 0;
    uint32_t listLength = u_arraylist_length(netInterfaceList);
    for (listIndex = 0; listIndex < listLength; listIndex++)
    {

        CANetInfo_t *netInfo = (CANetInfo_t *) u_arraylist_get(netInterfaceList, listIndex);
        if (!netInfo)
        {
            continue;
        }

        OIC_LOG_V(DEBUG, IP_ADAPTER_TAG, "Ip address for multicast interface %s",
                  netInfo->ipAddress);
        ret = CAIPStartMulticastServer(netInfo->ipAddress, CA_MULTICAST_IP, CA_MCAST_PORT);
        if (CA_STATUS_OK == ret)
        {
            OIC_LOG(INFO, IP_ADAPTER_TAG, "Multicast Server is Started Successfully");
        }
    }

    CAClearNetInterfaceInfoList(netInterfaceList);
    OIC_LOG(DEBUG, IP_ADAPTER_TAG, "OUT");
    return ret;
}

CAResult_t CAStartIPDiscoveryServer()
{
    OIC_LOG(DEBUG, IP_ADAPTER_TAG, "IN");
    return CAStartIPListeningServer();
}

int32_t CASendIPUnicastData(const CARemoteEndpoint_t *remoteEndpoint, const void *data,
                                  uint32_t dataLength)
{
    OIC_LOG(DEBUG, IP_ADAPTER_TAG, "IN");

    VERIFY_NON_NULL_RET(remoteEndpoint, IP_ADAPTER_TAG, "remoteEndpoint", -1);
    VERIFY_NON_NULL_RET(data, IP_ADAPTER_TAG, "data", -1);
    VERIFY_NON_NULL_RET(g_sendQueueHandle, IP_ADAPTER_TAG, "sendQueueHandle", -1);

    if (0 == dataLength)
    {
        OIC_LOG(ERROR, IP_ADAPTER_TAG, "Invalid Data Length");
        return -1;
    }

    // Create IPData to add to queue
    CAIPData *ipData = CACreateIPData(remoteEndpoint, data, dataLength);
    if (!ipData)
    {
        OIC_LOG(ERROR, IP_ADAPTER_TAG, "Failed to create ipData!");
        return -1;
    }
    else
    {
        // Add message to send queue
        CAQueueingThreadAddData(g_sendQueueHandle, ipData, sizeof(CAIPData));

        OIC_LOG(DEBUG, IP_ADAPTER_TAG, "OUT");
        return dataLength;
    }
}

int32_t CASendIPMulticastData(const void *data, uint32_t dataLength)
{
    OIC_LOG(DEBUG, IP_ADAPTER_TAG, "IN");

    VERIFY_NON_NULL_RET(data, IP_ADAPTER_TAG, "data", -1);
    VERIFY_NON_NULL_RET(g_sendQueueHandle, IP_ADAPTER_TAG, "sendQueueHandle", -1);

    if (0 == dataLength)
    {
        OIC_LOG(ERROR, IP_ADAPTER_TAG, "Invalid Data Length");
        return -1;
    }

    // Create IPData to add to queue
    CAIPData *ipData = CACreateIPData(NULL, data, dataLength);
    if (!ipData)
    {
        OIC_LOG(ERROR, IP_ADAPTER_TAG, "Failed to create ipData!");
        return -1;
    }
    else
    {
        // Add message to send queue
        CAQueueingThreadAddData(g_sendQueueHandle, ipData, sizeof(CAIPData));

        OIC_LOG(DEBUG, IP_ADAPTER_TAG, "OUT");
        return dataLength;
    }
}

CAResult_t CAGetIPInterfaceInformation(CALocalConnectivity_t **info, uint32_t *size)
{
    OIC_LOG(DEBUG, IP_ADAPTER_TAG, "IN");

    VERIFY_NON_NULL(info, IP_ADAPTER_TAG, "info is NULL");
    VERIFY_NON_NULL(size, IP_ADAPTER_TAG, "size is NULL");

    bool retVal = CAIPIsConnected();
    if (false == retVal)
    {
        OIC_LOG(ERROR, IP_ADAPTER_TAG,
                "Failed to get interface address, IP not Connected");
        return CA_ADAPTER_NOT_ENABLED;
    }

    u_arraylist_t *netInterfaceList = u_arraylist_create();

    VERIFY_NON_NULL(netInterfaceList, IP_ADAPTER_TAG, "netInterfaceList is NULL");

    CAResult_t ret = CAIPGetInterfaceInfo(&netInterfaceList);
    if (CA_STATUS_OK != ret)
    {
        OIC_LOG_V(ERROR, IP_ADAPTER_TAG, "CAIPGetInterfaceInfo failed:%d", ret);
        CAClearNetInterfaceInfoList(netInterfaceList);
        return ret;
    }

    uint32_t listLength = u_arraylist_length(netInterfaceList);
    uint32_t netInfoSize = listLength;

#ifdef __WITH_DTLS__
    if (listLength)
    {
        netInfoSize = listLength * 2;
    }
#endif

    CALocalConnectivity_t *conInfo = (CALocalConnectivity_t *) OICCalloc(
                                      netInfoSize, sizeof(CALocalConnectivity_t));
    if (!conInfo)
    {
        OIC_LOG(ERROR, IP_ADAPTER_TAG, "Malloc Failed");
        CAClearNetInterfaceInfoList(netInterfaceList);
        return CA_MEMORY_ALLOC_FAILED;
    }

    uint32_t listIndex = 0;
    uint32_t count = 0;
    for (listIndex = 0; listIndex < listLength; listIndex++)
    {
        CANetInfo_t *netInfo = (CANetInfo_t *) u_arraylist_get(netInterfaceList, listIndex);
        if (!netInfo)
        {
            continue;
        }

        conInfo[count].type = CA_IPV4;
        conInfo[count].isSecured = false;
        conInfo[count].addressInfo.IP.port = CAGetServerPortNum(netInfo->ipAddress, false);
        strncpy(conInfo[count].addressInfo.IP.ipAddress, netInfo->ipAddress,
                strlen(netInfo->ipAddress));

#ifdef __WITH_DTLS__
        // copy secure unicast server information
        {
            count ++;
            conInfo[count].type = CA_IPV4;
            conInfo[count].isSecured = true;
            conInfo[count].addressInfo.IP.port = CAGetServerPortNum(netInfo->ipAddress, true);
            strncpy(conInfo[count].addressInfo.IP.ipAddress, netInfo->ipAddress,
                    strlen(netInfo->ipAddress));
        }
#endif
        count ++;
    }
    *size = count;
    *info = conInfo;
    CAClearNetInterfaceInfoList(netInterfaceList);

    OIC_LOG(DEBUG, IP_ADAPTER_TAG, "OUT");
    return CA_STATUS_OK;
}

CAResult_t CAReadIPData()
{
    OIC_LOG(DEBUG, IP_ADAPTER_TAG, "IN");

    OIC_LOG(DEBUG, IP_ADAPTER_TAG, "OUT");
    return CA_STATUS_OK;
}

CAResult_t CAIPStopServers()
{
    OIC_LOG(DEBUG, IP_ADAPTER_TAG, "IN");

    // Stop all unicast and multicast servers.
    if (CA_STATUS_OK == CAIPStopAllServers())
    {
        OIC_LOG(DEBUG, IP_ADAPTER_TAG, "CAIPStopAllServers success");
    }

    OIC_LOG(DEBUG, IP_ADAPTER_TAG, "OUT");
    return CA_STATUS_OK;
}

CAResult_t CAStopIP()
{
    OIC_LOG(DEBUG, IP_ADAPTER_TAG, "IN");

#ifdef __WITH_DTLS__
    CAAdapterNetDtlsDeInit();
#endif

    // Stop IP network monitor
    CAIPStopNetworkMonitor();

    // Stop send queue thread
    if (g_sendQueueHandle)
    {
        CAQueueingThreadStop(g_sendQueueHandle);
    }

    // Stop Unicast, Secured unicast and Multicast servers running
    CAIPStopServers();

    OIC_LOG(DEBUG, IP_ADAPTER_TAG, "OUT");
    return CA_STATUS_OK;
}

void CATerminateIP()
{
    OIC_LOG(DEBUG, IP_ADAPTER_TAG, "IN");

    // Stop IP adapter
    CAStopIP();

#ifdef __WITH_DTLS__
<<<<<<< HEAD
    CADTLSSetAdapterCallbacks(NULL, NULL, DTLS_IP);
=======
    CADTLSSetAdapterCallbacks(NULL, NULL, CA_IPV4);
>>>>>>> 6206f9cd
#endif

    CAIPSetPacketReceiveCallback(NULL);

    // Terminate IP server
    CAIPTerminateServer();

    // Terminate network monitor
    CAIPSetConnectionStateChangeCallback(NULL);
    CAIPTerminateNetworkMonitor();

    // Terminate message queue handler
    CAIPDeinitializeQueueHandles();

    OIC_LOG(DEBUG, IP_ADAPTER_TAG, "OUT");
}

void CAIPSendDataThread(void *threadData)
{
    OIC_LOG(DEBUG, IP_ADAPTER_TAG, "IN");

    CAIPData *ipData = (CAIPData *) threadData;
    if (!ipData)
    {
        OIC_LOG(DEBUG, IP_ADAPTER_TAG, "Invalid ip data!");
        return;
    }

    //If remoteEndpoint is NULL, its Multicast, else its Unicast.
    if (ipData->remoteEndpoint)
    {
        //Processing for sending unicast
        char *address = ipData->remoteEndpoint->addressInfo.IP.ipAddress;
        uint16_t port = ipData->remoteEndpoint->addressInfo.IP.port;

#ifdef __WITH_DTLS__
        if (!ipData->remoteEndpoint->isSecured)
        {
            OIC_LOG(DEBUG, IP_ADAPTER_TAG, "Send Unicast Data is called");
            CAIPSendData(address, port, ipData->data, ipData->dataLen, false,
                               ipData->remoteEndpoint->isSecured);
        }
        else
        {
            OIC_LOG(DEBUG, IP_ADAPTER_TAG, "CAAdapterNetDtlsEncrypt called!");
            CAResult_t result = CAAdapterNetDtlsEncrypt(address, port, ipData->data,
                                                        ipData->dataLen, CA_IPV4);

            if (CA_STATUS_OK != result)
            {
                OIC_LOG(ERROR, IP_ADAPTER_TAG, "CAAdapterNetDtlsEncrypt failed!");
            }
            OIC_LOG_V(DEBUG, IP_ADAPTER_TAG,
                      "CAAdapterNetDtlsEncrypt returned with result[%d]", result);
        }
#else
        CAIPSendData(address, port, ipData->data, ipData->dataLen, false,
                           ipData->remoteEndpoint->isSecured);
#endif
    }
    else
    {
        //Processing for sending multicast
        OIC_LOG(DEBUG, IP_ADAPTER_TAG, "Send Multicast Data is called");
        CAIPSendData(CA_MULTICAST_IP, CA_MCAST_PORT, ipData->data,
                           ipData->dataLen, true, false);
    }

    OIC_LOG(DEBUG, IP_ADAPTER_TAG, "OUT");
}

CAIPData *CACreateIPData(const CARemoteEndpoint_t *remoteEndpoint, const void *data,
                                     uint32_t dataLength)
{
    VERIFY_NON_NULL_RET(data, IP_ADAPTER_TAG, "IPData is NULL", NULL);

    CAIPData *ipData = (CAIPData *) OICMalloc(sizeof(CAIPData));
    if (!ipData)
    {
        OIC_LOG(ERROR, IP_ADAPTER_TAG, "Memory allocation failed!");
        return NULL;
    }

    ipData->remoteEndpoint = CAAdapterCopyRemoteEndpoint(remoteEndpoint);
    ipData->data = (void *) OICMalloc(dataLength);
    if (!ipData->data)
    {
        OIC_LOG(ERROR, IP_ADAPTER_TAG, "Memory allocation failed!");
        CAFreeIPData(ipData);
        return NULL;
    }

    memcpy(ipData->data, data, dataLength);
    ipData->dataLen = dataLength;

    return ipData;
}

void CAFreeIPData(CAIPData *ipData)
{
    VERIFY_NON_NULL_VOID(ipData, IP_ADAPTER_TAG, "ipData is NULL");

    CAAdapterFreeRemoteEndpoint(ipData->remoteEndpoint);
    OICFree(ipData->data);
    OICFree(ipData);
}

void CADataDestroyer(void *data, uint32_t size)
{
    CAIPData *etdata = (CAIPData *) data;

    CAFreeIPData(etdata);
}
<|MERGE_RESOLUTION|>--- conflicted
+++ resolved
@@ -710,11 +710,7 @@
     CAStopIP();
 
 #ifdef __WITH_DTLS__
-<<<<<<< HEAD
-    CADTLSSetAdapterCallbacks(NULL, NULL, DTLS_IP);
-=======
     CADTLSSetAdapterCallbacks(NULL, NULL, CA_IPV4);
->>>>>>> 6206f9cd
 #endif
 
     CAIPSetPacketReceiveCallback(NULL);
