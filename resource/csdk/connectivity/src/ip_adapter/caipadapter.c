/******************************************************************
 *
 * Copyright 2014 Samsung Electronics All Rights Reserved.
 *
 *
 *
 * Licensed under the Apache License, Version 2.0 (the "License");
 * you may not use this file except in compliance with the License.
 * You may obtain a copy of the License at
 *
 *      http://www.apache.org/licenses/LICENSE-2.0
 *
 * Unless required by applicable law or agreed to in writing, software
 * distributed under the License is distributed on an "AS IS" BASIS,
 * WITHOUT WARRANTIES OR CONDITIONS OF ANY KIND, either express or implied.
 * See the License for the specific language governing permissions and
 * limitations under the License.
 *
 ******************************************************************/
#include "caipadapter.h"

#include <stdio.h>
#include <stdlib.h>
#include <string.h>
#include <stdint.h>

#include "caipinterface.h"
#include "caqueueingthread.h"
#include "caadapterutils.h"
#ifdef __WITH_DTLS__
#include "caadapternetdtls.h"
#endif
#include "camutex.h"
#include "uarraylist.h"
#include "caremotehandler.h"
#include "logger.h"
#include "oic_malloc.h"
#include "oic_string.h"

/**
 * @def IP_ADAPTER_TAG
 * @brief Logging tag for module name
 */
#define IP_ADAPTER_TAG "IPAD"

/**
 * @def CA_PORT
 * @brief Port to listen for incoming data
 */
<<<<<<< HEAD
#define CA_PORT   0
=======
#ifdef ARDUINO
#define CA_PORT   55555
#else
#define CA_PORT   0
#endif
>>>>>>> b782625f

/**
 * @def CA_SECURE_PORT
 * @brief Secured (unicast) port number as defined in COAP Specification, RFC-7252.
 */
#define CA_SECURE_PORT   5684

/**
 * @def CA_MCAST_PORT
 * @brief Multicast port number as defined in COAP Specification, RFC-7252.
 */
#define CA_MCAST_PORT   5683

/**
 * @def CA_MULTICAST_IP
 * @brief Multicast IP Address as defined in COAP Specification, RFC-7252.
 */
#define CA_MULTICAST_IP "224.0.1.187"

#ifndef SINGLE_THREAD
/**
 * @var CAIPData
 * @brief Holds inter thread ip data information.
 */
typedef struct
{
    CAEndpoint_t *remoteEndpoint;
    void *data;
    uint32_t dataLen;
    bool isMulticast;
} CAIPData;

/**
 * @var g_sendQueueHandle
 * @brief Queue handle for Send Data
 */
static CAQueueingThread_t *g_sendQueueHandle = NULL;
#endif

/**
 * @var g_networkPacketCallback
 * @brief Network Packet Received Callback to CA
 */
static CANetworkPacketReceivedCallback g_networkPacketCallback = NULL;

/**
 * @var g_networkChangeCallback
 * @brief Network Changed Callback to CA
 */
static CANetworkChangeCallback g_networkChangeCallback = NULL;

/**
 * @var g_errorCallback
 * @brief error Callback to CA adapter
 */
static CAErrorHandleCallback g_errorCallback = NULL;

/**
 * @var g_threadPool
 * @brief ThreadPool for storing ca_thread_pool_t handle passed from CA
 */
static ca_thread_pool_t g_threadPool = NULL;

static void CAIPNotifyNetworkChange(const char *address, uint16_t port,
                                    CANetworkStatus_t status);

static void CAIPConnectionStateCB(const char *ipAddress, CANetworkStatus_t status);

static void CAIPPacketReceivedCB(const CAEndpoint_t *endpoint,
                                 const void *data, uint32_t dataLength);
static void CAIPErrorHandler(const CAEndpoint_t *endpoint, const void *data,
                             uint32_t dataLength, CAResult_t result);
#ifdef __WITH_DTLS__
static uint32_t CAIPPacketSendCB(const CAEndpoint_t *endpoint,
                                 const void *data, uint32_t dataLength);
#endif

static CAResult_t CAIPStopServers();

#ifndef SINGLE_THREAD

static CAResult_t CAIPInitializeQueueHandles();

static void CAIPDeinitializeQueueHandles();

static void CAIPSendDataThread(void *threadData);

static CAIPData *CACreateIPData(const CAEndpoint_t *remoteEndpoint,
                                const void *data, uint32_t dataLength, bool isMulticast);
void CAFreeIPData(CAIPData *ipData);

static void CADataDestroyer(void *data, uint32_t size);

CAResult_t CAIPInitializeQueueHandles()
{
    OIC_LOG(DEBUG, IP_ADAPTER_TAG, "IN");

    // Check if the message queue is already initialized
    if (g_sendQueueHandle)
    {
        OIC_LOG(DEBUG, IP_ADAPTER_TAG, "send queue handle is already initialized!");
        return CA_STATUS_OK;
    }

    // Create send message queue
    g_sendQueueHandle = OICMalloc(sizeof(CAQueueingThread_t));
    if (!g_sendQueueHandle)
    {
        OIC_LOG(ERROR, IP_ADAPTER_TAG, "Memory allocation failed!");
        return CA_MEMORY_ALLOC_FAILED;
    }

    if (CA_STATUS_OK != CAQueueingThreadInitialize(g_sendQueueHandle, g_threadPool,
                                                   CAIPSendDataThread, CADataDestroyer))
    {
        OIC_LOG(ERROR, IP_ADAPTER_TAG, "Failed to Initialize send queue thread");
        OICFree(g_sendQueueHandle);
        g_sendQueueHandle = NULL;
        return CA_STATUS_FAILED;
    }

    OIC_LOG(DEBUG, IP_ADAPTER_TAG, "OUT");
    return CA_STATUS_OK;
}

void CAIPDeinitializeQueueHandles()
{
    OIC_LOG(DEBUG, IP_ADAPTER_TAG, "IN");

    CAQueueingThreadDestroy(g_sendQueueHandle);
    OICFree(g_sendQueueHandle);
    g_sendQueueHandle = NULL;

    OIC_LOG(DEBUG, IP_ADAPTER_TAG, "OUT");
}

void CAIPSendDataThread(void *threadData)
{
    OIC_LOG(DEBUG, IP_ADAPTER_TAG, "IN");

    CAIPData *ipData = (CAIPData *) threadData;
    uint32_t sentData = -1;

    if (!ipData)
    {
        OIC_LOG(DEBUG, IP_ADAPTER_TAG, "Invalid ip data!");
        return;
    }

    if (ipData->isMulticast)
    {
        //Processing for sending multicast
        OIC_LOG(DEBUG, IP_ADAPTER_TAG, "Send Multicast Data is called");
        strncpy(ipData->remoteEndpoint->addr, CA_MULTICAST_IP, MAX_ADDR_STR_SIZE_CA);
        ipData->remoteEndpoint->port = CA_MCAST_PORT;
        sentData = CAIPSendData(ipData->remoteEndpoint, ipData->data, ipData->dataLen, true);
    }
    else
    {
        //Processing for sending unicast
#ifdef __WITH_DTLS__
        if (ipData->remoteEndpoint->flags & CA_SECURE)
        {
            OIC_LOG(DEBUG, IP_ADAPTER_TAG, "CAAdapterNetDtlsEncrypt called!");
            CAResult_t result = CAAdapterNetDtlsEncrypt(ipData->remoteEndpoint,
                                               ipData->data, ipData->dataLen);
            if (CA_STATUS_OK != result)
            {
                OIC_LOG(ERROR, IP_ADAPTER_TAG, "CAAdapterNetDtlsEncrypt failed!");
                sentData = 0;
            }
            OIC_LOG_V(DEBUG, IP_ADAPTER_TAG,
                      "CAAdapterNetDtlsEncrypt returned with result[%d]", result);
        }
        else
        {
            OIC_LOG(DEBUG, IP_ADAPTER_TAG, "Send Unicast Data is called");
            sentData = CAIPSendData(ipData->remoteEndpoint, ipData->data, ipData->dataLen, false);
        }
#else
        sentData = CAIPSendData(ipData->remoteEndpoint, ipData->data, ipData->dataLen, false);
#endif
    }

    if (0 == sentData)
    {
        g_errorCallback(ipData->remoteEndpoint, ipData->data, ipData->dataLen,
                        CA_SEND_FAILED);
    }

    OIC_LOG(DEBUG, IP_ADAPTER_TAG, "OUT");
}

CAIPData *CACreateIPData(const CAEndpoint_t *remoteEndpoint, const void *data,
                         uint32_t dataLength, bool isMulticast)
{
    VERIFY_NON_NULL_RET(data, IP_ADAPTER_TAG, "IPData is NULL", NULL);

    CAIPData *ipData = (CAIPData *) OICMalloc(sizeof(CAIPData));
    if (!ipData)
    {
        OIC_LOG(ERROR, IP_ADAPTER_TAG, "Memory allocation failed!");
        return NULL;
    }

    ipData->remoteEndpoint = CACloneEndpoint(remoteEndpoint);
    ipData->data = (void *) OICMalloc(dataLength);
    if (!ipData->data)
    {
        OIC_LOG(ERROR, IP_ADAPTER_TAG, "Memory allocation failed!");
        CAFreeIPData(ipData);
        return NULL;
    }

    memcpy(ipData->data, data, dataLength);
    ipData->dataLen = dataLength;

    ipData->isMulticast = isMulticast;

    return ipData;
}

void CAFreeIPData(CAIPData *ipData)
{
    VERIFY_NON_NULL_VOID(ipData, IP_ADAPTER_TAG, "ipData is NULL");

    CAFreeEndpoint(ipData->remoteEndpoint);
    OICFree(ipData->data);
    OICFree(ipData);
}

void CADataDestroyer(void *data, uint32_t size)
{
    CAIPData *etdata = (CAIPData *) data;

    CAFreeIPData(etdata);
}
#endif

void CAIPNotifyNetworkChange(const char *address, uint16_t port, CANetworkStatus_t status)
{
    OIC_LOG(DEBUG, IP_ADAPTER_TAG, "IN");

    VERIFY_NON_NULL_VOID(address, IP_ADAPTER_TAG, "address is NULL");

    CAEndpoint_t *localEndpoint = CACreateEndpointObject(CA_DEFAULT_FLAGS,
                                                         CA_ADAPTER_IP,
                                                         address, port);
    if (!localEndpoint)
    {
        OIC_LOG(ERROR, IP_ADAPTER_TAG, "localEndpoint creation failed!");
        return;
    }

    if (g_networkChangeCallback)
    {
        g_networkChangeCallback(localEndpoint, status);
    }
    else
    {
        OIC_LOG(ERROR, IP_ADAPTER_TAG, "g_networkChangeCallback is NULL");
    }

    CAFreeEndpoint(localEndpoint);

    OIC_LOG(DEBUG, IP_ADAPTER_TAG, "OUT");
}

void CAIPConnectionStateCB(const char *ipAddress, CANetworkStatus_t status)
{
    OIC_LOG(DEBUG, IP_ADAPTER_TAG, "IN");

    VERIFY_NON_NULL_VOID(ipAddress, IP_ADAPTER_TAG, "ipAddress is NULL");

    if (CA_INTERFACE_UP == status)
    {
        uint16_t port = CA_PORT;
        CAResult_t ret = CAIPStartUnicastServer(ipAddress, &port, false);
        if (CA_STATUS_OK == ret)
        {
            OIC_LOG_V(DEBUG, IP_ADAPTER_TAG, "Unicast server started on %d port", port);
        }
        else
        {
            OIC_LOG_V(ERROR, IP_ADAPTER_TAG, "Failed to start Unicast server port[%d]", ret);
        }

#ifdef __WITH_DTLS__
        port = CA_SECURE_PORT;
        ret = CAIPStartUnicastServer(ipAddress, &port, true);
        if (CA_STATUS_OK == ret)
        {
            OIC_LOG_V(DEBUG, IP_ADAPTER_TAG, "Secure Unicast server started on %d", port);
        }
        else
        {
            OIC_LOG_V(ERROR, IP_ADAPTER_TAG, "Failed to start secure Unicast server [%d]",
                      ret);
        }
#endif
        ret = CAIPStartMulticastServer(ipAddress, CA_MULTICAST_IP, CA_MCAST_PORT);
        if (CA_STATUS_OK == ret)
        {
            OIC_LOG_V(DEBUG, IP_ADAPTER_TAG, "Multicast server started on port[%d]",
                      CA_MCAST_PORT);
        }
        else
        {
            OIC_LOG_V(ERROR, IP_ADAPTER_TAG, "Failed to start Multicast server port[%d]",
                      ret);
        }

        // Notify network change to CA
        CAIPNotifyNetworkChange(ipAddress, port, status);
    }
    else
    {
        CAIPNotifyNetworkChange(ipAddress, 0, status);

        // Stop Unicast, Secured unicast and Multicast servers
        CAIPStopServer(ipAddress);
    }

    OIC_LOG(DEBUG, IP_ADAPTER_TAG, "OUT");
}

#ifdef __WITH_DTLS__
uint32_t CAIPPacketSendCB(const CAEndpoint_t *endpoint, const void *data, uint32_t dataLength)
{
    OIC_LOG(DEBUG, IP_ADAPTER_TAG, "IN");

    VERIFY_NON_NULL_RET(endpoint, IP_ADAPTER_TAG, "endpoint is NULL", 0);
    VERIFY_NON_NULL_RET(data, IP_ADAPTER_TAG, "data is NULL", 0);

    uint32_t sentLength = CAIPSendData(endpoint, data, dataLength, false);

    if (sentLength == 0)
    {
        g_errorCallback(endpoint, data, dataLength, CA_SEND_FAILED);
    }

    OIC_LOG_V(DEBUG, IP_ADAPTER_TAG, "Successfully sent %d of encrypted data!", sentLength);

    OIC_LOG(DEBUG, IP_ADAPTER_TAG, "OUT");

    return sentLength;
}
#endif

void CAIPPacketReceivedCB(const CAEndpoint_t *endpoint, const void *data,
                          uint32_t dataLength)
{
    OIC_LOG(DEBUG, IP_ADAPTER_TAG, "IN");

    VERIFY_NON_NULL_VOID(endpoint, IP_ADAPTER_TAG, "ipAddress is NULL");
    VERIFY_NON_NULL_VOID(data, IP_ADAPTER_TAG, "data is NULL");

    OIC_LOG_V(DEBUG, IP_ADAPTER_TAG, "Address: %s, port:%d", endpoint->addr, endpoint->port);

    void *buf = OICCalloc(dataLength + 1, sizeof (char));
    if (!buf)
    {
        OIC_LOG(ERROR, IP_ADAPTER_TAG, "Memory Allocation failed!");
        return;
    }
    memcpy(buf, data, dataLength);

    if (g_networkPacketCallback)
    {
        g_networkPacketCallback(endpoint, buf, dataLength);
    }
    else
    {
        OICFree(buf);
    }
    OIC_LOG(DEBUG, IP_ADAPTER_TAG, "OUT");
}

void CAIPErrorHandler (const CAEndpoint_t *endpoint, const void *data,
                       uint32_t dataLength, CAResult_t result)
{
    OIC_LOG(DEBUG, IP_ADAPTER_TAG, "IN");

    VERIFY_NON_NULL_VOID(endpoint, IP_ADAPTER_TAG, "endpoint is NULL");

    VERIFY_NON_NULL_VOID(data, IP_ADAPTER_TAG, "data is NULL");

    void *buf = (void*)OICMalloc(sizeof(char) * dataLength);
    if (!buf)
    {
        OIC_LOG(ERROR, IP_ADAPTER_TAG, "Memory Allocation failed!");
        return;
    }
    memcpy(buf, data, dataLength);
    if (g_errorCallback)
    {
        g_errorCallback(endpoint, buf, dataLength, result);
    }
    else
    {
        OICFree(buf);
    }

    OIC_LOG(DEBUG, IP_ADAPTER_TAG, "OUT");

    return;
}

int32_t CAIPSendDataInternal(const CAEndpoint_t *remoteEndpoint, const void *data,
                             uint32_t dataLength, bool isMulticast)
{
    OIC_LOG(DEBUG, IP_ADAPTER_TAG, "IN");
#ifdef SINGLE_THREAD

    // If remoteEndpoint is NULL, its Multicast, else its Unicast.
    if(!isMulticast)
    {
        CAIPSendData(remoteEndpoint, data, dataLength, false);
    }
    else
    {
        CAEndpoint_t ep = { 0 };
        strcpy(ep.addr, CA_MULTICAST_IP);
        ep.port = CA_MCAST_PORT;
        CAIPSendData(&ep, data, dataLength, true);
    }
#else
    VERIFY_NON_NULL_RET(g_sendQueueHandle, IP_ADAPTER_TAG, "sendQueueHandle", -1);

    // Create IPData to add to queue
    CAIPData *ipData = CACreateIPData(remoteEndpoint, data, dataLength, isMulticast);

    if (!ipData)
    {
        OIC_LOG(ERROR, IP_ADAPTER_TAG, "Failed to create ipData!");
        return -1;
    }
    else
    {
        // Add message to send queue
        CAQueueingThreadAddData(g_sendQueueHandle, ipData, sizeof(CAIPData));
    }
#endif
    OIC_LOG(DEBUG, IP_ADAPTER_TAG, "OUT");
    return dataLength;
}

CAResult_t CAInitializeIP(CARegisterConnectivityCallback registerCallback,
                          CANetworkPacketReceivedCallback networkPacketCallback,
                          CANetworkChangeCallback netCallback,
                          CAErrorHandleCallback errorCallback, ca_thread_pool_t handle)
{
    OIC_LOG(DEBUG, IP_ADAPTER_TAG, "IN");
    VERIFY_NON_NULL(registerCallback, IP_ADAPTER_TAG, "registerCallback");
    VERIFY_NON_NULL(networkPacketCallback, IP_ADAPTER_TAG, "networkPacketCallback");
    VERIFY_NON_NULL(netCallback, IP_ADAPTER_TAG, "netCallback");
#ifndef SINGLE_THREAD
    VERIFY_NON_NULL(handle, IP_ADAPTER_TAG, "thread pool handle");
#endif

    g_threadPool = handle;
    g_networkChangeCallback = netCallback;
    g_networkPacketCallback = networkPacketCallback;
    g_errorCallback = errorCallback;

    CAResult_t ret = CAIPInitializeNetworkMonitor(g_threadPool);
    if (CA_STATUS_OK != ret)
    {
        OIC_LOG_V(ERROR, IP_ADAPTER_TAG, "Failed to initialize n/w monitor[%d]", ret);
        return ret;
    }
    CAIPSetConnectionStateChangeCallback(CAIPConnectionStateCB);

    ret = CAIPInitializeServer(g_threadPool);
    if (CA_STATUS_OK != ret)
    {
        OIC_LOG_V(ERROR, IP_ADAPTER_TAG, "Failed to initialize server![%d]", ret);
        CATerminateIP();
        return ret;
    }

    CAIPSetPacketReceiveCallback(CAIPPacketReceivedCB);
    CAIPSetErrorHandleCallback(CAIPErrorHandler);
#ifdef __WITH_DTLS__
    CAAdapterNetDtlsInit();

    CADTLSSetAdapterCallbacks(CAIPPacketReceivedCB, CAIPPacketSendCB, 0);
#endif

    CAConnectivityHandler_t ipHandler;
    ipHandler.startAdapter = CAStartIP;
    ipHandler.startListenServer = CAStartIPListeningServer;
    ipHandler.startDiscoveryServer = CAStartIPDiscoveryServer;
    ipHandler.sendData = CASendIPUnicastData;
    ipHandler.sendDataToAll = CASendIPMulticastData;
    ipHandler.GetnetInfo = CAGetIPInterfaceInformation;
    ipHandler.readData = CAReadIPData;
    ipHandler.stopAdapter = CAStopIP;
    ipHandler.terminate = CATerminateIP;
    registerCallback(ipHandler, CA_ADAPTER_IP);

#ifndef SINGLE_THREAD
    if (CA_STATUS_OK != CAIPInitializeQueueHandles())
    {
        OIC_LOG(ERROR, IP_ADAPTER_TAG, "Failed to Initialize Queue Handle");
        CATerminateIP();
        return CA_STATUS_FAILED;
    }
#endif
    OIC_LOG(INFO, IP_ADAPTER_TAG, "OUT");
    return CA_STATUS_OK;
}

CAResult_t CAStartIP()
{
    OIC_LOG(DEBUG, IP_ADAPTER_TAG, "IN");

    // Start monitoring IP network
    CAResult_t ret = CAIPStartNetworkMonitor();
    if (CA_STATUS_OK != ret)
    {
        OIC_LOG(ERROR, IP_ADAPTER_TAG, "Failed to Start n/w monitor");
        return ret;
    }

#ifndef SINGLE_THREAD
    // Start send queue thread
    if (CA_STATUS_OK != CAQueueingThreadStart(g_sendQueueHandle))
    {
        OIC_LOG(ERROR, IP_ADAPTER_TAG, "Failed to Start Send Data Thread");
        return CA_STATUS_FAILED;
    }
#endif

    bool retVal = CAIPIsConnected();
    if (false == retVal)
    {
        OIC_LOG(DEBUG, IP_ADAPTER_TAG, "IP is not Connected");
        return CA_STATUS_OK;
    }

#ifdef ARDUINO
    uint16_t unicastPort = CA_PORT;
    // Address is hardcoded as we are using Single Interface
    ret = CAIPStartUnicastServer("0.0.0.0", &unicastPort, false);
    if (CA_STATUS_OK != ret)
    {
        OIC_LOG_V(DEBUG, IP_ADAPTER_TAG, "Start unicast serv failed[%d]", ret);

    }
#else
    u_arraylist_t *netInterfaceList = u_arraylist_create();

    VERIFY_NON_NULL(netInterfaceList, IP_ADAPTER_TAG, "netInterfaceList is NULL");

    ret = CAIPGetInterfaceInfo(&netInterfaceList);
    if (CA_STATUS_OK != ret)
    {
        OIC_LOG_V(ERROR, IP_ADAPTER_TAG, "Failed to get IP interface info [%d]", ret);
        CAClearNetInterfaceInfoList(netInterfaceList);
        return ret;
    }

    uint32_t listIndex = 0;
    uint32_t listLength = u_arraylist_length(netInterfaceList);
    for (listIndex = 0; listIndex < listLength; listIndex++)
    {
        CANetInfo_t *netInfo = (CANetInfo_t *) u_arraylist_get(netInterfaceList, listIndex);
        if (!netInfo)
        {
            continue;
        }
        uint16_t unicastPort = CA_PORT;
        ret = CAIPStartUnicastServer(netInfo->ipAddress, &unicastPort, false);
        if (CA_STATUS_OK == ret)
        {
            OIC_LOG_V(DEBUG, IP_ADAPTER_TAG, "Unicast server started on %d port",
                      unicastPort);
        }

#ifdef __WITH_DTLS__
        unicastPort = CA_SECURE_PORT;
        ret = CAIPStartUnicastServer(netInfo->ipAddress, &unicastPort, true);

        if (CA_STATUS_OK == ret)
        {
            OIC_LOG_V(DEBUG, IP_ADAPTER_TAG,
                      "Secure Unicast server started on %d port", unicastPort);
        }
#endif
    }
    CAClearNetInterfaceInfoList(netInterfaceList);
#endif
    OIC_LOG(DEBUG, IP_ADAPTER_TAG, "OUT");
    return ret;
}

CAResult_t CAStartIPListeningServer()
{
    OIC_LOG(DEBUG, IP_ADAPTER_TAG, "IN");

    CAResult_t ret = CA_STATUS_OK;
    bool retVal = CAIPIsConnected();
    if (false == retVal)
    {
        OIC_LOG(DEBUG, IP_ADAPTER_TAG, "IP not Connected");
        return ret;
    }

#ifdef ARDUINO
    //uint16_t multicastPort = CA_MCAST_PORT;
    ret = CAIPStartMulticastServer("0.0.0.0", CA_MULTICAST_IP, CA_MCAST_PORT);
    if (CA_STATUS_OK != ret)
    {
        OIC_LOG_V(ERROR, IP_ADAPTER_TAG, "Start multicast failed[%d]", ret);
    }
#else
    u_arraylist_t *netInterfaceList = u_arraylist_create();

    VERIFY_NON_NULL(netInterfaceList, IP_ADAPTER_TAG, "netInterfaceList is NULL");

    ret = CAIPGetInterfaceInfo(&netInterfaceList);
    if (CA_STATUS_OK != ret)
    {
        OIC_LOG_V(ERROR, IP_ADAPTER_TAG, "Failed to get IP interface info [%d]", ret);
        CAClearNetInterfaceInfoList(netInterfaceList);
        return ret;
    }

    uint32_t listIndex = 0;
    uint32_t listLength = u_arraylist_length(netInterfaceList);
    for (listIndex = 0; listIndex < listLength; listIndex++)
    {

        CANetInfo_t *netInfo = (CANetInfo_t *) u_arraylist_get(netInterfaceList, listIndex);
        if (!netInfo)
        {
            continue;
        }

        OIC_LOG_V(DEBUG, IP_ADAPTER_TAG, "Ip address for multicast interface %s",
                  netInfo->ipAddress);
        ret = CAIPStartMulticastServer(netInfo->ipAddress, CA_MULTICAST_IP, CA_MCAST_PORT);
        if (CA_STATUS_OK == ret)
        {
            OIC_LOG(INFO, IP_ADAPTER_TAG, "Multicast Server is Started Successfully");
        }
    }

    CAClearNetInterfaceInfoList(netInterfaceList);
#endif
    OIC_LOG(DEBUG, IP_ADAPTER_TAG, "OUT");
    return ret;
}

CAResult_t CAStartIPDiscoveryServer()
{
    OIC_LOG(DEBUG, IP_ADAPTER_TAG, "IN");
    /* Both listening and discovery server are same */
    OIC_LOG(DEBUG, IP_ADAPTER_TAG, "OUT");
    return CAStartIPListeningServer();
}

int32_t CASendIPUnicastData(const CAEndpoint_t *remoteEndpoint,
                            const void *data, uint32_t dataLength)
{
    OIC_LOG(DEBUG, IP_ADAPTER_TAG, "IN");

    VERIFY_NON_NULL_RET(remoteEndpoint, IP_ADAPTER_TAG, "remoteEndpoint", -1);
    VERIFY_NON_NULL_RET(data, IP_ADAPTER_TAG, "data", -1);
    if (0 == dataLength)
    {
        OIC_LOG(ERROR, IP_ADAPTER_TAG, "Invalid Data Length");
        return -1;
    }

    OIC_LOG(DEBUG, IP_ADAPTER_TAG, "OUT");
    return CAIPSendDataInternal(remoteEndpoint, data, dataLength, false);
}

int32_t CASendIPMulticastData(const CAEndpoint_t *endpoint, const void *data, uint32_t dataLength)
{
    OIC_LOG(DEBUG, IP_ADAPTER_TAG, "IN");

    VERIFY_NON_NULL_RET(data, IP_ADAPTER_TAG, "data", -1);
    if (0 == dataLength)
    {
        OIC_LOG(ERROR, IP_ADAPTER_TAG, "Invalid Data Length");
        return -1;
    }

    OIC_LOG(DEBUG, IP_ADAPTER_TAG, "OUT");
    return CAIPSendDataInternal(endpoint, data, dataLength, true);
}

CAResult_t CAGetIPInterfaceInformation(CAEndpoint_t **info, uint32_t *size)
{
    OIC_LOG(DEBUG, IP_ADAPTER_TAG, "IN");

    VERIFY_NON_NULL(info, IP_ADAPTER_TAG, "info is NULL");
    VERIFY_NON_NULL(size, IP_ADAPTER_TAG, "size is NULL");

    bool retVal = CAIPIsConnected();
    if (false == retVal)
    {
        OIC_LOG(ERROR, IP_ADAPTER_TAG, "IP not Connected");
        return CA_ADAPTER_NOT_ENABLED;
    }

    u_arraylist_t *netInterfaceList = u_arraylist_create();

    VERIFY_NON_NULL(netInterfaceList, IP_ADAPTER_TAG, "netInterfaceList is NULL");

    CAResult_t ret = CAIPGetInterfaceInfo(&netInterfaceList);
    if (CA_STATUS_OK != ret)
    {
        OIC_LOG_V(ERROR, IP_ADAPTER_TAG, "CAIPGetInterfaceInfo failed:%d", ret);
        CAClearNetInterfaceInfoList(netInterfaceList);
        return ret;
    }

    uint32_t listLength = u_arraylist_length(netInterfaceList);
    uint32_t netInfoSize = listLength;

#ifdef __WITH_DTLS__
    if (listLength)
    {
        netInfoSize = listLength * 2;
    }
#endif

    CAEndpoint_t *conInfo = (CAEndpoint_t *)OICCalloc(netInfoSize, sizeof (CAEndpoint_t));
    if (!conInfo)
    {
        OIC_LOG(ERROR, IP_ADAPTER_TAG, "Malloc Failed");
        CAClearNetInterfaceInfoList(netInterfaceList);
        return CA_MEMORY_ALLOC_FAILED;
    }

    uint32_t listIndex = 0;
    uint32_t count = 0;
    for (listIndex = 0; listIndex < listLength; listIndex++)
    {
        CANetInfo_t *netInfo = (CANetInfo_t *) u_arraylist_get(netInterfaceList, listIndex);
        if (!netInfo)
        {
            continue;
        }

        conInfo[count].adapter = CA_ADAPTER_IP;
        conInfo[count].flags = 0;
        conInfo[count].port = CAGetServerPortNum(netInfo->ipAddress, false);
        OICStrcpy(conInfo[count].addr,
                  sizeof(conInfo[count].addr),
                  netInfo->ipAddress);

#ifdef __WITH_DTLS__
        // copy secure unicast server information
        {
            count ++;
            conInfo[count].adapter = CA_ADAPTER_IP;
            conInfo[count].flags = CA_SECURE;
            conInfo[count].port = CAGetServerPortNum(netInfo->ipAddress, true);
            OICStrcpy(conInfo[count].addr,
                  sizeof(conInfo[count].addr),
                  netInfo->ipAddress);
        }
#endif
        count ++;
    }
    *size = count;
    *info = conInfo;
    CAClearNetInterfaceInfoList(netInterfaceList);

    OIC_LOG(DEBUG, IP_ADAPTER_TAG, "OUT");
    return CA_STATUS_OK;
}

CAResult_t CAReadIPData()
{
    OIC_LOG(DEBUG, IP_ADAPTER_TAG, "IN");
    CAIPPullData();
    OIC_LOG(DEBUG, IP_ADAPTER_TAG, "OUT");
    return CA_STATUS_OK;
}

CAResult_t CAIPStopServers()
{
    OIC_LOG(DEBUG, IP_ADAPTER_TAG, "IN");

    // Stop all unicast and multicast servers.
    if (CA_STATUS_OK == CAIPStopAllServers())
    {
        OIC_LOG(DEBUG, IP_ADAPTER_TAG, "CAIPStopAllServers success");
    }

    OIC_LOG(DEBUG, IP_ADAPTER_TAG, "OUT");
    return CA_STATUS_OK;
}

CAResult_t CAStopIP()
{
    OIC_LOG(DEBUG, IP_ADAPTER_TAG, "IN");

#ifdef __WITH_DTLS__
    CAAdapterNetDtlsDeInit();
#endif

    // Stop IP network monitor
    CAIPStopNetworkMonitor();

#ifdef MULTI_THREAD
    // Stop send queue thread
    if (g_sendQueueHandle)
    {
        CAQueueingThreadStop(g_sendQueueHandle);
    }
#endif

    // Stop Unicast, Secured unicast and Multicast servers running
    CAResult_t result = CAIPStopServers();
    if (CA_STATUS_OK != result)
    {
        OIC_LOG_V(ERROR, IP_ADAPTER_TAG, "stop srv fail:%d", result);
    }

    OIC_LOG(DEBUG, IP_ADAPTER_TAG, "OUT");
    return result;
}

void CATerminateIP()
{
    OIC_LOG(DEBUG, IP_ADAPTER_TAG, "IN");

    // Stop IP adapter
    CAStopIP();

#ifdef __WITH_DTLS__
    CADTLSSetAdapterCallbacks(NULL, NULL, 0);
#endif

    CAIPSetPacketReceiveCallback(NULL);

    // Terminate IP server
    CAIPTerminateServer();

    // Terminate network monitor
    CAIPSetConnectionStateChangeCallback(NULL);
    CAIPTerminateNetworkMonitor();

#ifndef SINGLE_THREAD
    // Terminate message queue handler
    CAIPDeinitializeQueueHandles();
#endif

    OIC_LOG(DEBUG, IP_ADAPTER_TAG, "OUT");
}<|MERGE_RESOLUTION|>--- conflicted
+++ resolved
@@ -47,15 +47,11 @@
  * @def CA_PORT
  * @brief Port to listen for incoming data
  */
-<<<<<<< HEAD
-#define CA_PORT   0
-=======
 #ifdef ARDUINO
 #define CA_PORT   55555
 #else
 #define CA_PORT   0
 #endif
->>>>>>> b782625f
 
 /**
  * @def CA_SECURE_PORT
