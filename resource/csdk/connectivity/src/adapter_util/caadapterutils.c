--- conflicted
+++ resolved
@@ -247,7 +247,7 @@
         (*env)->DeleteGlobalRef(env, g_Activity);
         g_Activity = NULL;
     }
-#endif
+#endif //__ANDROID__
 }
 
 jmethodID CAGetJNIMethodID(JNIEnv *env, const char* className,
@@ -280,10 +280,6 @@
     return jni_midID;
 }
 
-<<<<<<< HEAD
-#ifdef __ANDROID__
-void CANativeJNISetContext(JNIEnv *env, jobject context)
-=======
 bool CACheckJNIException(JNIEnv *env)
 {
     if ((*env)->ExceptionCheck(env))
@@ -295,8 +291,8 @@
     return false;
 }
 
-void CADeleteGlobalReferences(JNIEnv *env)
->>>>>>> 3e930dcf
+#ifdef __ANDROID__
+void CANativeJNISetContext(JNIEnv *env, jobject context)
 {
     OIC_LOG_V(DEBUG, CA_ADAPTER_UTILS_TAG, "CANativeJNISetContext");
 
@@ -340,15 +336,13 @@
         OIC_LOG(INFO, CA_ADAPTER_UTILS_TAG, "activity is already set");
     }
 }
-<<<<<<< HEAD
 
 jobject *CANativeGetActivity()
 {
     return g_Activity;
 }
-#endif
-=======
-#endif
+#endif //__ANDROID__
+#endif //JAVA__
 
 #ifndef WITH_ARDUINO
 void CALogAdapterStateInfo(CATransportAdapter_t adapter, CANetworkStatus_t state)
@@ -410,5 +404,4 @@
             break;
     }
 }
->>>>>>> 3e930dcf
 #endif