##
# CA build script
##

import os.path

Import('env')

ca_os = env.get('TARGET_OS')
ca_transport = env.get('TARGET_TRANSPORT')
secured = env.get('SECURED')
with_ra = env.get ('WITH_RA')
with_tcp = env.get('WITH_TCP')
root_dir = os.pardir
ca_path = os.curdir

#####################################################################
# Source files and Target(s)
######################################################################

print"Reading ca script %s"%ca_transport

env.PrependUnique(CPPPATH = [ os.path.join(root_dir, 'api') ])
env.AppendUnique(CPPPATH = [ os.path.join(root_dir, 'inc'),
                             os.path.join(root_dir, 'lib/libcoap-4.1.1'),
                             os.path.join(root_dir, 'common/inc') ])

if ca_os not in ['arduino', 'windows', 'winrt']:
	env.AppendUnique(CPPDEFINES = ['WITH_POSIX'])

if ca_os not in ['darwin', 'ios', 'windows', 'winrt']:
	env.AppendUnique(LINKFLAGS = ['-Wl,--no-undefined'])

if ca_os in ['darwin','ios']:
	env.AppendUnique(CPPDEFINES = ['_DARWIN_C_SOURCE'])

# Getting common source files
env.SConscript('./../common/SConscript')

# The tinydtls library is found in '#extlibs/tinydtls', where the '#'
# is interpreted by SCons as the top-level iotivity directory where
# the SConscruct file is found.
if env.get('SECURED') == '1':
	if ca_os == 'tizen' and os.path.exists(root_dir + '/extlibs/tinydtls'):
		env.SConscript(os.path.join(root_dir, 'extlibs/tinydtls/SConscript'))
	else:
		env.SConscript('#extlibs/tinydtls/SConscript')

env.AppendUnique(CA_SRC = [os.path.join(ca_path,
                                        'adapter_util/caadapterutils.c')])
env.AppendUnique(CA_SRC = [os.path.join(ca_path,
                                        'adapter_util/cafragmentation.c')])
if env.get('SECURED') == '1':
	env.AppendUnique(CA_SRC = [os.path.join(ca_path,
                                                'adapter_util/caadapternetdtls.c')])
	env.AppendUnique(CPPPATH = [os.path.join(root_dir,
                                                 'external/inc')])
if env.get('DTLS_WITH_X509') == '1':
	src_dir = env.get('SRC_DIR')
	env.AppendUnique(CPPPATH = [src_dir + '/resource/csdk/connectivity/inc/pkix'])
	env.AppendUnique(CPPPATH = [src_dir + '/extlibs/tinydtls/ecc/'])
	env.AppendUnique(CPPPATH = [src_dir + '/extlibs/tinydtls/sha2/'])
	env.AppendUnique(CPPDEFINES = ['__WITH_X509__'])
	if not env.get('RELEASE'):
		env.AppendUnique(CPPDEFINES = ['X509_DEBUG'])
	pkix_src = Glob('adapter_util/pkix/*.c');
	env.AppendUnique(CA_SRC = pkix_src)

ca_common_src = None

if env.get('ROUTING') == 'GW':
	env.AppendUnique(CPPDEFINES = ['ROUTING_GATEWAY'])
elif env.get('ROUTING') == 'EP':
	env.AppendUnique(CPPDEFINES = ['ROUTING_EP'])

if ca_os == 'arduino':
	env.AppendUnique(CPPDEFINES = ['SINGLE_THREAD'])
	env.AppendUnique(CPPDEFINES = ['WITH_ARDUINO'])
	print "setting WITH_ARDUINO"
	ca_common_src = [
		'caconnectivitymanager.c',
		'cainterfacecontroller.c',
		'camessagehandler.c',
		'canetworkconfigurator.c',
		'caprotocolmessage.c',
		'caretransmission.c',
		]
else:
	ca_common_src = [
		'caconnectivitymanager.c',
		'cainterfacecontroller.c',
		'camessagehandler.c',
		'canetworkconfigurator.c',
		'caprotocolmessage.c',
		'caqueueingthread.c',
		'caretransmission.c',
		]
	if (('BT' in ca_transport) or ('IP' in ca_transport) or ('ALL' in ca_transport)):
		env.AppendUnique(CA_SRC = [os.path.join(ca_path, 'cablockwisetransfer.c') ])
		env.AppendUnique(CPPDEFINES = ['WITH_BWT'])
	if secured == '1':
		env.AppendUnique(CPPDEFINES = ['__WITH_DTLS__'])
		if ca_os == 'tizen' and os.path.exists(root_dir + '/extlibs/tinydtls'):
			env.AppendUnique(CPPPATH = [os.path.join(root_dir, 'extlibs/tinydtls')])
		else:
			env.AppendUnique(CPPPATH = ['#extlibs/tinydtls'])

ca_common_src = [
        os.path.join(ca_path, d) for d in ca_common_src ]

env.AppendUnique(CA_SRC = ca_common_src)

if 'ALL' in ca_transport:
		transports = [ 'ip_adapter', 'bt_edr_adapter', 'bt_le_adapter']
		if ca_os == 'linux':
			if with_tcp:
				transports.append ('tcp_adapter')
		if with_ra:
				transports.append ('ra_adapter')
		env.SConscript(dirs = [
				os.path.join(ca_path, d) for d in transports ])

if 'IP' in ca_transport:
	env.SConscript(os.path.join(ca_path, 'ip_adapter/SConscript'))

if 'BT' in ca_transport:
	env.SConscript(os.path.join(ca_path, 'bt_edr_adapter/SConscript'))

if 'BLE' in ca_transport:
	env.SConscript(os.path.join(ca_path, 'bt_le_adapter/SConscript'))

<<<<<<< HEAD
if 'NFC' in ca_transport:
	env.SConscript(os.path.join(ca_path, 'nfc_adapter/SConscript'))
=======
>>>>>>> c7659fb9

print "Include path is %s" % env.get('CPPPATH')
print "Files path is %s" % env.get('CA_SRC')
if ca_os in ['android', 'tizen']:
	env.AppendUnique(LIBS = ['coap'])
	if env.get('SECURED') == '1':
		env.AppendUnique(LIBS = ['tinydtls'])
	if ca_os != 'android':
		env.AppendUnique(LIBS = ['rt'])
	calib = env.SharedLibrary('connectivity_abstraction', env.get('CA_SRC'))
else:
	calib = env.StaticLibrary('connectivity_abstraction', env.get('CA_SRC'))
env.InstallTarget(calib, 'libconnectivity_abstraction')
env.UserInstallTargetLib(calib, 'libconnectivity_abstraction')
<|MERGE_RESOLUTION|>--- conflicted
+++ resolved
@@ -129,11 +129,9 @@
 if 'BLE' in ca_transport:
 	env.SConscript(os.path.join(ca_path, 'bt_le_adapter/SConscript'))
 
-<<<<<<< HEAD
+
 if 'NFC' in ca_transport:
 	env.SConscript(os.path.join(ca_path, 'nfc_adapter/SConscript'))
-=======
->>>>>>> c7659fb9
 
 print "Include path is %s" % env.get('CPPPATH')
 print "Files path is %s" % env.get('CA_SRC')
