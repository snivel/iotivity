##
# CA build script
##

Import('env')

ca_os = env.get('TARGET_OS')
ca_transport = env.get('TARGET_TRANSPORT')
secured = env.get('SECURED')
root_dir = './../'
ca_path = './'
<<<<<<< HEAD
current_dir=env.get('SRC_DIR')
with_ra = env.get('WITH_RA')
=======
if ca_os == 'tizen':
	current_dir = root_dir
else:
	current_dir=env.get('SRC_DIR')
>>>>>>> 6206f9cd

# The tinydtls library location is ~/iotivity/extlibs. When scons run from connectivity folder,
# the build folder is ~/iotivity/resource/csdk/connectivity/out/linux/x86_64/release/.
# To include  ~/iotivity/extlibs/tinyDTLS, it should go seven level up from the build folder.
extlib_dir ='../../../../../../../../'

#####################################################################
# Source files and Target(s)
######################################################################

print "Reading ca script %s" % ca_transport

env.PrependUnique(CPPPATH = [root_dir + '/api/'])
env.AppendUnique(CPPPATH = [root_dir + '/inc/'])
env.AppendUnique(CPPPATH = [root_dir + '/lib/libcoap-4.1.1/'])
env.AppendUnique(CPPPATH = [root_dir + '/common/inc/'])

if ca_os not in ['arduino', 'windows', 'winrt']:
	env.AppendUnique(CPPDEFINES = ['WITH_POSIX'])

if ca_os in ['darwin','ios']:
	env.AppendUnique(CPPDEFINES = ['_DARWIN_C_SOURCE'])

#Getting common source files
env.SConscript('./../common/SConscript')

if env.get('SECURED') == '1':
	if current_dir.find('connectivity') == -1:
		env.SConscript(current_dir +'/extlibs/tinydtls/SConscript')
	else:
		env.SConscript(extlib_dir + '/extlibs/tinydtls/SConscript')


env.AppendUnique(CA_SRC=[ca_path+'adapter_util/caadapterutils.c'])
env.AppendUnique(CA_SRC=[ca_path+'adapter_util/camsgparser.c'])
if env.get('SECURED') == '1':
	env.AppendUnique(CA_SRC=[ca_path+'adapter_util/caadapternetdtls.c'])
	env.AppendUnique(CPPPATH = [root_dir + '/external/inc/'])

if ca_os == 'arduino':
	env.AppendUnique(CPPDEFINES = ['SINGLE_THREAD'])
	ca_common_src = [
		ca_path + 'caconnectivitymanager_singlethread.c',
		ca_path + 'cainterfacecontroller_singlethread.c',
		ca_path + 'camessagehandler_singlethread.c',
		ca_path + 'canetworkconfigurator.c',
		ca_path + 'caprotocolmessage.c',
		ca_path + 'caremotehandler.c',
		ca_path + 'caretransmission_singlethread.c',
		]
else:
	env.AppendUnique(CPPDEFINES = ['MULTI_THREAD'])
	ca_common_src = [
		ca_path + 'caconnectivitymanager.c',
		ca_path + 'cainterfacecontroller.c',
		ca_path + 'camessagehandler.c',
		ca_path + 'canetworkconfigurator.c',
		ca_path + 'caprotocolmessage.c',
		ca_path + 'caqueueingthread.c',
		ca_path + 'caremotehandler.c',
		ca_path + 'caretransmission.c',
		]
	if secured == '1':
		env.AppendUnique(CPPDEFINES = ['__WITH_DTLS__'])
		if current_dir.find('connectivity') == -1:
			env.AppendUnique(CPPPATH = [current_dir + '/extlibs/tinydtls'])
		else:
			env.AppendUnique(CPPPATH = [extlib_dir + '/extlibs/tinydtls'])
env.AppendUnique(CA_SRC = ca_common_src)

if 'ALL' in ca_transport:
	if with_ra == True:
		env.SConscript(ca_path + 'ra_adapter/SConscript')
	env.SConscript(ca_path + 'ip_adapter/SConscript')
	env.SConscript(ca_path + 'bt_edr_adapter/SConscript')
	env.SConscript(ca_path + 'bt_le_adapter/SConscript')

if 'IP' in ca_transport:
	env.SConscript(ca_path + 'ip_adapter/SConscript')

if 'RA' in ca_transport:
	env.SConscript(ca_path + 'ra_adapter/SConscript')

if 'BT' in ca_transport:
	env.SConscript(ca_path + 'bt_edr_adapter/SConscript')

if 'BLE' in ca_transport:
	env.SConscript(ca_path + 'bt_le_adapter/SConscript')

print "Include path is %s" %env.get('CPPPATH')
print "Files path is %s" %env.get('CA_SRC')
if ca_os in ['android', 'tizen']:
	calib = env.SharedLibrary('connectivity_abstraction', env.get('CA_SRC'))
else:
	calib = env.StaticLibrary('connectivity_abstraction', env.get('CA_SRC'))
env.InstallTarget(calib, 'libconnectivity_abstraction')
<|MERGE_RESOLUTION|>--- conflicted
+++ resolved
@@ -7,17 +7,13 @@
 ca_os = env.get('TARGET_OS')
 ca_transport = env.get('TARGET_TRANSPORT')
 secured = env.get('SECURED')
+with_ra = env.get('WITH_RA')
 root_dir = './../'
 ca_path = './'
-<<<<<<< HEAD
-current_dir=env.get('SRC_DIR')
-with_ra = env.get('WITH_RA')
-=======
 if ca_os == 'tizen':
 	current_dir = root_dir
 else:
 	current_dir=env.get('SRC_DIR')
->>>>>>> 6206f9cd
 
 # The tinydtls library location is ~/iotivity/extlibs. When scons run from connectivity folder,
 # the build folder is ~/iotivity/resource/csdk/connectivity/out/linux/x86_64/release/.
