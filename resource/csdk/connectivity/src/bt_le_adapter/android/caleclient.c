--- conflicted
+++ resolved
@@ -3357,22 +3357,15 @@
         {
             OIC_LOG_V(DEBUG, TAG, "remove state : %s", state->address);
 
-<<<<<<< HEAD
-            if (NULL == u_arraylist_remove(g_deviceStateList, index))
-=======
             CALEState_t* targetState  = (CALEState_t*)u_arraylist_remove(g_deviceStateList,
                                                                          index);
             if (NULL == targetState)
->>>>>>> 586aa499
             {
                 OIC_LOG(ERROR, TAG, "List removal failed.");
                 return CA_STATUS_FAILED;
             }
 
-<<<<<<< HEAD
-=======
             OICFree(targetState);
->>>>>>> 586aa499
             return CA_STATUS_OK;
         }
     }
