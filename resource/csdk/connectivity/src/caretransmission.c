--- conflicted
+++ resolved
@@ -445,13 +445,8 @@
 }
 
 CAResult_t CARetransmissionReceivedData(CARetransmission_t *context,
-<<<<<<< HEAD
-                                        const CARemoteEndpoint_t *endpoint, const void *pdu,
+                                        const CAEndpoint_t *endpoint, const void *pdu,
                                         uint32_t size)
-=======
-                                        const CAEndpoint_t *endpoint, const void *pdu,
-                                        uint32_t size, void **retransmissionPdu)
->>>>>>> 803f6e04
 {
     OIC_LOG(DEBUG, TAG, "IN - CARetransmissionReceivedData");
     if (NULL == context || NULL == endpoint || NULL == pdu)
