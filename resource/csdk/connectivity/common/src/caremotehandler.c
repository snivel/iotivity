/******************************************************************
 *
 * Copyright 2014 Samsung Electronics All Rights Reserved.
 *
 *
 *
 * Licensed under the Apache License, Version 2.0 (the "License");
 * you may not use this file except in compliance with the License.
 * You may obtain a copy of the License at
 *
 *      http://www.apache.org/licenses/LICENSE-2.0
 *
 * Unless required by applicable law or agreed to in writing, software
 * distributed under the License is distributed on an "AS IS" BASIS,
 * WITHOUT WARRANTIES OR CONDITIONS OF ANY KIND, either express or implied.
 * See the License for the specific language governing permissions and
 * limitations under the License.
 *
 ******************************************************************/

#include <string.h>

#include "oic_malloc.h"
#include "oic_string.h"
#include "caremotehandler.h"
#include "logger.h"

#define TAG "CA"

CAEndpoint_t *CACloneEndpoint(const CAEndpoint_t *rep)
{
    if (NULL == rep)
    {
        OIC_LOG(ERROR, TAG, "parameter is null");
        return NULL;
    }

    // allocate the remote end point structure.
    CAEndpoint_t *clone = (CAEndpoint_t *)OICMalloc(sizeof (CAEndpoint_t));
    if (NULL == clone)
    {
        OIC_LOG(ERROR, TAG, "CACloneRemoteEndpoint Out of memory");
        return NULL;
    }
    *clone = *rep;

    return clone;
}

CARequestInfo_t *CACloneRequestInfo(const CARequestInfo_t *rep)
{
    if (NULL == rep)
    {
        OIC_LOG(ERROR, TAG, "parameter is null");
        return NULL;
    }

    // check the method type of request info.
    // Keep this check in sync with CAMethod_t
    switch (rep->method)
    {
        case CA_GET:
        case CA_POST:
        case CA_PUT:
        case CA_DELETE:
            break;
        default:
            OIC_LOG_V(ERROR, TAG, "Method %u is invalid", rep->method);
            return NULL;
    }

    // allocate the request info structure.
    CARequestInfo_t *clone = (CARequestInfo_t *) OICMalloc(sizeof(CARequestInfo_t));
    if (!clone)
    {
        OIC_LOG(ERROR, TAG, "CACloneRequestInfo Out of memory");
        return NULL;
    }

    CAResult_t result = CACloneInfo(&rep->info, &clone->info);
    if(CA_STATUS_OK != result)
    {
        OIC_LOG(ERROR, TAG, "CACloneRequestInfo error in CACloneInfo");
        CADestroyRequestInfoInternal(clone);
        return NULL;
    }

    clone->method = rep->method;
    clone->isMulticast = rep->isMulticast;

    return clone;
}

CAResponseInfo_t *CACloneResponseInfo(const CAResponseInfo_t *rep)
{
    if (NULL == rep)
    {
        OIC_LOG(ERROR, TAG, "Response pointer is NULL");
        return NULL;
    }

    // check the result value of response info.
    // Keep this check in sync with CAResponseResult_t
    switch (rep->result)
    {
        case CA_EMPTY:
        case CA_CREATED:
        case CA_DELETED:
        case CA_VALID:
        case CA_CONTENT:
        case CA_CHANGED:
        case CA_CONTINUE:
        case CA_BAD_REQ:
        case CA_UNAUTHORIZED_REQ:
        case CA_BAD_OPT:
        case CA_FORBIDDEN_REQ:
        case CA_NOT_FOUND:
        case CA_NOT_ACCEPTABLE:
        case CA_REQUEST_ENTITY_INCOMPLETE:
        case CA_REQUEST_ENTITY_TOO_LARGE:
        case CA_INTERNAL_SERVER_ERROR:
        case CA_RETRANSMIT_TIMEOUT:
            break;
        default:
            OIC_LOG_V(ERROR, TAG, "Response code  %u is invalid", rep->result);
            return NULL;
    }

    // allocate the response info structure.
    CAResponseInfo_t *clone = (CAResponseInfo_t *) OICCalloc(1, sizeof(CAResponseInfo_t));
    if (NULL == clone)
    {
        OIC_LOG(ERROR, TAG, "CACloneResponseInfo Out of memory");
        return NULL;
    }

    CAResult_t result = CACloneInfo(&rep->info, &clone->info);
    if(CA_STATUS_OK != result)
    {
        OIC_LOG(ERROR, TAG, "CACloneResponseInfo error in CACloneInfo");
        CADestroyResponseInfoInternal(clone);
        return NULL;
    }

    clone->isMulticast = rep->isMulticast;
    clone->result = rep->result;
    return clone;
}

CAEndpoint_t *CACreateEndpointObject(CATransportFlags_t flags,
                                     CATransportAdapter_t adapter,
                                     const char *address,
                                     uint16_t port)
{
    CAEndpoint_t *info = (CAEndpoint_t *)OICCalloc(1, sizeof(CAEndpoint_t));
    if (NULL == info)
    {
        OIC_LOG(ERROR, TAG, "Memory allocation failed !");
        return NULL;
    }

    if (address)
    {
        OICStrcpy(info->addr, sizeof(info->addr), address);
        info->addr[MAX_ADDR_STR_SIZE_CA - 1] = '\0';
    }
    info->flags = flags;
    info->adapter = adapter;
    info->port = port;

    return info;
}

void CAFreeEndpoint(CAEndpoint_t *rep)
{
    OICFree(rep);
}

static void CADestroyInfoInternal(CAInfo_t *info)
{
    // free token field
    OICFree(info->token);
    info->token = NULL;
    info->tokenLength = 0;

    // free options field
    OICFree(info->options);
    info->options = NULL;
    info->numOptions = 0;

    // free payload field
    OICFree((char *) info->payload);
    info->payload = NULL;
    info->payloadSize = 0;

    // free uri
    OICFree(info->resourceUri);
    info->resourceUri = NULL;
}

void CADestroyRequestInfoInternal(CARequestInfo_t *rep)
{
    if (NULL == rep)
    {
        OIC_LOG(ERROR, TAG, "parameter is null");
        return;
    }

    CADestroyInfoInternal(&rep->info);
    OICFree(rep);
}

void CADestroyResponseInfoInternal(CAResponseInfo_t *rep)
{
    if (NULL == rep)
    {
        OIC_LOG(ERROR, TAG, "parameter is null");
        return;
    }

    CADestroyInfoInternal(&rep->info);
    OICFree(rep);
}

void CADestroyErrorInfoInternal(CAErrorInfo_t *errorInfo)
{
    if (NULL == errorInfo)
    {
        OIC_LOG(ERROR, TAG, "parameter is null");
        return;
    }

    CADestroyInfoInternal(&errorInfo->info);
    OICFree(errorInfo);
}

CAResult_t CACloneInfo(const CAInfo_t *info, CAInfo_t *clone)
{
    if (!info || !clone)
    {
        OIC_LOG(ERROR, TAG, "input parameter invalid");
        return CA_STATUS_INVALID_PARAM;
    }

    memset(clone, 0 , sizeof(CAInfo_t));

    //Do not free clone. we cannot declare it const, as the content is modified
    if ((info->token) && (0 < info->tokenLength))
    {
        char *temp = NULL;

        // allocate token field
        uint8_t len = info->tokenLength;

        temp = (char *) OICMalloc(len * sizeof(char));
        if (!temp)
        {
            OIC_LOG(ERROR, TAG, "CACloneInfo Out of memory");
            return CA_MEMORY_ALLOC_FAILED;
        }

        memcpy(temp, info->token, len);
        // save the token
        clone->token = temp;
        clone->tokenLength = len;
    }

    if (info->options && (0 < info->numOptions))
    {
        // save the options
        clone->options =
            (CAHeaderOption_t *) OICMalloc(sizeof(CAHeaderOption_t) * info->numOptions);

        if (!clone->options)
        {
            OIC_LOG(ERROR, TAG, "CACloneInfo Out of memory");
            CADestroyInfoInternal(clone);
            return CA_MEMORY_ALLOC_FAILED;
        }
        memcpy(clone->options, info->options, sizeof(CAHeaderOption_t) * info->numOptions);
        clone->numOptions = info->numOptions;
    }

<<<<<<< HEAD
=======
    memcpy(&(clone->identity), &(info->identity), sizeof(info->identity));

>>>>>>> 586aa499
    if ((info->payload) && (0 < info->payloadSize))
    {
        // allocate payload field
        uint8_t *temp = OICMalloc(info->payloadSize);
        if (!temp)
        {
            OIC_LOG(ERROR, TAG, "CACloneInfo Out of memory");
            CADestroyInfoInternal(clone);
            return CA_MEMORY_ALLOC_FAILED;
        }
        memcpy(temp, info->payload, info->payloadSize);

        // save the payload
        clone->payload = temp;
        clone->payloadSize = info->payloadSize;
    }
<<<<<<< HEAD
=======
    clone->payloadFormat = info->payloadFormat;
    clone->acceptFormat = info->acceptFormat;
>>>>>>> 586aa499

    if (info->resourceUri)
    {
        // allocate payload field
        char *temp = OICStrdup(info->resourceUri);
        if (!temp)
        {
            OIC_LOG(ERROR, TAG, "CACloneInfo Out of memory");
            CADestroyInfoInternal(clone);
            return CA_MEMORY_ALLOC_FAILED;
        }

        // save the resourceUri
        clone->resourceUri = temp;
    }

<<<<<<< HEAD
=======
#ifdef ROUTING_GATEWAY
    clone->skipRetransmission = info->skipRetransmission;
#endif

>>>>>>> 586aa499
    clone->messageId = info->messageId;
    clone->type = info->type;

    return CA_STATUS_OK;

}<|MERGE_RESOLUTION|>--- conflicted
+++ resolved
@@ -281,11 +281,8 @@
         clone->numOptions = info->numOptions;
     }
 
-<<<<<<< HEAD
-=======
     memcpy(&(clone->identity), &(info->identity), sizeof(info->identity));
 
->>>>>>> 586aa499
     if ((info->payload) && (0 < info->payloadSize))
     {
         // allocate payload field
@@ -302,11 +299,8 @@
         clone->payload = temp;
         clone->payloadSize = info->payloadSize;
     }
-<<<<<<< HEAD
-=======
     clone->payloadFormat = info->payloadFormat;
     clone->acceptFormat = info->acceptFormat;
->>>>>>> 586aa499
 
     if (info->resourceUri)
     {
@@ -323,13 +317,10 @@
         clone->resourceUri = temp;
     }
 
-<<<<<<< HEAD
-=======
 #ifdef ROUTING_GATEWAY
     clone->skipRetransmission = info->skipRetransmission;
 #endif
 
->>>>>>> 586aa499
     clone->messageId = info->messageId;
     clone->type = info->type;
 
