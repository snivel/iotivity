--- conflicted
+++ resolved
@@ -64,8 +64,6 @@
     OICFree(*list);
 
     *list = NULL;
-<<<<<<< HEAD
-=======
 }
 
 void u_arraylist_reserve(u_arraylist_t *list, size_t count)
@@ -109,7 +107,6 @@
             list->capacity = list->length;
         }
     }
->>>>>>> 586aa499
 }
 
 void *u_arraylist_get(const u_arraylist_t *list, uint32_t index)
@@ -136,12 +133,6 @@
 
     if (list->capacity <= list->length)
     {
-<<<<<<< HEAD
-        uint32_t new_size = list->size + 1;
-        if (!(list->data = (void **) realloc(list->data, new_size * sizeof(void *))))
-        {
-            OIC_LOG(ERROR, TAG, "Failed to re-allocation memory");
-=======
         // Does a non-FP calcuation of the 1.5 growth factor. Helpful for
         // certain limited platforms.
         size_t new_capacity = ((list->capacity * 3) + 1) / 2;
@@ -153,7 +144,6 @@
         if (!tmp)
         {
             OIC_LOG(DEBUG, TAG, "Memory reallocation failed.");
->>>>>>> 586aa499
             return false;
         }
         list->data = (void **) tmp;
