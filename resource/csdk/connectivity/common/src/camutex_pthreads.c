//******************************************************************
//
// Copyright 2015 Intel Mobile Communications GmbH All Rights Reserved.
//
//-=-=-=-=-=-=-=-=-=-=-=-=-=-=-=-=-=-=-=-=-=-=-=-=-=-=-=-=-=-=-=-=
//
// Licensed under the Apache License, Version 2.0 (the "License");
// you may not use this file except in compliance with the License.
// You may obtain a copy of the License at
//
//      http://www.apache.org/licenses/LICENSE-2.0
//
// Unless required by applicable law or agreed to in writing, software
// distributed under the License is distributed on an "AS IS" BASIS,
// WITHOUT WARRANTIES OR CONDITIONS OF ANY KIND, either express or implied.
// See the License for the specific language governing permissions and
// limitations under the License.
//
//-=-=-=-=-=-=-=-=-=-=-=-=-=-=-=-=-=-=-=-=-=-=-=-=-=-=-=-=-=-=-=-=
//
//
//*********************************************************************

/**
 * @file
 * This file provides APIs related to mutex and semaphores.
 */

// Defining _POSIX_C_SOURCE macro with 199309L (or greater) as value
// causes header files to expose definitions
// corresponding to the POSIX.1b, Real-time extensions
// (IEEE Std 1003.1b-1993) specification
//
// For this specific file, see use of clock_gettime and PTHREAD_MUTEX_DEFAULT
#ifndef _POSIX_C_SOURCE
#define _POSIX_C_SOURCE 200809L
#endif

#ifdef HAVE_STRING_H
#include <string.h>
#endif
#ifdef HAVE_PTHREAD_H
#include <pthread.h>
#endif
#ifdef HAVE_UNISTD_H
#include <unistd.h>
#endif
#ifdef HAVE_TIME_H
#include <time.h>
#endif
#ifdef HAVE_SYS_TIME_H
#include <sys/time.h>
#endif
#ifdef HAVE_WINSOCK2_H
#include <winsock2.h>
#endif
#include <stdio.h>
#include <errno.h>
#include <assert.h>
#include <oic_malloc.h>
#include "platform_features.h"
#include "camutex.h"
#include "logger.h"

/**
 * TAG
 * Logging tag for module name
 */
#define TAG PCF("UMUTEX")

#ifdef __ANDROID__
/**
 * Android has pthread_condattr_setclock() only in version >= 5.0, older
 * version do have a function called __pthread_cond_timedwait_relative()
 * which waits *for* the given timespec, this function is not visible in
 * android version >= 5.0 anymore. This is the same way as it is handled in
 * QT 5.5.0 in
 * http://code.qt.io/cgit/qt/qtbase.git/tree/src/corelib/thread/qwaitcondition_unix.cpp?h=v5.5.0#n54
 */
static int camutex_condattr_setclock(pthread_condattr_t *, clockid_t)
        __attribute__ ((weakref("pthread_condattr_setclock")));

static int camutex_cond_timedwait_relative(pthread_cond_t*, pthread_mutex_t*, const struct timespec*)
        __attribute__ ((weakref("__pthread_cond_timedwait_relative")));
#endif /* __ANDROID__ */

static const uint64_t USECS_PER_SEC         = 1000000;
static const uint64_t NANOSECS_PER_USECS    = 1000;
static const uint64_t NANOSECS_PER_SEC      = 1000000000L;

typedef struct _tagMutexInfo_t
{
#if defined(_WIN32)
    CRITICAL_SECTION mutex;
#else
    pthread_mutex_t mutex;
#endif
} ca_mutex_internal;

typedef struct _tagEventInfo_t
{
#if defined(_WIN32)
    CONDITION_VARIABLE cond;
#else
    pthread_cond_t cond;
    pthread_condattr_t condattr;
#endif
} ca_cond_internal;

ca_mutex ca_mutex_new(void)
{
    ca_mutex retVal = NULL;
    ca_mutex_internal *mutexInfo = (ca_mutex_internal*) OICMalloc(sizeof(ca_mutex_internal));
    if (NULL != mutexInfo)
    {
#if defined(_WIN32)
        InitializeCriticalSection(&mutexInfo->mutex);
        retVal = (ca_mutex)mutexInfo;
#else
        // create the mutex with the attributes set
        int ret=pthread_mutex_init(&(mutexInfo->mutex), PTHREAD_MUTEX_DEFAULT);
        if (0 == ret)
        {
            retVal = (ca_mutex) mutexInfo;
        }
        else
        {
            OIC_LOG_V(ERROR, TAG, "%s Failed to initialize mutex !", __func__);
            OICFree(mutexInfo);
        }
#endif
    }
    else
    {
        OIC_LOG_V(ERROR, TAG, "%s Failed to allocate mutex!", __func__);
    }

    return retVal;
}

bool ca_mutex_free(ca_mutex mutex)
{
    bool bRet=false;

    ca_mutex_internal *mutexInfo = (ca_mutex_internal*) mutex;
    if (mutexInfo)
    {
#if defined(_WIN32)
        DeleteCriticalSection(&mutexInfo->mutex);
        OICFree(mutexInfo);
        bRet=true;
#else
        int ret = pthread_mutex_destroy(&mutexInfo->mutex);
        if (0 == ret)
        {
            OICFree(mutexInfo);
            bRet=true;
        }
        else
        {
            OIC_LOG_V(ERROR, TAG, "%s Failed to free mutex !", __func__);
        }
#endif
    }
    else
    {
        OIC_LOG_V(ERROR, TAG, "%s Invalid mutex !", __func__);
    }

    return bRet;
}

void ca_mutex_lock(ca_mutex mutex)
{
    ca_mutex_internal *mutexInfo = (ca_mutex_internal*) mutex;
    if (mutexInfo)
    {
#if defined(_WIN32)
        EnterCriticalSection(&mutexInfo->mutex);
#else
        int ret = pthread_mutex_lock(&mutexInfo->mutex);
        if(ret != 0)
        {
            OIC_LOG_V(ERROR, TAG, "Pthread Mutex lock failed: %d", ret);
            exit(ret);
        }
#endif
    }
    else
    {
        OIC_LOG_V(ERROR, TAG, "%s Invalid mutex !", __func__);
        return;
    }
}

void ca_mutex_unlock(ca_mutex mutex)
{
    ca_mutex_internal *mutexInfo = (ca_mutex_internal*) mutex;
    if (mutexInfo)
    {
#if defined(_WIN32)
        LeaveCriticalSection(&mutexInfo->mutex);
#else
        int ret = pthread_mutex_unlock(&mutexInfo->mutex);
        if(ret != 0)
        {
            OIC_LOG_V(ERROR, TAG, "Pthread Mutex unlock failed: %d", ret);
            exit(ret);
        }
        (void)ret;
#endif
    }
    else
    {
        OIC_LOG_V(ERROR, TAG, "%s: Invalid mutex !", __func__);
        return;
    }
}

ca_cond ca_cond_new(void)
{
    ca_cond retVal = NULL;
    ca_cond_internal *eventInfo = (ca_cond_internal*) OICMalloc(sizeof(ca_cond_internal));
    if (NULL != eventInfo)
    {
#if defined(_WIN32)
        InitializeConditionVariable(&eventInfo->cond);
        retVal = (ca_cond) eventInfo;
#else
        int ret = pthread_condattr_init(&(eventInfo->condattr));
        if(0 != ret)
        {
            OIC_LOG_V(ERROR, TAG, "%s: Failed to initialize condition variable attribute %d!",
                    __func__, ret);
            OICFree(eventInfo);
            return retVal;
        }

<<<<<<< HEAD
#if defined(__ANDROID__) || _POSIX_TIMERS > 0
#ifdef __ANDROID__
        if (camutex_condattr_setclock)
        {
=======
 #if defined(__ANDROID__) || _POSIX_TIMERS > 0
 #ifdef __ANDROID__
        if (camutex_condattr_setclock) {
>>>>>>> 98bd9963
            ret = camutex_condattr_setclock(&(eventInfo->condattr), CLOCK_MONOTONIC);
 #else
        {
            ret = pthread_condattr_setclock(&(eventInfo->condattr), CLOCK_MONOTONIC);
 #endif /*  __ANDROID__ */
            if(0 != ret)
            {
                OIC_LOG_V(ERROR, TAG, "%s: Failed to set condition variable clock %d!",
                        __func__, ret);
                pthread_condattr_destroy(&(eventInfo->condattr));
                OICFree(eventInfo);
                return retVal;
            }
        }
 #endif /* defined(__ANDROID__) || _POSIX_TIMERS > 0 */
        ret = pthread_cond_init(&(eventInfo->cond), &(eventInfo->condattr));
        if (0 == ret)
        {
            retVal = (ca_cond) eventInfo;
        }
        else
        {
            OIC_LOG_V(ERROR, TAG, "%s: Failed to initialize condition variable %d!", __func__, ret);
            pthread_condattr_destroy(&(eventInfo->condattr));
            OICFree(eventInfo);
        }
#endif
    }
    else
    {
        OIC_LOG_V(ERROR, TAG, "%s: Failed to allocate condition variable!", __func__);
    }

    return retVal;
}

void ca_cond_free(ca_cond cond)
{
    ca_cond_internal *eventInfo = (ca_cond_internal*) cond;
    if (eventInfo != NULL)
    {
#if defined(_WIN32)
        OICFree(cond);
#else
        int ret = pthread_cond_destroy(&(eventInfo->cond));
        int ret2 = pthread_condattr_destroy(&(eventInfo->condattr));
        if (0 == ret && 0 == ret2)
        {
            OICFree(cond);
        }
        else
        {
            OIC_LOG_V(ERROR, TAG, "%s: Failed to destroy condition variable %d, %d",
                    __func__, ret, ret2);
        }
#endif
    }
    else
    {
        OIC_LOG_V(ERROR, TAG, "%s: Invalid parameter", __func__);
    }
}

void ca_cond_signal(ca_cond cond)
{
    ca_cond_internal *eventInfo = (ca_cond_internal*) cond;
    if (eventInfo != NULL)
    {
#if defined(_WIN32)
        WakeConditionVariable(&eventInfo->cond);
#else
        int ret = pthread_cond_signal(&(eventInfo->cond));
        if (0 != ret)
        {
            OIC_LOG_V(ERROR, TAG, "%s: Failed to signal condition variable", __func__);
        }
#endif
    }
    else
    {
        OIC_LOG_V(ERROR, TAG, "%s: Invalid parameter", __func__);
    }
}

void ca_cond_broadcast(ca_cond cond)
{
    ca_cond_internal* eventInfo = (ca_cond_internal*) cond;
    if (eventInfo != NULL)
    {
#if defined(_WIN32)
        WakeAllConditionVariable(&eventInfo->cond);
#else
        int ret = pthread_cond_broadcast(&(eventInfo->cond));
        if (0 != ret)
        {
            OIC_LOG_V(ERROR, TAG, "%s: failed to signal condition variable", __func__);
        }
#endif
    }
    else
    {
        OIC_LOG_V(ERROR, TAG, "%s: Invalid parameter", __func__);
    }
}

void ca_cond_wait(ca_cond cond, ca_mutex mutex)
{
    ca_cond_wait_for(cond, mutex, 0L);
}

#ifndef TIMEVAL_TO_TIMESPEC
#define TIMEVAL_TO_TIMESPEC(tv, ts) {               \
    (ts)->tv_sec = (tv)->tv_sec;                    \
    (ts)->tv_nsec = (tv)->tv_usec * 1000;           \
}
#endif

#if !defined(_WIN32)
struct timespec ca_get_current_time()
{
#if defined(__ANDROID__) || _POSIX_TIMERS > 0
    struct timespec ts;
    clock_gettime(CLOCK_MONOTONIC, &ts);
    return ts;
#else
    struct timeval tv;
    gettimeofday(&tv, NULL);
    struct timespec ts;
    TIMEVAL_TO_TIMESPEC(&tv, &ts);
    return ts;
#endif
}

void ca_add_microseconds_to_timespec(struct timespec* ts, uint64_t microseconds)
{
    time_t secPart = microseconds/USECS_PER_SEC;
    uint64_t nsecPart = (microseconds % USECS_PER_SEC) * NANOSECS_PER_USECS;
    uint64_t totalNs = ts->tv_nsec + nsecPart;
    time_t secOfNs = totalNs/NANOSECS_PER_SEC;

    ts->tv_nsec = (totalNs)% NANOSECS_PER_SEC;
    ts->tv_sec += secPart + secOfNs;
}
#endif

CAWaitResult_t ca_cond_wait_for(ca_cond cond, ca_mutex mutex, uint64_t microseconds)
{
    CAWaitResult_t retVal = CA_WAIT_INVAL;

    ca_cond_internal *eventInfo = (ca_cond_internal*) cond;
    ca_mutex_internal *mutexInfo = (ca_mutex_internal*) mutex;

    if (NULL == mutexInfo)
    {
        OIC_LOG_V(ERROR, TAG, "%s: Invalid mutex", __func__);
        return CA_WAIT_INVAL;
    }

    if (NULL == eventInfo)
    {
        OIC_LOG_V(ERROR, TAG, "%s: Invalid condition", __func__);
        return CA_WAIT_INVAL;
    }

    if (microseconds > 0)
    {
#if defined(_WIN32)
        // Wait for the given time
        DWORD milli = (DWORD)(microseconds / 1000);
        if (!SleepConditionVariableCS(&eventInfo->cond, &mutexInfo->mutex, milli))
        {
            if (GetLastError() == ERROR_TIMEOUT)
            {
                retVal = CA_WAIT_TIMEDOUT;
            }
            else
            {
                OIC_LOG_V(ERROR, TAG, "SleepConditionVariableCS() with Timeout failed %i", GetLastError());
                retVal = CA_WAIT_INVAL;
            }
        }else
        {
            retVal = CA_WAIT_SUCCESS;
        }
#else
        int ret;
        struct timespec abstime;

#ifdef __ANDROID__
        if (camutex_cond_timedwait_relative)
        {
            abstime.tv_sec = microseconds / USECS_PER_SEC;
            abstime.tv_nsec = (microseconds % USECS_PER_SEC) * NANOSECS_PER_USECS;
            //Wait for the given time
            ret = camutex_cond_timedwait_relative(&(eventInfo->cond), &(mutexInfo->mutex), &abstime);
        } else
#endif
        {
             abstime = ca_get_current_time();
            ca_add_microseconds_to_timespec(&abstime, microseconds);

            //Wait for the given time
            ret = pthread_cond_timedwait(&(eventInfo->cond), &(mutexInfo->mutex), &abstime);
        }

        switch (ret)
        {
            case 0:
                // Success
                retVal = CA_WAIT_SUCCESS;
                break;
            case ETIMEDOUT:
                retVal = CA_WAIT_TIMEDOUT;
                break;
            case EINVAL:
                OIC_LOG_V(ERROR, TAG, "%s: condition, mutex, or abstime is Invalid", __func__);
                retVal = CA_WAIT_INVAL;
                break;
            default:
                OIC_LOG_V(ERROR, TAG, "%s: pthread_cond_timedwait returned %d", __func__, retVal);
                retVal = CA_WAIT_INVAL;
                break;
        }
#endif
    }
    else
    {
#if defined(_WIN32)
        // Wait forever
        if (!SleepConditionVariableCS(&eventInfo->cond, &mutexInfo->mutex, INFINITE))
        {
            OIC_LOG_V(ERROR, TAG, "SleepConditionVariableCS() w/o Timeout failed %i", GetLastError());
            retVal = CA_WAIT_INVAL;
        }else
        {
            retVal = CA_WAIT_SUCCESS;
        }
#else
        // Wait forever
        int ret = pthread_cond_wait(&eventInfo->cond, &mutexInfo->mutex);
        retVal = ret == 0 ? CA_WAIT_SUCCESS : CA_WAIT_INVAL;
#endif
    }
    return retVal;
}
<|MERGE_RESOLUTION|>--- conflicted
+++ resolved
@@ -236,21 +236,15 @@
             return retVal;
         }
 
-<<<<<<< HEAD
-#if defined(__ANDROID__) || _POSIX_TIMERS > 0
-#ifdef __ANDROID__
+ #if defined(__ANDROID__) || _POSIX_TIMERS > 0
+  #ifdef __ANDROID__
         if (camutex_condattr_setclock)
         {
-=======
- #if defined(__ANDROID__) || _POSIX_TIMERS > 0
- #ifdef __ANDROID__
-        if (camutex_condattr_setclock) {
->>>>>>> 98bd9963
             ret = camutex_condattr_setclock(&(eventInfo->condattr), CLOCK_MONOTONIC);
- #else
+  #else
         {
             ret = pthread_condattr_setclock(&(eventInfo->condattr), CLOCK_MONOTONIC);
- #endif /*  __ANDROID__ */
+  #endif /*  __ANDROID__ */
             if(0 != ret)
             {
                 OIC_LOG_V(ERROR, TAG, "%s: Failed to set condition variable clock %d!",
