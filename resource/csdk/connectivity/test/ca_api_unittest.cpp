--- conflicted
+++ resolved
@@ -284,48 +284,6 @@
 
 }
 
-<<<<<<< HEAD
-// check return value when uri is NULL
-TEST_F(CATests, SendRequestTestWithNullURI)
-{
-    uri = NULL;
-    CACreateEndpoint(CA_DEFAULT_FLAGS, CA_ADAPTER_IP, uri, 0, &tempRep);
-
-    memset(&requestData, 0, sizeof(CAInfo_t));
-    CAGenerateToken(&tempToken, tokenLength);
-    requestData.token = tempToken;
-    requestData.tokenLength = tokenLength;
-
-    int length = strlen(NORMAL_INFO_DATA) + strlen("a/light");
-    requestData.payload = (CAPayload_t) calloc(length, sizeof(char));
-    if(!requestData.payload)
-    {
-        CADestroyToken(tempToken);
-        FAIL() << "requestData.payload allocation failed";
-    }
-    snprintf((char*)requestData.payload, length, NORMAL_INFO_DATA, "a/light");
-    requestData.payloadSize = length + 1;
-    requestData.type = CA_MSG_NONCONFIRM;
-
-    memset(&requestInfo, 0, sizeof(CARequestInfo_t));
-    requestInfo.method = CA_GET;
-    requestInfo.info = requestData;
-
-    EXPECT_EQ(CA_STATUS_INVALID_PARAM, CASendRequest(tempRep, &requestInfo));
-
-    CADestroyToken(tempToken);
-
-    free(requestData.payload);
-
-    if (tempRep != NULL)
-    {
-        CADestroyEndpoint(tempRep);
-        tempRep = NULL;
-    }
-}
-
-=======
->>>>>>> b782625f
 // check return value when a NULL is passed instead of a valid CARequestInfo_t address
 TEST_F(CATests, SendRequestTestWithNullAddr)
 {
@@ -450,41 +408,6 @@
     free(responseData.payload);
 }
 
-<<<<<<< HEAD
-// check return value when uri is NULL
-TEST_F(CATests, SendNotificationTest)
-{
-    uri = NULL;
-    CACreateEndpoint(CA_DEFAULT_FLAGS, CA_ADAPTER_IP, uri, 0, &tempRep);
-
-    memset(&responseData, 0, sizeof(CAInfo_t));
-    responseData.type = CA_MSG_NONCONFIRM;
-    responseData.payload = (CAPayload_t)malloc(sizeof("Temp Notification Data"));
-    ASSERT_TRUE(responseData.payload != NULL);
-    memcpy(responseData.payload, "Temp Notification Data", sizeof("Temp Notification Data"));
-    responseData.payloadSize = sizeof("Temp Notification Data");
-
-    CAGenerateToken(&tempToken, tokenLength);
-    requestData.token = tempToken;
-    requestData.tokenLength = tokenLength;
-
-    memset(&responseInfo, 0, sizeof(CAResponseInfo_t));
-    responseInfo.result = CA_SUCCESS;
-    responseInfo.info = responseData;
-
-    EXPECT_EQ(CA_STATUS_INVALID_PARAM, CASendNotification(tempRep, &responseInfo));
-
-    CADestroyToken(tempToken);
-    if (tempRep != NULL)
-    {
-        CADestroyEndpoint(tempRep);
-        tempRep = NULL;
-    }
-    free(responseData.payload);
-}
-
-=======
->>>>>>> b782625f
 // CASelectNewwork TC
 // check return value
 TEST_F(CATests, SelectNetworkTestGood)
