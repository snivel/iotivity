##
# CA build script
##

Import('env')

target_os = env.get('TARGET_OS')
transport = env.get('TARGET_TRANSPORT')
build_sample = env.get('BUILD_SAMPLE')
with_ra = env.get('WITH_RA')
with_tcp = env.get('WITH_TCP')

print "Given Transport is %s" % transport
print "Given OS is %s" % target_os
print "BUILD_SAMPLE is %s" % build_sample

targets_disallow_multitransport = ['arduino']

if target_os in targets_disallow_multitransport:
    if ('ALL' in transport) or (len(transport) != 1):
        print "*** Error invalid option values: TARGET_TRANSPORT"
        print "%s disallowed until testing can validate use of multiple transports on %s %d" % (transport, target_os, len(transport))
        Exit(1)

if 'ALL' in transport:
	if with_ra == True:
			env.AppendUnique(CPPDEFINES = ['RA_ADAPTER'])
	if with_tcp == True:
			env.AppendUnique(CPPDEFINES = ['TCP_ADAPTER'])
	if target_os == 'linux':
		env.AppendUnique(CPPDEFINES = ['IP_ADAPTER','NO_EDR_ADAPTER','LE_ADAPTER'])
	elif target_os == 'tizen':
		env.AppendUnique(CPPDEFINES = ['IP_ADAPTER','EDR_ADAPTER','LE_ADAPTER'])
	elif target_os == 'android':
		env.AppendUnique(CPPDEFINES = ['IP_ADAPTER','EDR_ADAPTER','LE_ADAPTER', 'NFC_ADAPTER'])
	elif target_os in['darwin','ios']:
		env.AppendUnique(CPPDEFINES = ['IP_ADAPTER','NO_EDR_ADAPTER','NO_LE_ADAPTER'])
	else:
		env.AppendUnique(CPPDEFINES = ['IP_ADAPTER','EDR_ADAPTER','LE_ADAPTER'])
	print "CA Transport is ALL"
else:
	if 'BT' in transport:
		if target_os == 'linux':
			print "CA Transport BT is not supported in Linux"
			Exit(1)
		else:
			env.AppendUnique(CPPDEFINES = ['EDR_ADAPTER'])
			print "CA Transport is BT"
	else:
		env.AppendUnique(CPPDEFINES = ['NO_EDR_ADAPTER'])

	if 'BLE' in transport:
		env.AppendUnique(CPPDEFINES = ['LE_ADAPTER'])
		print "CA Transport is BLE"
	else:
		env.AppendUnique(CPPDEFINES = ['NO_LE_ADAPTER'])

	if 'IP' in transport:
		env.AppendUnique(CPPDEFINES = ['IP_ADAPTER'])
		print "CA Transport is IP"
	else:
		env.AppendUnique(CPPDEFINES = ['NO_IP_ADAPTER'])

<<<<<<< HEAD
	if 'NFC' in transport:
		if target_os in['android']:
			env.AppendUnique(CPPDEFINES = ['NFC_ADAPTER'])
			print "CA Transport is NFC"
		else:
			print "CA Transport NFC is not supported "
			Exit(1)
	else:
		env.AppendUnique(CPPDEFINES = ['NO_NFC_ADAPTER'])
=======
	if with_tcp == True:
		if target_os in['linux']:
			env.AppendUnique(CPPDEFINES = ['TCP_ADAPTER'])
			print "CA Transport is TCP"
		else:
			print "CA Transport TCP is not supported "
			Exit(1)
	else:
		env.AppendUnique(CPPDEFINES = ['NO_TCP_ADAPTER'])
>>>>>>> c7659fb9

env.SConscript('./src/SConscript')

if build_sample == 'ON':
	if target_os in ['linux', 'arduino', 'darwin']:
		target_path = target_os

		if target_os == 'darwin':
			target_path = 'linux'
		env.SConscript('./samples/' + target_path + '/SConscript')

	elif target_os in ['android']:
		env.SConscript('./samples/' + target_os + '/SConscript')

		#to build sample apk, uncomment below line after ca libraries are built
		#while building ca libraries comment the below line, to avoid build errors

		#env.SConscript('./samples/' + target_os + '/casample/SConscript')<|MERGE_RESOLUTION|>--- conflicted
+++ resolved
@@ -61,7 +61,16 @@
 	else:
 		env.AppendUnique(CPPDEFINES = ['NO_IP_ADAPTER'])
 
-<<<<<<< HEAD
+	if with_tcp == True:
+		if target_os in['linux']:
+			env.AppendUnique(CPPDEFINES = ['TCP_ADAPTER'])
+			print "CA Transport is TCP"
+		else:
+			print "CA Transport TCP is not supported "
+			Exit(1)
+	else:
+		env.AppendUnique(CPPDEFINES = ['NO_TCP_ADAPTER'])
+
 	if 'NFC' in transport:
 		if target_os in['android']:
 			env.AppendUnique(CPPDEFINES = ['NFC_ADAPTER'])
@@ -71,17 +80,6 @@
 			Exit(1)
 	else:
 		env.AppendUnique(CPPDEFINES = ['NO_NFC_ADAPTER'])
-=======
-	if with_tcp == True:
-		if target_os in['linux']:
-			env.AppendUnique(CPPDEFINES = ['TCP_ADAPTER'])
-			print "CA Transport is TCP"
-		else:
-			print "CA Transport TCP is not supported "
-			Exit(1)
-	else:
-		env.AppendUnique(CPPDEFINES = ['NO_TCP_ADAPTER'])
->>>>>>> c7659fb9
 
 env.SConscript('./src/SConscript')
 
