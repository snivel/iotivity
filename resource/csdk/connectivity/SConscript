--- conflicted
+++ resolved
@@ -57,12 +57,9 @@
 		env.AppendUnique(CPPDEFINES = ['NO_IP_ADAPTER'])
 
 env.SConscript('./src/SConscript')
-
-<<<<<<< HEAD
 #if build_sample == 'ON':
 #	if target_os in ['linux', 'arduino', 'android']:
 #		env.SConscript('./samples/' + target_os + '/SConscript')
-=======
 if build_sample == 'ON':
 	if target_os in ['linux', 'arduino', 'darwin']:
 		target_path = target_os
@@ -77,5 +74,4 @@
 		#to build sample apk, uncomment below line after ca libraries are built
 		#while building ca libraries comment the below line, to avoid build errors
 
-		#env.SConscript('./samples/' + target_os + '/casample/SConscript')
->>>>>>> 3870499f
+		#env.SConscript('./samples/' + target_os + '/casample/SConscript')