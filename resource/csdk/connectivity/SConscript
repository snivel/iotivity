--- conflicted
+++ resolved
@@ -7,10 +7,7 @@
 target_os = env.get('TARGET_OS')
 transport = env.get('TARGET_TRANSPORT')
 build_sample = env.get('BUILD_SAMPLE')
-<<<<<<< HEAD
 with_ra = env.get('WITH_RA')
-=======
->>>>>>> 6206f9cd
 
 print "Given Transport is %s" % transport
 print "Given OS is %s" % target_os
@@ -19,10 +16,10 @@
 targets_disallow_multitransport = ['arduino']
 
 if target_os in targets_disallow_multitransport:
-	if ('ALL' in transport) or (len(transport) != 1):
-		print "*** Error invalid option values: TARGET_TRANSPORT"
-		print "%s disallowed until testing can validate use of multiple transports on %s %d" % (transport, target_os, len(transport))
-		Exit(1)
+    if ('ALL' in transport) or (len(transport) != 1):
+        print "*** Error invalid option values: TARGET_TRANSPORT"
+        print "%s disallowed until testing can validate use of multiple transports on %s %d" % (transport, target_os, len(transport))
+        Exit(1)
 
 if 'ALL' in transport:
 	if target_os == 'linux':
