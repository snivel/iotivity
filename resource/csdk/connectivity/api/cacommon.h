/* ****************************************************************
 *
 * Copyright 2014 Samsung Electronics All Rights Reserved.
 *
 *
 *
 * Licensed under the Apache License, Version 2.0 (the "License");
 * you may not use this file except in compliance with the License.
 * You may obtain a copy of the License at
 *
 *      http://www.apache.org/licenses/LICENSE-2.0
 *
 * Unless required by applicable law or agreed to in writing, software
 * distributed under the License is distributed on an "AS IS" BASIS,
 * WITHOUT WARRANTIES OR CONDITIONS OF ANY KIND, either express or implied.
 * See the License for the specific language governing permissions and
 * limitations under the License.
 *
 ******************************************************************/

/**
 * @file cacommon.h
 * This file contains the common data structures between Resource , CA and adapters
 */

#ifndef CA_COMMON_H_
#define CA_COMMON_H_

#ifdef TCP_ADAPTER
#define HAVE_SYS_POLL_H
#endif

#include <stdint.h>
#include <stdlib.h>
#include <stdbool.h>

#ifdef HAVE_SYS_POLL_H
#include <sys/poll.h>
#endif

#ifdef __cplusplus
extern "C"
{
#endif

/**
 * IP address Length
 */
#define CA_IPADDR_SIZE 16

/**
 * Remote Access jabber ID length.
 */
#define CA_RAJABBERID_SIZE 256

/**
 * Mac address length for BT port
 */
#define CA_MACADDR_SIZE 18

/**
 * Max header options data length
 */
#define CA_MAX_HEADER_OPTION_DATA_LENGTH 20

/**
* Max token length
*/
#define CA_MAX_TOKEN_LEN (8)

/**
 * Max URI length
 */
#ifdef ARDUINO
#define CA_MAX_URI_LENGTH 128  /* maximum size of URI for embedded platforms*/
#else
#define CA_MAX_URI_LENGTH 512 /* maximum size of URI for other platforms*/
#endif

/**
 * Max PDU length supported
 */
#ifdef ARDUINO
#define COAP_MAX_PDU_SIZE           320  /* maximum size of a CoAP PDU for embedded platforms*/
#else
#define COAP_MAX_PDU_SIZE           1400 /* maximum size of a CoAP PDU for big platforms*/
#endif

#ifdef CI_ADAPTER
#define COAP_TCP_MAX_PDU_SIZE   64 * 1024   /* maximum size of a CoAP over TCP PDU for Linux platform*/
#endif

#ifdef WITH_BWT
#define CA_DEFAULT_BLOCK_SIZE       CA_BLOCK_SIZE_1024_BYTE
#endif

/**
 *Maximum length of the remoteEndpoint identity
 */
#define CA_MAX_ENDPOINT_IDENTITY_LEN   (32)

/**
 * option types - the highest option number 63
 */
#define CA_OPTION_IF_MATCH 1
#define CA_OPTION_ETAG 4
#define CA_OPTION_IF_NONE_MATCH 5
#define CA_OPTION_OBSERVE 6
#define CA_OPTION_LOCATION_PATH 8
#define CA_OPTION_URI_PATH 11
#define CA_OPTION_CONTENT_FORMAT 12
#define CA_OPTION_CONTENT_TYPE COAP_OPTION_CONTENT_FORMAT
#define CA_OPTION_MAXAGE 14
#define CA_OPTION_URI_QUERY 15
#define CA_OPTION_ACCEPT 17
#define CA_OPTION_LOCATION_QUERY 20

/**
 * Payload information from resource model
 */
typedef uint8_t *CAPayload_t;

/**
 * URI for the OIC base.CA considers relative URI as the URI.
 */
typedef char *CAURI_t;

/**
 * Token information for mapping the request and responses by resource model
 */
typedef char *CAToken_t;

// The following flags are the same as the equivalent OIC values in
// octypes.h, allowing direct copying with slight fixup.
// The CA layer should used the OC types when build allows that.
#ifdef RA_ADAPTER
#define MAX_ADDR_STR_SIZE_CA (256)
#else
#define MAX_ADDR_STR_SIZE_CA (40)
#endif

typedef enum
{
    CA_DEFAULT_ADAPTER = 0,

    // value zero indicates discovery
    CA_ADAPTER_IP            = (1 << 0),   // IPv4 and IPv6, including 6LoWPAN
    CA_ADAPTER_GATT_BTLE     = (1 << 1),   // GATT over Bluetooth LE
    CA_ADAPTER_RFCOMM_BTEDR  = (1 << 2),   // RFCOMM over Bluetooth EDR

#ifdef RA_ADAPTER
    CA_ADAPTER_REMOTE_ACCESS = (1 << 3),   // Remote Access over XMPP.
#endif

    CA_ADAPTER_TCP           = (1 << 4),   // CoAP over TCP
    CA_ADAPTER_NFC           = (1 << 5),   // NFC Adapter

    #ifdef CI_ADAPTER
    CA_ADAPTER_CLOUD_INTERFACE = (1 << 5),   // CoAP over TCP for Cloud Interface
    #endif

    CA_ALL_ADAPTERS          = 0xffffffff
} CATransportAdapter_t;

typedef enum
{
    CA_DEFAULT_FLAGS = 0,

    // Insecure transport is the default (subject to change)
    CA_SECURE          = (1 << 4),   // secure the transport path
    // IPv4 & IPv6 autoselection is the default
    CA_IPV6            = (1 << 5),   // IP adapter only
    CA_IPV4            = (1 << 6),   // IP adapter only
    // Indication that a message was received by multicast.
    CA_MULTICAST       = (1 << 7),
    #ifdef CI_ADAPTER
    // A TCP transport for the CoAP
    CA_IPV4_TCP        = (1 << 8),
    #endif
    // Link-Local multicast is the default multicast scope for IPv6.
    // These correspond in both value and position to the IPv6 address bits.
    CA_SCOPE_INTERFACE = 0x1, // IPv6 Interface-Local scope
    CA_SCOPE_LINK      = 0x2, // IPv6 Link-Local scope (default)
    CA_SCOPE_REALM     = 0x3, // IPv6 Realm-Local scope
    CA_SCOPE_ADMIN     = 0x4, // IPv6 Admin-Local scope
    CA_SCOPE_SITE      = 0x5, // IPv6 Site-Local scope
    CA_SCOPE_ORG       = 0x8, // IPv6 Organization-Local scope
    CA_SCOPE_GLOBAL    = 0xE, // IPv6 Global scope
} CATransportFlags_t;

#define CA_IPFAMILY_MASK (CA_IPV6|CA_IPV4)
#define CA_SCOPE_MASK 0xf     // mask scope bits above

/**
 * @enum CANetworkStatus_t
 * Information about the network status.
 */
typedef enum
{
    CA_INTERFACE_DOWN,   /**< Connection is not available */
    CA_INTERFACE_UP    /**< Connection is Available */
} CANetworkStatus_t;

/*
 * remoteEndpoint identity
 */
typedef struct
{
    uint16_t id_length;
    unsigned char id[CA_MAX_ENDPOINT_IDENTITY_LEN];
} CARemoteId_t;

/**
 * @enum CAMessageType_t
 * Message Type for Base source code
 */
typedef enum
{
    CA_MSG_CONFIRM = 0,  /**< confirmable message (requires ACK/RST) */
    CA_MSG_NONCONFIRM,   /**< non-confirmable message (one-shot message) */
    CA_MSG_ACKNOWLEDGE,  /**< used to acknowledge confirmable messages */
    CA_MSG_RESET         /**< used to indicates not-interested or error (lack of context)in
                                                  received messages */
} CAMessageType_t;

/**
 * @enum CAMethod_t
 * Allowed method to be used by resource model
 */
typedef enum
{
    CA_GET = 1, /**< GET Method  */
    CA_POST,    /**< POST Method */
    CA_PUT,     /**< PUT Method */
    CA_DELETE   /**< DELETE Method */
} CAMethod_t;

/**
 * block size
 * it depends on defined size in libCoAP.
 */
typedef enum
{
    CA_BLOCK_SIZE_16_BYTE = 0,    /**< 16byte */
    CA_BLOCK_SIZE_32_BYTE = 1,    /**< 32byte */
    CA_BLOCK_SIZE_64_BYTE = 2,    /**< 64byte */
    CA_BLOCK_SIZE_128_BYTE = 3,   /**< 128byte */
    CA_BLOCK_SIZE_256_BYTE = 4,   /**< 256byte */
    CA_BLOCK_SIZE_512_BYTE = 5,   /**< 512byte */
    CA_BLOCK_SIZE_1024_BYTE = 6     /**< 1Kbyte */
} CABlockSize_t;

/**
 * Endpoint information for connectivities
 * Must be identical to OCDevAddr.
 */
typedef struct
{
    CATransportAdapter_t    adapter;    // adapter type
    CATransportFlags_t      flags;      // transport modifiers
    uint16_t                port;       // for IP
    char                    addr[MAX_ADDR_STR_SIZE_CA]; // address for all
    uint32_t                interface;  // usually zero for default interface
<<<<<<< HEAD
=======
#if defined (ROUTING_GATEWAY) || defined (ROUTING_EP)
    char                    routeData[MAX_ADDR_STR_SIZE_CA]; /**< GatewayId:ClientId of
                                                                    destination. **/
#endif
>>>>>>> 586aa499
} CAEndpoint_t;

/**
 * Endpoint information for secure messages
 */
typedef struct
{
    CAEndpoint_t endpoint;      /**< endpoint */
    CARemoteId_t identity;      /**< endpoint identity */
} CASecureEndpoint_t;

/**
 * @enum CAResult_t
 * Enums for CA return values
 */
typedef enum
{
    /* Result code - START HERE */
    CA_STATUS_OK = 0,               /**< Success */
    CA_STATUS_INVALID_PARAM,        /**< Invalid Parameter */
    CA_ADAPTER_NOT_ENABLED,         /**< Adapter is not enabled */
    CA_SERVER_STARTED_ALREADY,      /**< Server is started already */
    CA_SERVER_NOT_STARTED,          /**< Server is not started*/
    CA_DESTINATION_NOT_REACHABLE,   /**< Destination is not reachable */
    CA_SOCKET_OPERATION_FAILED,     /**< Socket operation failed */
    CA_SEND_FAILED,                 /**< Send request failed */
    CA_RECEIVE_FAILED,              /**< Receive failed */
    CA_MEMORY_ALLOC_FAILED,         /**< Memory allocation failed */
    CA_REQUEST_TIMEOUT,             /**< Request is Timeout */
    CA_DESTINATION_DISCONNECTED,    /**< Destination is disconnected */
    CA_NOT_SUPPORTED,               /**< Not supported */
    CA_STATUS_NOT_INITIALIZED,      /**< Not Initialized*/
    CA_DTLS_AUTHENTICATION_FAILURE, /**< Decryption error in DTLS */
    CA_STATUS_FAILED =255           /**< Failure */
    /* Result code - END HERE */
} CAResult_t;

/**
 * @enum CAResponseResult_t
 * Enums for CA Response values
 */
typedef enum
{
    /* Response status code - START HERE */
    CA_EMPTY = 0,                    /**< Empty */
    CA_CREATED = 201,                /**< Created */
    CA_DELETED = 202,                /**< Deleted */
    CA_VALID = 203,                  /**< Valid */
    CA_CHANGED = 204,                /**< Changed */
    CA_CONTENT = 205,                /**< Content */
    CA_CONTINUE = 231,               /**< Continue */
    CA_BAD_REQ = 400,                /**< Bad Request */
    CA_UNAUTHORIZED_REQ = 401,       /**< Unauthorized Request */
    CA_BAD_OPT = 402,                /**< Bad Option */
    CA_FORBIDDEN_REQ = 403,          /**< Forbidden Request */
    CA_NOT_FOUND = 404,              /**< Not found */
    CA_NOT_ACCEPTABLE = 406,         /**< Not Acceptable */
    CA_REQUEST_ENTITY_INCOMPLETE = 408, /**< Request Entity Incomplete */
    CA_REQUEST_ENTITY_TOO_LARGE = 413,  /**< Request Entity Too Large */
    CA_INTERNAL_SERVER_ERROR = 500,  /**< Internal Server Error */
    CA_RETRANSMIT_TIMEOUT = 504      /**< Retransmit timeout */
    /* Response status code - END HERE */
} CAResponseResult_t;

/**
 * @enum CATransportProtocolID_t
 * Transport Protocol IDs for additional options
 */
typedef enum
{
    CA_INVALID_ID = (1 << 0),   /**< Invalid ID */
    CA_COAP_ID = (1 << 1)       /**< COAP ID */
} CATransportProtocolID_t;

/**
 * @enum CAAdapterState_t
 * Adapter State to indicate the network changed notifications.
 */
typedef enum
{
    CA_ADAPTER_DISABLED,   /**< Adapter is Disabled */
    CA_ADAPTER_ENABLED     /**< Adapter is Enabled */
} CAAdapterState_t;

/**
 * Format indicating which encoding has been used on the payload.
 */
typedef enum
{
    CA_FORMAT_UNDEFINED = 0,            /**< Undefined enoding format */
    CA_FORMAT_TEXT_PLAIN,
    CA_FORMAT_APPLICATION_LINK_FORMAT,
    CA_FORMAT_APPLICATION_XML,
    CA_FORMAT_APPLICATION_OCTET_STREAM,
    CA_FORMAT_APPLICATION_RDF_XML,
    CA_FORMAT_APPLICATION_EXI,
    CA_FORMAT_APPLICATION_JSON,
    CA_FORMAT_APPLICATION_CBOR,
    CA_FORMAT_UNSUPPORTED
} CAPayloadFormat_t;

/**
 * Header options structure to be filled
 *
 * This structure is used to hold header information.
 */
typedef struct
{
    CATransportProtocolID_t protocolID;                     /**< Protocol ID of the Option */
    uint16_t optionID;                                      /**< The header option ID which will be
                                                            added to communication packets */
    uint16_t optionLength;                                  /**< Option Length **/
    char optionData[CA_MAX_HEADER_OPTION_DATA_LENGTH];      /**< Optional data values**/
} CAHeaderOption_t;

/**
 * Base Information received
 *
 * This structure is used to hold request & response base information
 */
typedef struct
{

    CAMessageType_t type;       /**< Qos for the request */
#ifdef ROUTING_GATEWAY
    bool skipRetransmission;    /**< Will not attempt retransmission even if type is CONFIRM.
                                     Required for packet forwarding */
#endif
    uint16_t messageId;         /**< Message id.
                                 * if message id is zero, it will generated by CA inside.
                                 * otherwise, you can use it */
    CAToken_t token;            /**< Token for CA */
    uint8_t tokenLength;        /**< token length*/
    CAHeaderOption_t *options;  /** Header Options for the request */
    uint8_t numOptions;         /**< Number of Header options */
    CAPayload_t payload;        /**< payload of the request  */
    size_t payloadSize;         /**< size in bytes of the payload */
    CAPayloadFormat_t payloadFormat;    /**< encoding format of the request payload */
    CAPayloadFormat_t acceptFormat;     /**< accept format for the response payload */
    CAURI_t resourceUri;        /**< Resource URI information **/
    CARemoteId_t identity;      /**< endpoint identity */
} CAInfo_t;

/**
 * Request Information to be sent
 *
 * This structure is used to hold request information
 */
typedef struct
{
    CAMethod_t method;  /**< Name of the Method Allowed */
    CAInfo_t info;      /**< Information of the request. */
    bool isMulticast;   /**< is multicast request */
} CARequestInfo_t;

/**
 * Response information received
 *
 * This structure is used to hold response information
 */
typedef struct
{
    CAResponseResult_t result;  /**< Result for response by resource model */
    CAInfo_t info;              /**< Information of the response */
    bool isMulticast;
} CAResponseInfo_t;

/**
 * Error information from CA
 *        contains error code and message information
 *
 * This structure holds error information
 */
typedef struct
{
    CAResult_t result;  /**< CA API request result  */
    CAInfo_t info;      /**< message information such as token and payload data
                             helpful to identify the error */
} CAErrorInfo_t;

/**
 * Hold global variables for CA layer (also used by RI layer)
 */
typedef struct
{
    int fd;        /**< socket fd */
    uint16_t port; /**< socket port */
} CASocket_t;

#define HISTORYSIZE (4)

typedef struct
{
    CATransportFlags_t flags;
    uint16_t messageId;
    char token[CA_MAX_TOKEN_LEN];
    uint8_t tokenLength;
} CAHistoryItem_t;

typedef struct
{
    int nextIndex;
    CAHistoryItem_t items[HISTORYSIZE];
} CAHistory_t;

/**
 * Hold interface index for keeping track of comings and goings
 */
typedef struct
{
<<<<<<< HEAD
    int fd;        /**< socket fd */
    uint16_t port; /**< socket port */
} CASocket_t;
=======
    int32_t ifIndex; /**< network interface index */
} CAIfItem_t;
>>>>>>> 586aa499

#define HISTORYSIZE (4)

typedef struct
{
<<<<<<< HEAD
    CATransportFlags_t flags;
    uint16_t messageId;
} CAHistoryItem_t;

typedef struct
{
    int nextIndex;
    CAHistoryItem_t items[HISTORYSIZE];
} CAHistory_t;

/**
 * Hold interface index for keeping track of comings and goings
 */
typedef struct
{
    int32_t ifIndex; /**< network interface index */
} CAIfItem_t;

#ifdef CI_ADAPTER
/**
 * CI Server Information for IPv4 TCP transport
 */
typedef struct
{
    char addr[MAX_ADDR_STR_SIZE_CA];    /**< CI Server address */
    CASocket_t u4tcp;                   /**< CI Server port */
} CACIServerInfo_t;
#endif

typedef struct
{
=======
>>>>>>> 586aa499
    CATransportFlags_t clientFlags; /**< flag for client */
    CATransportFlags_t serverFlags; /**< flag for server */
    bool client; /**< client mode */
    bool server; /**< server mode */

    struct sockets
    {
        void *threadpool;   /**< threadpool between Initialize and Start */
        CASocket_t u6;      /**< unicast   IPv6 */
        CASocket_t u6s;     /**< unicast   IPv6 secure */
        CASocket_t u4;      /**< unicast   IPv4 */
        CASocket_t u4s;     /**< unicast   IPv4 secure */
        CASocket_t m6;      /**< multicast IPv6 */
        CASocket_t m6s;     /**< multicast IPv6 secure */
        CASocket_t m4;      /**< multicast IPv4 */
        CASocket_t m4s;     /**< multicast IPv4 secure */
        int netlinkFd;      /**< netlink */
        int shutdownFds[2]; /**< shutdown pipe */
        int selectTimeout;  /**< in seconds */
        int maxfd;          /**< highest fd (for select) */
        bool started;       /**< the IP adapter has started */
        bool terminate;     /**< the IP adapter needs to stop */
        bool ipv6enabled;   /**< IPv6 enabled by OCInit flags */
        bool ipv4enabled;   /**< IPv4 enabled by OCInit flags */
        bool dualstack;     /**< IPv6 and IPv4 enabled */

        struct networkmonitors
        {
            CAIfItem_t *ifItems; /**< current network interface index list */
            size_t sizeIfItems;  /**< size of network interface index array */
            size_t numIfItems;   /**< number of valid network interfaces */
        } nm;
    } ip;

    struct calayer
    {
        CAHistory_t requestHistory;  /**< filter IP family in requests */
<<<<<<< HEAD
        CAHistory_t responseHistory; /**< filter IP family in responses */
        CATransportFlags_t previousRequestFlags;/**< address family filtering */
        uint16_t previousRequestMessageId;      /**< address family filtering */
    } ca;

    #ifdef CI_ADAPTER
    /**
     * Hold global variables for CI Adapter.
     */
    struct cisockets
    {
        void *threadpool;       /**< threadpool between Initialize and Start */
        void *svrlist;          /**< unicast IPv4 CI server information*/
        int selectTimeout;      /**< in seconds */
        int maxfd;              /**< highest fd (for select) */
        bool started;           /**< the CI adapter has started */
        bool terminate;         /**< the CI adapter needs to stop */
        bool ipv4tcpenabled;    /**< IPv4 TCP enabled by OCInit flags */
    } ci;
    #endif
=======
    } ca;

#ifdef TCP_ADAPTER
    /**
     * Hold global variables for TCP Adapter.
     */
    struct tcpsockets
    {
        void *threadpool;       /**< threadpool between Initialize and Start */
        void *svrlist;          /**< unicast IPv4 TCP server information*/
        int selectTimeout;      /**< in seconds */
        int listenBacklog;      /**< backlog counts*/
        int shutdownFds[2];     /**< shutdown pipe */
        int maxfd;              /**< highest fd (for select) */
        bool started;           /**< the TCP adapter has started */
        bool terminate;         /**< the TCP adapter needs to stop */
        bool ipv4tcpenabled;    /**< IPv4 TCP enabled by OCInit flags */
    } tcp;
#endif
>>>>>>> 586aa499
} CAGlobals_t;

extern CAGlobals_t caglobals;

/**
 * Callback function type for request delivery.
 * @param[out]   object       Endpoint object from which the request is received.
 *                            It contains endpoint address based on the connectivity type.
 * @param[out]   requestInfo  Info for resource model to understand about the request.
 */
typedef void (*CARequestCallback)(const CAEndpoint_t *object,
                                  const CARequestInfo_t *requestInfo);

/**
 * Callback function type for response delivery.
 * @param[out]   object           Endpoint object from which the response is received.
 * @param[out]   responseInfo     Identifier which needs to be mapped with response.
 */
typedef void (*CAResponseCallback)(const CAEndpoint_t *object,
                                   const CAResponseInfo_t *responseInfo);
/**
 * Callback function type for error.
 * @param[out]   object           remote device information.
 * @param[out]   errorInfo        CA Error information.
 */
typedef void (*CAErrorCallback)(const CAEndpoint_t *object,
                                const CAErrorInfo_t *errorInfo);

/**
 * Callback function type for network status changes delivery from CA common logic.
 * @param[out]   info       Endpoint object from which the network status is changed.
 *                          It contains endpoint address based on the connectivity type.
 * @param[out]   status     Current network status info.
 */
typedef void (*CANetworkMonitorCallback)(const CAEndpoint_t *info, CANetworkStatus_t status);

#ifdef __cplusplus
} /* extern "C" */
#endif

#endif // CA_COMMON_H_<|MERGE_RESOLUTION|>--- conflicted
+++ resolved
@@ -84,10 +84,6 @@
 #define COAP_MAX_PDU_SIZE           320  /* maximum size of a CoAP PDU for embedded platforms*/
 #else
 #define COAP_MAX_PDU_SIZE           1400 /* maximum size of a CoAP PDU for big platforms*/
-#endif
-
-#ifdef CI_ADAPTER
-#define COAP_TCP_MAX_PDU_SIZE   64 * 1024   /* maximum size of a CoAP over TCP PDU for Linux platform*/
 #endif
 
 #ifdef WITH_BWT
@@ -155,10 +151,6 @@
     CA_ADAPTER_TCP           = (1 << 4),   // CoAP over TCP
     CA_ADAPTER_NFC           = (1 << 5),   // NFC Adapter
 
-    #ifdef CI_ADAPTER
-    CA_ADAPTER_CLOUD_INTERFACE = (1 << 5),   // CoAP over TCP for Cloud Interface
-    #endif
-
     CA_ALL_ADAPTERS          = 0xffffffff
 } CATransportAdapter_t;
 
@@ -173,10 +165,6 @@
     CA_IPV4            = (1 << 6),   // IP adapter only
     // Indication that a message was received by multicast.
     CA_MULTICAST       = (1 << 7),
-    #ifdef CI_ADAPTER
-    // A TCP transport for the CoAP
-    CA_IPV4_TCP        = (1 << 8),
-    #endif
     // Link-Local multicast is the default multicast scope for IPv6.
     // These correspond in both value and position to the IPv6 address bits.
     CA_SCOPE_INTERFACE = 0x1, // IPv6 Interface-Local scope
@@ -261,13 +249,10 @@
     uint16_t                port;       // for IP
     char                    addr[MAX_ADDR_STR_SIZE_CA]; // address for all
     uint32_t                interface;  // usually zero for default interface
-<<<<<<< HEAD
-=======
 #if defined (ROUTING_GATEWAY) || defined (ROUTING_EP)
     char                    routeData[MAX_ADDR_STR_SIZE_CA]; /**< GatewayId:ClientId of
                                                                     destination. **/
 #endif
->>>>>>> 586aa499
 } CAEndpoint_t;
 
 /**
@@ -478,53 +463,11 @@
  */
 typedef struct
 {
-<<<<<<< HEAD
-    int fd;        /**< socket fd */
-    uint16_t port; /**< socket port */
-} CASocket_t;
-=======
     int32_t ifIndex; /**< network interface index */
 } CAIfItem_t;
->>>>>>> 586aa499
-
-#define HISTORYSIZE (4)
-
-typedef struct
-{
-<<<<<<< HEAD
-    CATransportFlags_t flags;
-    uint16_t messageId;
-} CAHistoryItem_t;
-
-typedef struct
-{
-    int nextIndex;
-    CAHistoryItem_t items[HISTORYSIZE];
-} CAHistory_t;
-
-/**
- * Hold interface index for keeping track of comings and goings
- */
-typedef struct
-{
-    int32_t ifIndex; /**< network interface index */
-} CAIfItem_t;
-
-#ifdef CI_ADAPTER
-/**
- * CI Server Information for IPv4 TCP transport
- */
-typedef struct
-{
-    char addr[MAX_ADDR_STR_SIZE_CA];    /**< CI Server address */
-    CASocket_t u4tcp;                   /**< CI Server port */
-} CACIServerInfo_t;
-#endif
-
-typedef struct
-{
-=======
->>>>>>> 586aa499
+
+typedef struct
+{
     CATransportFlags_t clientFlags; /**< flag for client */
     CATransportFlags_t serverFlags; /**< flag for server */
     bool client; /**< client mode */
@@ -562,28 +505,6 @@
     struct calayer
     {
         CAHistory_t requestHistory;  /**< filter IP family in requests */
-<<<<<<< HEAD
-        CAHistory_t responseHistory; /**< filter IP family in responses */
-        CATransportFlags_t previousRequestFlags;/**< address family filtering */
-        uint16_t previousRequestMessageId;      /**< address family filtering */
-    } ca;
-
-    #ifdef CI_ADAPTER
-    /**
-     * Hold global variables for CI Adapter.
-     */
-    struct cisockets
-    {
-        void *threadpool;       /**< threadpool between Initialize and Start */
-        void *svrlist;          /**< unicast IPv4 CI server information*/
-        int selectTimeout;      /**< in seconds */
-        int maxfd;              /**< highest fd (for select) */
-        bool started;           /**< the CI adapter has started */
-        bool terminate;         /**< the CI adapter needs to stop */
-        bool ipv4tcpenabled;    /**< IPv4 TCP enabled by OCInit flags */
-    } ci;
-    #endif
-=======
     } ca;
 
 #ifdef TCP_ADAPTER
@@ -603,7 +524,6 @@
         bool ipv4tcpenabled;    /**< IPv4 TCP enabled by OCInit flags */
     } tcp;
 #endif
->>>>>>> 586aa499
 } CAGlobals_t;
 
 extern CAGlobals_t caglobals;
