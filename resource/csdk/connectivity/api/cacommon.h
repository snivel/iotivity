/* ****************************************************************
 *
 * Copyright 2014 Samsung Electronics All Rights Reserved.
 *
 *
 *
 * Licensed under the Apache License, Version 2.0 (the "License");
 * you may not use this file except in compliance with the License.
 * You may obtain a copy of the License at
 *
 *      http://www.apache.org/licenses/LICENSE-2.0
 *
 * Unless required by applicable law or agreed to in writing, software
 * distributed under the License is distributed on an "AS IS" BASIS,
 * WITHOUT WARRANTIES OR CONDITIONS OF ANY KIND, either express or implied.
 * See the License for the specific language governing permissions and
 * limitations under the License.
 *
 ******************************************************************/

/**
 * @file cacommon.h
 * @brief This file contains the common data structures between Resource , CA and adapters
 */

#ifndef CA_COMMON_H_
#define CA_COMMON_H_

#include <stdint.h>
#include <stdlib.h>
#include <stdbool.h>


#ifdef __cplusplus
extern "C"
{
#endif

/**
 * @brief IP address Length
 */
#define CA_IPADDR_SIZE 16

/**
 * @brief Mac address length for BT port
 */
#define CA_MACADDR_SIZE 18

/**
 * @brief Max header options data length
 */
#define CA_MAX_HEADER_OPTION_DATA_LENGTH 16

/**
* @brief Max token length
*/
#define CA_MAX_TOKEN_LEN (8)

/**
 * @brief Max URI length
 */
#ifdef ARDUINO
#define CA_MAX_URI_LENGTH 128  /* maximum size of URI for embedded platforms*/
#else
#define CA_MAX_URI_LENGTH 512 /* maximum size of URI for other platforms*/
#endif

/**
 * @brief Max PDU length supported
 */
#ifdef ARDUINO
#define COAP_MAX_PDU_SIZE           320  /* maximum size of a CoAP PDU for embedded platforms*/
#else
#define COAP_MAX_PDU_SIZE           1400 /* maximum size of a CoAP PDU for big platforms*/
#endif

#define CA_DEFAULT_BLOCK_SIZE       CA_BLOCK_SIZE_16_BYTE

/**
 *@brief Maximum length of the remoteEndpoint identity
 */
#define CA_MAX_ENDPOINT_IDENTITY_LEN   (32)

/**
 * @brief option types - the highest option number 63
 */
#define CA_OPTION_IF_MATCH 1
#define CA_OPTION_ETAG 4
#define CA_OPTION_IF_NONE_MATCH 5
#define CA_OPTION_OBSERVE 6
#define CA_OPTION_LOCATION_PATH 8
#define CA_OPTION_URI_PATH 11
#define CA_OPTION_CONTENT_FORMAT 12
#define CA_OPTION_CONTENT_TYPE COAP_OPTION_CONTENT_FORMAT
#define CA_OPTION_MAXAGE 14
#define CA_OPTION_URI_QUERY 15
#define CA_OPTION_ACCEPT 17
#define CA_OPTION_LOCATION_QUERY 20

/**
 * @brief Payload information from resource model
 */
typedef char *CAPayload_t;

/**
 * @brief URI for the OIC base.CA considers relative URI as the URI.
 */
typedef char *CAURI_t;

/**
 * @brief Token information for mapping the request and responses by resource model
 */
typedef char *CAToken_t;

// The following flags are the same as the equivalent OIC values in
// octypes.h, allowing direct copying with slight fixup.
// The CA layer should used the OC types when build allows that.
#define MAX_ADDR_STR_SIZE_CA (40)

typedef enum
{
    CA_DEFAULT_ADAPTER = 0,

    // value zero indicates discovery
    CA_ADAPTER_IP           = (1 << 0),   // IPv4 and IPv6, including 6LoWPAN
    CA_ADAPTER_GATT_BTLE    = (1 << 1),   // GATT over Bluetooth LE
    CA_ADAPTER_RFCOMM_BTEDR = (1 << 2),   // RFCOMM over Bluetooth EDR
} CATransportAdapter_t;

typedef enum
{
    CA_DEFAULT_FLAGS = 0,

    // Insecure transport is the default (subject to change)
    CA_SECURE          = (1 << 4),   // secure the transport path
    // IPv4 & IPv6 autoselection is the default
    CA_IPV6            = (1 << 5),   // IP adapter only
    CA_IPV4            = (1 << 6),   // IP adapter only
    // Link-Local multicast is the default multicast scope for IPv6.
    // These correspond in both value and position to the IPv6 address bits.
    CA_SCOPE_INTERFACE = 0x1, // IPv6 Interface-Local scope
    CA_SCOPE_LINK      = 0x2, // IPv6 Link-Local scope (default)
    CA_SCOPE_REALM     = 0x3, // IPv6 Realm-Local scope
    CA_SCOPE_ADMIN     = 0x4, // IPv6 Admin-Local scope
    CA_SCOPE_SITE      = 0x5, // IPv6 Site-Local scope
    CA_SCOPE_ORG       = 0x8, // IPv6 Organization-Local scope
    CA_SCOPE_GLOBAL    = 0xE, // IPv6 Global scope
} CATransportFlags_t;

/**
 * @enum CANetworkStatus_t
 * @brief Information about the network status.
 */
typedef enum
{
    CA_INTERFACE_DOWN,   /**< Connection is not available */
    CA_INTERFACE_UP    /**< Connection is Available */
} CANetworkStatus_t;

/*
 * @brief remoteEndpoint identity
 */
typedef struct
{
    uint16_t id_length;
    unsigned char id[CA_MAX_ENDPOINT_IDENTITY_LEN];
} CARemoteId_t;

/**
 * @enum CAMessageType_t
 * @brief Message Type for Base source code
 */
typedef enum
{
    CA_MSG_CONFIRM = 0,  /**< confirmable message (requires ACK/RST) */
    CA_MSG_NONCONFIRM,   /**< non-confirmable message (one-shot message) */
    CA_MSG_ACKNOWLEDGE,  /**< used to acknowledge confirmable messages */
    CA_MSG_RESET         /**< used to indicates not-interested or error (lack of context)in
                                                  received messages */
} CAMessageType_t;

/**
 * @enum CAMethod_t
 * @brief Allowed method to be used by resource model
 */
typedef enum
{
    CA_GET = 1, /**< GET Method  */
    CA_POST,    /**< POST Method */
    CA_PUT,     /**< PUT Method */
    CA_DELETE   /**< DELETE Method */
} CAMethod_t;

/**
<<<<<<< HEAD
 * @brief block size
 * it depends on defined size in libCoAP.
 */
typedef enum
{
    CA_BLOCK_SIZE_16_BYTE = 0,    /**< 16byte */
    CA_BLOCK_SIZE_32_BYTE = 1,    /**< 32byte */
    CA_BLOCK_SIZE_64_BYTE = 2,    /**< 64byte */
    CA_BLOCK_SIZE_128_BYTE = 3,   /**< 128byte */
    CA_BLOCK_SIZE_256_BYTE = 4,   /**< 256byte */
    CA_BLOCK_SIZE_512_BYTE = 5,   /**< 512byte */
    CA_BLOCK_SIZE_1_KBYTE = 6     /**< 1Kbyte */
} CABlockSize_t;

/**
 * @brief Remote endpoint information for connectivities
=======
 * @brief Endpoint information for connectivities
 * Must be identical to OCDevAddr.
>>>>>>> 803f6e04
 */
typedef struct
{
    CATransportAdapter_t    adapter;    // adapter type
    CATransportFlags_t      flags;      // transport modifiers
    char                    addr[MAX_ADDR_STR_SIZE_CA]; // address for all
    uint32_t                interface;  // usually zero for default interface
    uint16_t                port;       // for IP
    CARemoteId_t identity;              // endpoint identity
} CAEndpoint_t;

/**
 * @enum CAResult_t
 * @brief Enums for CA return values
 */
typedef enum
{
    /* Result code - START HERE */
    CA_STATUS_OK = 0,               /**< Success */
    CA_STATUS_INVALID_PARAM,        /**< Invalid Parameter */
    CA_ADAPTER_NOT_ENABLED,         /**< Adapter is not enabled */
    CA_SERVER_STARTED_ALREADY,      /**< Server is started already */
    CA_SERVER_NOT_STARTED,          /**< Server is not started*/
    CA_DESTINATION_NOT_REACHABLE,   /**< Destination is not reachable */
    CA_SOCKET_OPERATION_FAILED,     /**< Socket operation failed */
    CA_SEND_FAILED,                 /**< Send request failed */
    CA_RECEIVE_FAILED,              /**< Receive failed */
    CA_MEMORY_ALLOC_FAILED,         /**< Memory allocation failed */
    CA_REQUEST_TIMEOUT,             /**< Request is Timeout */
    CA_DESTINATION_DISCONNECTED,    /**< Destination is disconnected */
    CA_NOT_SUPPORTED,               /**< Not supported */
    CA_STATUS_NOT_INITIALIZED,      /**< Not Initialized*/
    CA_STATUS_FAILED =255           /**< Failure */
    /* Result code - END HERE */
} CAResult_t;

/**
 * @enum CAResponseResult_t
 * @brief Enums for CA Response values
 */
typedef enum
{
    /* Response status code - START HERE */
    CA_EMPTY = 0,                    /**< Empty */
    CA_SUCCESS = 200,                /**< Success */
    CA_CREATED = 201,                /**< Created */
    CA_DELETED = 202,                /**< Deleted */
    CA_VALID = 203,                  /**< Valid */
    CA_CHANGED = 204,                /**< Changed */
    CA_CONTENT = 205,                /**< Content */
<<<<<<< HEAD
    CA_CONTINUE = 231,               /**< Continue */
=======
>>>>>>> 803f6e04
    CA_BAD_REQ = 400,                /**< Bad Request */
    CA_UNAUTHORIZED_REQ = 401,       /**< Unauthorized Request */
    CA_BAD_OPT = 402,                /**< Bad Option */
    CA_FORBIDDEN_REQ = 403,          /**< Forbidden Request */
    CA_NOT_FOUND = 404,              /**< Not found */
    CA_REQUEST_ENTITY_INCOMPLETE = 408, /**< Request Entity Incomplete */
    CA_REQUEST_ENTITY_TOO_LARGE = 413,  /**< Request Entity Too Large */
    CA_INTERNAL_SERVER_ERROR = 500,  /**< Internal Server Error */
    CA_RETRANSMIT_TIMEOUT = 504      /**< Retransmit timeout */
    /* Response status code - END HERE */
} CAResponseResult_t;

/**
 * @enum CATransportProtocolID_t
 * @brief Transport Protocol IDs for additional options
 */
typedef enum
{
    CA_INVALID_ID = (1 << 0),   /**< Invalid ID */
    CA_COAP_ID = (1 << 1)       /**< COAP ID */
} CATransportProtocolID_t;

/**
 * @enum CAAdapterState_t
 * @brief Adapter State to indicate the network changed notifications.
 */
typedef enum
{
    CA_ADAPTER_DISABLED,   /**< Adapter is Disabled */
    CA_ADAPTER_ENABLED     /**< Adapter is Enabled */
} CAAdapterState_t;

/**
 * @brief Header options structure to be filled
 *
 * This structure is used to hold header information.
 */
typedef struct
{
    CATransportProtocolID_t protocolID;                     /**< Protocol ID of the Option */
    uint16_t optionID;                                      /**< The header option ID which will be
                                                            added to communication packets */
    uint16_t optionLength;                                  /**< Option Length **/
    char optionData[CA_MAX_HEADER_OPTION_DATA_LENGTH];      /**< Optional data values**/
} CAHeaderOption_t;

/**
 * @brief Base Information received
 *
 * This structure is used to hold request & response base information
 */
typedef struct
{

    CAMessageType_t type;       /**< Qos for the request */
    uint16_t messageId;         /**< Message id.
                                 * if message id is zero, it will generated by CA inside.
                                 * otherwise, you can use it */
    CAToken_t token;            /**< Token for CA */
    uint8_t tokenLength;        /**< token length*/
    CAHeaderOption_t *options;  /** Header Options for the request */
    uint8_t numOptions;         /**< Number of Header options */
    CAPayload_t payload;        /**< payload of the request  */
<<<<<<< HEAD
    uint32_t payloadSize;     /**< payload length*/
=======
    CAURI_t resourceUri;        /**< Resource URI information **/
>>>>>>> 803f6e04
} CAInfo_t;

/**
 * @brief Request Information to be sent
 *
 * This structure is used to hold request information
 */
typedef struct
{
    CAMethod_t method;  /**< Name of the Method Allowed */
    CAInfo_t info;      /**< Information of the request. */
    bool isMulticast;   /**< is multicast request */
} CARequestInfo_t;

/**
 * @brief Response information received
 *
 * This structure is used to hold response information
 */
typedef struct
{
    CAResponseResult_t result;  /**< Result for response by resource model */
    CAInfo_t info;              /**< Information of the response */
} CAResponseInfo_t;

/**
 * @brief Error information from CA
 *        contains error code and message information
 *
 * This structure holds error information
 */
typedef struct
{
    CAResult_t result;  /**< CA API request result  */
    CAInfo_t info;      /**< message information such as token and payload data
                             helpful to identify the error */
} CAErrorInfo_t;

/**
 * @brief Hold global variables for CA layer (also used by RI layer)
 */
typedef struct
{
    CATransportFlags_t serverFlags;
    CATransportFlags_t clientFlags;
} CAGlobals_t;

extern CAGlobals_t caglobals;

#ifdef __cplusplus
} /* extern "C" */
#endif

<<<<<<< HEAD
#endif /* CA_COMMON_H_ */
=======
#endif //#ifndef CA_COMMON_H_
>>>>>>> 803f6e04
<|MERGE_RESOLUTION|>--- conflicted
+++ resolved
@@ -192,7 +192,6 @@
 } CAMethod_t;
 
 /**
-<<<<<<< HEAD
  * @brief block size
  * it depends on defined size in libCoAP.
  */
@@ -209,10 +208,6 @@
 
 /**
  * @brief Remote endpoint information for connectivities
-=======
- * @brief Endpoint information for connectivities
- * Must be identical to OCDevAddr.
->>>>>>> 803f6e04
  */
 typedef struct
 {
@@ -263,10 +258,7 @@
     CA_VALID = 203,                  /**< Valid */
     CA_CHANGED = 204,                /**< Changed */
     CA_CONTENT = 205,                /**< Content */
-<<<<<<< HEAD
     CA_CONTINUE = 231,               /**< Continue */
-=======
->>>>>>> 803f6e04
     CA_BAD_REQ = 400,                /**< Bad Request */
     CA_UNAUTHORIZED_REQ = 401,       /**< Unauthorized Request */
     CA_BAD_OPT = 402,                /**< Bad Option */
@@ -330,11 +322,8 @@
     CAHeaderOption_t *options;  /** Header Options for the request */
     uint8_t numOptions;         /**< Number of Header options */
     CAPayload_t payload;        /**< payload of the request  */
-<<<<<<< HEAD
+    CAURI_t resourceUri;        /**< Resource URI information **/
     uint32_t payloadSize;     /**< payload length*/
-=======
-    CAURI_t resourceUri;        /**< Resource URI information **/
->>>>>>> 803f6e04
 } CAInfo_t;
 
 /**
@@ -388,8 +377,4 @@
 } /* extern "C" */
 #endif
 
-<<<<<<< HEAD
-#endif /* CA_COMMON_H_ */
-=======
-#endif //#ifndef CA_COMMON_H_
->>>>>>> 803f6e04
+#endif /* CA_COMMON_H_ */