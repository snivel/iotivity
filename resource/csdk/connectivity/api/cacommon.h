/* ****************************************************************
 *
 * Copyright 2014 Samsung Electronics All Rights Reserved.
 *
 *
 *
 * Licensed under the Apache License, Version 2.0 (the "License");
 * you may not use this file except in compliance with the License.
 * You may obtain a copy of the License at
 *
 *      http://www.apache.org/licenses/LICENSE-2.0
 *
 * Unless required by applicable law or agreed to in writing, software
 * distributed under the License is distributed on an "AS IS" BASIS,
 * WITHOUT WARRANTIES OR CONDITIONS OF ANY KIND, either express or implied.
 * See the License for the specific language governing permissions and
 * limitations under the License.
 *
 ******************************************************************/

/**
 * @file cacommon.h
 * This file contains the common data structures between Resource , CA and adapters
 */

#ifndef CA_COMMON_H_
#define CA_COMMON_H_

#include <stdint.h>
#include <stdlib.h>
#include <stdbool.h>


#ifdef __cplusplus
extern "C"
{
#endif

/**
 * IP address Length
 */
#define CA_IPADDR_SIZE 16

/**
 * Remote Access jabber ID length.
 */
#define CA_RAJABBERID_SIZE 256

/**
 * Mac address length for BT port
 */
#define CA_MACADDR_SIZE 18

/**
 * Max header options data length
 */
#define CA_MAX_HEADER_OPTION_DATA_LENGTH 20

/**
* Max token length
*/
#define CA_MAX_TOKEN_LEN (8)

/**
 * Max URI length
 */
#ifdef ARDUINO
#define CA_MAX_URI_LENGTH 128  /* maximum size of URI for embedded platforms*/
#else
#define CA_MAX_URI_LENGTH 512 /* maximum size of URI for other platforms*/
#endif

/**
 * Max PDU length supported
 */
#ifdef ARDUINO
#define COAP_MAX_PDU_SIZE           320  /* maximum size of a CoAP PDU for embedded platforms*/
#else
#define COAP_MAX_PDU_SIZE           1400 /* maximum size of a CoAP PDU for big platforms*/
#endif

#ifdef WITH_BWT
#define CA_DEFAULT_BLOCK_SIZE       CA_BLOCK_SIZE_1024_BYTE
#endif

/**
 *Maximum length of the remoteEndpoint identity
 */
#define CA_MAX_ENDPOINT_IDENTITY_LEN   (32)

/**
 * option types - the highest option number 63
 */
#define CA_OPTION_IF_MATCH 1
#define CA_OPTION_ETAG 4
#define CA_OPTION_IF_NONE_MATCH 5
#define CA_OPTION_OBSERVE 6
#define CA_OPTION_LOCATION_PATH 8
#define CA_OPTION_URI_PATH 11
#define CA_OPTION_CONTENT_FORMAT 12
#define CA_OPTION_CONTENT_TYPE COAP_OPTION_CONTENT_FORMAT
#define CA_OPTION_MAXAGE 14
#define CA_OPTION_URI_QUERY 15
#define CA_OPTION_ACCEPT 17
#define CA_OPTION_LOCATION_QUERY 20

/**
 * Payload information from resource model
 */
typedef uint8_t *CAPayload_t;

/**
 * URI for the OIC base.CA considers relative URI as the URI.
 */
typedef char *CAURI_t;

/**
 * Token information for mapping the request and responses by resource model
 */
typedef char *CAToken_t;

// The following flags are the same as the equivalent OIC values in
// octypes.h, allowing direct copying with slight fixup.
// The CA layer should used the OC types when build allows that.
#ifdef RA_ADAPTER
#define MAX_ADDR_STR_SIZE_CA (256)
#else
#define MAX_ADDR_STR_SIZE_CA (40)
#endif

typedef enum
{
    CA_DEFAULT_ADAPTER = 0,

    // value zero indicates discovery
    CA_ADAPTER_IP            = (1 << 0),   // IPv4 and IPv6, including 6LoWPAN
    CA_ADAPTER_GATT_BTLE     = (1 << 1),   // GATT over Bluetooth LE
    CA_ADAPTER_RFCOMM_BTEDR  = (1 << 2),   // RFCOMM over Bluetooth EDR

#ifdef RA_ADAPTER
    CA_ADAPTER_REMOTE_ACCESS = (1 << 3),   // Remote Access over XMPP.
#endif

    CA_ADAPTER_TCP = (1 << 4),   // CoAP over TCP
    CA_ALL_ADAPTERS          = 0xffffffff
} CATransportAdapter_t;

typedef enum
{
    CA_DEFAULT_FLAGS = 0,

    // Insecure transport is the default (subject to change)
    CA_SECURE          = (1 << 4),   // secure the transport path
    // IPv4 & IPv6 autoselection is the default
    CA_IPV6            = (1 << 5),   // IP adapter only
    CA_IPV4            = (1 << 6),   // IP adapter only
    // Indication that a message was received by multicast.
    CA_MULTICAST       = (1 << 7),
    // Link-Local multicast is the default multicast scope for IPv6.
    // These correspond in both value and position to the IPv6 address bits.
    CA_SCOPE_INTERFACE = 0x1, // IPv6 Interface-Local scope
    CA_SCOPE_LINK      = 0x2, // IPv6 Link-Local scope (default)
    CA_SCOPE_REALM     = 0x3, // IPv6 Realm-Local scope
    CA_SCOPE_ADMIN     = 0x4, // IPv6 Admin-Local scope
    CA_SCOPE_SITE      = 0x5, // IPv6 Site-Local scope
    CA_SCOPE_ORG       = 0x8, // IPv6 Organization-Local scope
    CA_SCOPE_GLOBAL    = 0xE, // IPv6 Global scope
} CATransportFlags_t;

#define CA_IPFAMILY_MASK (CA_IPV6|CA_IPV4)
#define CA_SCOPE_MASK 0xf     // mask scope bits above

/**
 * @enum CANetworkStatus_t
 * Information about the network status.
 */
typedef enum
{
    CA_INTERFACE_DOWN,   /**< Connection is not available */
    CA_INTERFACE_UP    /**< Connection is Available */
} CANetworkStatus_t;

/*
 * remoteEndpoint identity
 */
typedef struct
{
    uint16_t id_length;
    unsigned char id[CA_MAX_ENDPOINT_IDENTITY_LEN];
} CARemoteId_t;

/**
 * @enum CAMessageType_t
 * Message Type for Base source code
 */
typedef enum
{
    CA_MSG_CONFIRM = 0,  /**< confirmable message (requires ACK/RST) */
    CA_MSG_NONCONFIRM,   /**< non-confirmable message (one-shot message) */
    CA_MSG_ACKNOWLEDGE,  /**< used to acknowledge confirmable messages */
    CA_MSG_RESET         /**< used to indicates not-interested or error (lack of context)in
                                                  received messages */
} CAMessageType_t;

/**
 * @enum CAMethod_t
 * Allowed method to be used by resource model
 */
typedef enum
{
    CA_GET = 1, /**< GET Method  */
    CA_POST,    /**< POST Method */
    CA_PUT,     /**< PUT Method */
    CA_DELETE   /**< DELETE Method */
} CAMethod_t;

/**
 * block size
 * it depends on defined size in libCoAP.
 */
typedef enum
{
    CA_BLOCK_SIZE_16_BYTE = 0,    /**< 16byte */
    CA_BLOCK_SIZE_32_BYTE = 1,    /**< 32byte */
    CA_BLOCK_SIZE_64_BYTE = 2,    /**< 64byte */
    CA_BLOCK_SIZE_128_BYTE = 3,   /**< 128byte */
    CA_BLOCK_SIZE_256_BYTE = 4,   /**< 256byte */
    CA_BLOCK_SIZE_512_BYTE = 5,   /**< 512byte */
    CA_BLOCK_SIZE_1024_BYTE = 6     /**< 1Kbyte */
} CABlockSize_t;

/**
 * Endpoint information for connectivities
 * Must be identical to OCDevAddr.
 */
typedef struct
{
    CATransportAdapter_t    adapter;    // adapter type
    CATransportFlags_t      flags;      // transport modifiers
    uint16_t                port;       // for IP
    char                    addr[MAX_ADDR_STR_SIZE_CA]; // address for all
    uint32_t                interface;  // usually zero for default interface
#if defined (ROUTING_GATEWAY) || defined (ROUTING_EP)
    char                    routeData[MAX_ADDR_STR_SIZE_CA]; /**< GatewayId:ClientId of
                                                                    destination. **/
#endif
} CAEndpoint_t;

/**
 * Endpoint information for secure messages
 */
typedef struct
{
    CAEndpoint_t endpoint;      /**< endpoint */
    CARemoteId_t identity;      /**< endpoint identity */
} CASecureEndpoint_t;

/**
 * @enum CAResult_t
 * Enums for CA return values
 */
typedef enum
{
    /* Result code - START HERE */
    CA_STATUS_OK = 0,               /**< Success */
    CA_STATUS_INVALID_PARAM,        /**< Invalid Parameter */
    CA_ADAPTER_NOT_ENABLED,         /**< Adapter is not enabled */
    CA_SERVER_STARTED_ALREADY,      /**< Server is started already */
    CA_SERVER_NOT_STARTED,          /**< Server is not started*/
    CA_DESTINATION_NOT_REACHABLE,   /**< Destination is not reachable */
    CA_SOCKET_OPERATION_FAILED,     /**< Socket operation failed */
    CA_SEND_FAILED,                 /**< Send request failed */
    CA_RECEIVE_FAILED,              /**< Receive failed */
    CA_MEMORY_ALLOC_FAILED,         /**< Memory allocation failed */
    CA_REQUEST_TIMEOUT,             /**< Request is Timeout */
    CA_DESTINATION_DISCONNECTED,    /**< Destination is disconnected */
    CA_NOT_SUPPORTED,               /**< Not supported */
    CA_STATUS_NOT_INITIALIZED,      /**< Not Initialized*/
    CA_STATUS_FAILED =255           /**< Failure */
    /* Result code - END HERE */
} CAResult_t;

/**
 * @enum CAResponseResult_t
 * Enums for CA Response values
 */
typedef enum
{
    /* Response status code - START HERE */
    CA_EMPTY = 0,                    /**< Empty */
    CA_CREATED = 201,                /**< Created */
    CA_DELETED = 202,                /**< Deleted */
    CA_VALID = 203,                  /**< Valid */
    CA_CHANGED = 204,                /**< Changed */
    CA_CONTENT = 205,                /**< Content */
    CA_CONTINUE = 231,               /**< Continue */
    CA_BAD_REQ = 400,                /**< Bad Request */
    CA_UNAUTHORIZED_REQ = 401,       /**< Unauthorized Request */
    CA_BAD_OPT = 402,                /**< Bad Option */
    CA_FORBIDDEN_REQ = 403,          /**< Forbidden Request */
    CA_NOT_FOUND = 404,              /**< Not found */
    CA_NOT_ACCEPTABLE = 406,         /**< Not Acceptable */
    CA_REQUEST_ENTITY_INCOMPLETE = 408, /**< Request Entity Incomplete */
    CA_REQUEST_ENTITY_TOO_LARGE = 413,  /**< Request Entity Too Large */
    CA_INTERNAL_SERVER_ERROR = 500,  /**< Internal Server Error */
    CA_RETRANSMIT_TIMEOUT = 504      /**< Retransmit timeout */
    /* Response status code - END HERE */
} CAResponseResult_t;

/**
 * @enum CATransportProtocolID_t
 * Transport Protocol IDs for additional options
 */
typedef enum
{
    CA_INVALID_ID = (1 << 0),   /**< Invalid ID */
    CA_COAP_ID = (1 << 1)       /**< COAP ID */
} CATransportProtocolID_t;

/**
 * @enum CAAdapterState_t
 * Adapter State to indicate the network changed notifications.
 */
typedef enum
{
    CA_ADAPTER_DISABLED,   /**< Adapter is Disabled */
    CA_ADAPTER_ENABLED     /**< Adapter is Enabled */
} CAAdapterState_t;

/**
 * Format indicating which encoding has been used on the payload.
 */
typedef enum
{
<<<<<<< HEAD
    CA_FORMAT_UNDEFINED,    /**< Undefined enoding format */
    CA_FORMAT_UNSUPPORTED,  /**< Unsupported encoding format */
    CA_FORMAT_CBOR          /**< CBOR encoding format */
=======
    CA_FORMAT_UNDEFINED = 0,            /**< Undefined enoding format */
    CA_FORMAT_TEXT_PLAIN,
    CA_FORMAT_APPLICATION_LINK_FORMAT,
    CA_FORMAT_APPLICATION_XML,
    CA_FORMAT_APPLICATION_OCTET_STREAM,
    CA_FORMAT_APPLICATION_RDF_XML,
    CA_FORMAT_APPLICATION_EXI,
    CA_FORMAT_APPLICATION_JSON,
    CA_FORMAT_APPLICATION_CBOR,
    CA_FORMAT_UNSUPPORTED
>>>>>>> 5565bfe4
} CAPayloadFormat_t;

/**
 * Header options structure to be filled
 *
 * This structure is used to hold header information.
 */
typedef struct
{
    CATransportProtocolID_t protocolID;                     /**< Protocol ID of the Option */
    uint16_t optionID;                                      /**< The header option ID which will be
                                                            added to communication packets */
    uint16_t optionLength;                                  /**< Option Length **/
    char optionData[CA_MAX_HEADER_OPTION_DATA_LENGTH];      /**< Optional data values**/
} CAHeaderOption_t;

/**
 * Base Information received
 *
 * This structure is used to hold request & response base information
 */
typedef struct
{

    CAMessageType_t type;       /**< Qos for the request */
#ifdef ROUTING_GATEWAY
    bool skipRetransmission;    /**< Will not attempt retransmission even if type is CONFIRM.
                                     Required for packet forwarding */
#endif
    uint16_t messageId;         /**< Message id.
                                 * if message id is zero, it will generated by CA inside.
                                 * otherwise, you can use it */
    CAToken_t token;            /**< Token for CA */
    uint8_t tokenLength;        /**< token length*/
    CAHeaderOption_t *options;  /** Header Options for the request */
    uint8_t numOptions;         /**< Number of Header options */
    CAPayload_t payload;        /**< payload of the request  */
    size_t payloadSize;         /**< size in bytes of the payload */
<<<<<<< HEAD
    CAPayloadFormat_t payloadFormat;         /**< format of the payload */
=======
    CAPayloadFormat_t payloadFormat;    /**< encoding format of the request payload */
    CAPayloadFormat_t acceptFormat;     /**< accept format for the response payload */
>>>>>>> 5565bfe4
    CAURI_t resourceUri;        /**< Resource URI information **/
    CARemoteId_t identity;      /**< endpoint identity */
} CAInfo_t;

/**
 * Request Information to be sent
 *
 * This structure is used to hold request information
 */
typedef struct
{
    CAMethod_t method;  /**< Name of the Method Allowed */
    CAInfo_t info;      /**< Information of the request. */
    bool isMulticast;   /**< is multicast request */
} CARequestInfo_t;

/**
 * Response information received
 *
 * This structure is used to hold response information
 */
typedef struct
{
    CAResponseResult_t result;  /**< Result for response by resource model */
    CAInfo_t info;              /**< Information of the response */
    bool isMulticast;
} CAResponseInfo_t;

/**
 * Error information from CA
 *        contains error code and message information
 *
 * This structure holds error information
 */
typedef struct
{
    CAResult_t result;  /**< CA API request result  */
    CAInfo_t info;      /**< message information such as token and payload data
                             helpful to identify the error */
} CAErrorInfo_t;

/**
 * Hold global variables for CA layer (also used by RI layer)
 */
typedef struct
{
    int fd;        /**< socket fd */
    uint16_t port; /**< socket port */
} CASocket_t;

#define HISTORYSIZE (4)

typedef struct
{
    CATransportFlags_t flags;
    uint16_t messageId;
    char token[CA_MAX_TOKEN_LEN];
    uint8_t tokenLength;
} CAHistoryItem_t;

typedef struct
{
    int nextIndex;
    CAHistoryItem_t items[HISTORYSIZE];
} CAHistory_t;

/**
 * Hold interface index for keeping track of comings and goings
 */
typedef struct
{
    int32_t ifIndex; /**< network interface index */
} CAIfItem_t;

typedef struct
{
    CATransportFlags_t clientFlags; /**< flag for client */
    CATransportFlags_t serverFlags; /**< flag for server */
    bool client; /**< client mode */
    bool server; /**< server mode */

    struct sockets
    {
        void *threadpool;   /**< threadpool between Initialize and Start */
        CASocket_t u6;      /**< unicast   IPv6 */
        CASocket_t u6s;     /**< unicast   IPv6 secure */
        CASocket_t u4;      /**< unicast   IPv4 */
        CASocket_t u4s;     /**< unicast   IPv4 secure */
        CASocket_t m6;      /**< multicast IPv6 */
        CASocket_t m6s;     /**< multicast IPv6 secure */
        CASocket_t m4;      /**< multicast IPv4 */
        CASocket_t m4s;     /**< multicast IPv4 secure */
        int netlinkFd;      /**< netlink */
        int shutdownFds[2]; /**< shutdown pipe */
        int selectTimeout;  /**< in seconds */
        int maxfd;          /**< highest fd (for select) */
        bool started;       /**< the IP adapter has started */
        bool terminate;     /**< the IP adapter needs to stop */
        bool ipv6enabled;   /**< IPv6 enabled by OCInit flags */
        bool ipv4enabled;   /**< IPv4 enabled by OCInit flags */
        bool dualstack;     /**< IPv6 and IPv4 enabled */

        struct networkmonitors
        {
            CAIfItem_t *ifItems; /**< current network interface index list */
            size_t sizeIfItems;  /**< size of network interface index array */
            size_t numIfItems;   /**< number of valid network interfaces */
        } nm;
    } ip;

    struct calayer
    {
        CAHistory_t requestHistory;  /**< filter IP family in requests */
        CAHistory_t responseHistory; /**< filter IP family in responses */
        CATransportFlags_t previousRequestFlags;/**< address family filtering */
        uint16_t previousRequestMessageId;      /**< address family filtering */
    } ca;

#ifdef TCP_ADAPTER
    /**
     * Hold global variables for TCP Adapter.
     */
    struct tcpsockets
    {
        void *threadpool;       /**< threadpool between Initialize and Start */
        void *svrlist;          /**< unicast IPv4 TCP server information*/
        int selectTimeout;      /**< in seconds */
        int listenBacklog;      /**< backlog counts*/
        int maxfd;              /**< highest fd (for select) */
        bool started;           /**< the TCP adapter has started */
        bool terminate;         /**< the TCP adapter needs to stop */
        bool ipv4tcpenabled;    /**< IPv4 TCP enabled by OCInit flags */
    } tcp;
#endif
} CAGlobals_t;

extern CAGlobals_t caglobals;

#ifdef __cplusplus
} /* extern "C" */
#endif

#endif // CA_COMMON_H_<|MERGE_RESOLUTION|>--- conflicted
+++ resolved
@@ -332,11 +332,6 @@
  */
 typedef enum
 {
-<<<<<<< HEAD
-    CA_FORMAT_UNDEFINED,    /**< Undefined enoding format */
-    CA_FORMAT_UNSUPPORTED,  /**< Unsupported encoding format */
-    CA_FORMAT_CBOR          /**< CBOR encoding format */
-=======
     CA_FORMAT_UNDEFINED = 0,            /**< Undefined enoding format */
     CA_FORMAT_TEXT_PLAIN,
     CA_FORMAT_APPLICATION_LINK_FORMAT,
@@ -347,7 +342,6 @@
     CA_FORMAT_APPLICATION_JSON,
     CA_FORMAT_APPLICATION_CBOR,
     CA_FORMAT_UNSUPPORTED
->>>>>>> 5565bfe4
 } CAPayloadFormat_t;
 
 /**
@@ -386,12 +380,8 @@
     uint8_t numOptions;         /**< Number of Header options */
     CAPayload_t payload;        /**< payload of the request  */
     size_t payloadSize;         /**< size in bytes of the payload */
-<<<<<<< HEAD
-    CAPayloadFormat_t payloadFormat;         /**< format of the payload */
-=======
     CAPayloadFormat_t payloadFormat;    /**< encoding format of the request payload */
     CAPayloadFormat_t acceptFormat;     /**< accept format for the response payload */
->>>>>>> 5565bfe4
     CAURI_t resourceUri;        /**< Resource URI information **/
     CARemoteId_t identity;      /**< endpoint identity */
 } CAInfo_t;
