--- conflicted
+++ resolved
@@ -254,17 +254,10 @@
 /**
  * Select the cipher suite for dtls handshake.
  *
-<<<<<<< HEAD
- * @param[in] cipher  cipher suite (Note : Make sure endianness).
- *                    0xC018 : TLS_ECDH_anon_WITH_AES_128_CBC_SHA
- *                    0xC0A8 : TLS_PSK_WITH_AES_128_CCM_8
- *                    0xC0AE : TLS_ECDHE_ECDSA_WITH_AES_128_CCM_8
-=======
  * @param[IN] cipher  cipher suite (Note : Make sure endianness)
- *                               0xC018 : TLS_ECDH_anon_WITH_AES_128_CBC_SHA_256
+ *                               0xC018 : TLS_ECDH_anon_WITH_AES_128_CBC_SHA
  *                               0xC0A8 : TLS_PSK_WITH_AES_128_CCM_8
  *                               0xC0AE : TLS_ECDHE_ECDSA_WITH_AES_128_CCM_8
->>>>>>> a630ab89
  *
  * @retval  ::CA_STATUS_OK    Successful.
  * @retval  ::CA_STATUS_INVALID_PARAM  Invalid input arguments.
@@ -273,11 +266,7 @@
 CAResult_t CASelectCipherSuite(const uint16_t cipher);
 
 /**
-<<<<<<< HEAD
- * Enable TLS_ECDH_anon_WITH_AES_128_CBC_SHA cipher suite in dtls.
-=======
- * Enable TLS_ECDH_anon_WITH_AES_128_CBC_SHA_256 cipher suite in dtls
->>>>>>> a630ab89
+ * Enable TLS_ECDH_anon_WITH_AES_128_CBC_SHA cipher suite in dtls
  *
  * @param[in] enable  TRUE/FALSE enables/disables anonymous cipher suite.
  *
