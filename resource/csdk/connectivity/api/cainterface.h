/* ****************************************************************
 *
 * Copyright 2014 Samsung Electronics All Rights Reserved.
 *
 *
 *
 * Licensed under the Apache License, Version 2.0 (the "License");
 * you may not use this file except in compliance with the License.
 * You may obtain a copy of the License at
 *
 *      http://www.apache.org/licenses/LICENSE-2.0
 *
 * Unless required by applicable law or agreed to in writing, software
 * distributed under the License is distributed on an "AS IS" BASIS,
 * WITHOUT WARRANTIES OR CONDITIONS OF ANY KIND, either express or implied.
 * See the License for the specific language governing permissions and
 * limitations under the License.
 *
 ******************************************************************/

/**
 * @file
 *
 * This file contains the APIs for Resource Model to use.
 */

#ifndef CA_INTERFACE_H_
#define CA_INTERFACE_H_

/**
 * Connectivity Abstraction Interface APIs.
 */
#include "cacommon.h"
#include "casecurityinterface.h"

#ifdef __cplusplus
extern "C"
{
#endif

<<<<<<< HEAD
/**
 * Callback function type for request delivery.
 * @param[out]   object       Endpoint object from which the request is received.
 *                            It contains endpoint address based on the connectivity type.
 * @param[out]   requestInfo  Info for resource model to understand about the request.
 */
typedef void (*CARequestCallback)(const CAEndpoint_t *object,
                                  const CARequestInfo_t *requestInfo);

/**
 * Callback function type for response delivery.
 * @param[out]   object           Endpoint object from which the response is received.
 * @param[out]   responseInfo     Identifier which needs to be mapped with response.
=======
#ifdef RA_ADAPTER

/**
 * Callback for bound JID
 * @param[out]   jid           Boud Jabber Identifier.
>>>>>>> 586aa499
 */
typedef void (*CAJidBoundCallback)(char *jid);

/**
<<<<<<< HEAD
 * Callback function type for error.
 * @param[out]   object           remote device information.
 * @param[out]   errorInfo        CA Error information.
=======
 * CA Remote Access information for XMPP Client
 *
>>>>>>> 586aa499
 */
typedef struct
{
    char *hostName;     /**< XMPP server hostname */
    uint16_t port;      /**< XMPP server serivce port */
    char *xmppDomain;  /**< XMPP login domain */
    char *userName;     /**< login username */
    char *password;     /**< login password */
    char *resource;     /**< specific resource for login */
    char *userJid;     /**< specific JID for login */
    CAJidBoundCallback jidBoundCallback;  /**< callback when JID bound */
} CARAInfo_t;

#endif //RA_ADAPTER

#ifdef TCP_ADAPTER
/**
 * Callback function to pass the connection information from CA to RI.
 * @param[out]   object           remote device information.
 */
<<<<<<< HEAD
typedef struct
{
   unsigned char identity[DTLS_PSK_ID_LEN]; /** identity of self. */
   uint32_t num;                            /** number of credentials in this blob. */
   OCDtlsPskCreds *creds;                   /** list of credentials. Size of this
                                                array is determined by 'num' variable. */
} CADtlsPskCredsBlob_t;

/**
 * Callback function type for getting DTLS credentials.
 * @param[out]   credInfo     DTLS credentials info. Handler has to allocate new memory for.
 *                            both credInfo and credInfo->creds which is then freed by CA.
=======
typedef void (*CAKeepAliveConnectedCallback)(const CAEndpoint_t *object);

/**
 * Callback function to pass the disconnection information from CA to RI.
 * @param[out]   object           remote device information.
>>>>>>> 586aa499
 */
typedef void (*CAKeepAliveDisconnectedCallback)(const CAEndpoint_t *object);

/**
<<<<<<< HEAD
=======
 * Register connected callback and disconnected callback to process KeepAlive.
 * connection informations are delivered these callbacks.
 * @param[in]   ConnHandler     Connected callback.
 * @param[in]   DisconnHandler  Disconnected Callback.
 */
void CARegisterKeepAliveHandler(CAKeepAliveConnectedCallback ConnHandler,
                                CAKeepAliveDisconnectedCallback DisconnHandler);
#endif
/**
>>>>>>> 586aa499
 * Initialize the connectivity abstraction module.
 * It will initialize adapters, thread pool and other modules based on the platform
 * compilation options.
 *
 * @return  ::CA_STATUS_OK or ::CA_STATUS_FAILED or ::CA_MEMORY_ALLOC_FAILED
 */
CAResult_t CAInitialize();

/**
 * Terminate the connectivity abstraction module.
 * All threads, data structures are destroyed for next initializations.
 */
void CATerminate();

/**
 * Starts listening servers.
 * This API is used by resource hosting server for listening multicast requests.
 * Based on the adapters configurations, different kinds of servers are started.
<<<<<<< HEAD
 * @return  ::CA_STATUS_OK or ::CA_STATUS_FAILED
=======
 * @return  ::CA_STATUS_OK or ::CA_STATUS_FAILED or ::CA_STATUS_NOT_INITIALIZED
>>>>>>> 586aa499
 */
CAResult_t CAStartListeningServer();

/**
<<<<<<< HEAD
 * Starts discovery servers.
 * This API is used by resource required clients for listening multicast requests.
 * Based on the adapters configurations, different kinds of servers are started.
 * @return  ::CA_STATUS_OK or ::CA_STATUS_FAILED
=======
 * Stops the server from receiving the multicast traffic. This is used by sleeping
 * device to not receives the multicast traffic.
 * @return  ::CA_STATUS_OK or ::CA_STATUS_FAILED or ::CA_STATUS_NOT_INITIALIZED
 */
CAResult_t CAStopListeningServer();

/**
 * Starts discovery servers.
 * This API is used by resource required clients for listening multicast requests.
 * Based on the adapters configurations, different kinds of servers are started.
 * @return  ::CA_STATUS_OK or ::CA_STATUS_FAILED or ::CA_STATUS_NOT_INITIALIZED
>>>>>>> 586aa499
 */
CAResult_t CAStartDiscoveryServer();

/**
 * Register request callbacks and response callbacks.
 *          Requests and responses are delivered these callbacks.
 * @param[in]   ReqHandler    Request callback ( for GET,PUT ..etc).
 * @param[in]   RespHandler   Response Handler Callback.
<<<<<<< HEAD
=======
 * @param[in]   ErrorHandler  Error Handler Callback.
>>>>>>> 586aa499
 * @see     CARequestCallback
 * @see     CAResponseCallback
 * @see     CAErrorCallback
 */
void CARegisterHandler(CARequestCallback ReqHandler, CAResponseCallback RespHandler,
                       CAErrorCallback ErrorHandler);

/**
<<<<<<< HEAD
 * Register callback to get DTLS PSK credentials.
 * @param[in]   GetDTLSCredentials    GetDTLS Credetials callback.
 * @return  ::CA_STATUS_OK
 */
CAResult_t CARegisterDTLSCredentialsHandler(CAGetDTLSCredentialsHandler GetDTLSCredentials);
#endif //__WITH_DTLS__

/**
=======
>>>>>>> 586aa499
 * Create an endpoint description.
 * @param[in]   flags                 how the adapter should be used.
 * @param[in]   adapter               which adapter to use.
 * @param[in]   addr                  string representation of address.
 * @param[in]   port                  port (for IP_ADAPTER).
<<<<<<< HEAD
 * @param[in]   endpoint              Endpoint which contains the above.
 * @return  ::CA_STATUS_OK or ::CA_STATUS_FAILED
=======
 * @param[out]  object                Endpoint which contains the above.
 * @return  ::CA_STATUS_OK or ::CA_STATUS_FAILED or ::CA_STATUS_INVALID_PARAM
>>>>>>> 586aa499
 * @remark  The created Remote endpoint can be freed using CADestroyEndpoint().
 * @see     CADestroyEndpoint
 */
CAResult_t CACreateEndpoint(CATransportFlags_t flags,
                            CATransportAdapter_t adapter,
                            const char *addr,
                            uint16_t port,
                            CAEndpoint_t **object);

/**
 * Destroy the remote endpoint created.
 * @param[in]   object   Remote Endpoint object created with CACreateEndpoint.
 */
void CADestroyEndpoint(CAEndpoint_t *object);

/**
 * Generating the token for matching the request and response.
<<<<<<< HEAD
 * @param[in]   token            Token for the request.
 * @param[in]   tokenLength      length of the token.
 * @return  ::CA_STATUS_OK or ::CA_STATUS_FAILED or
 *          ::CA_MEMORY_ALLOC_FAILED or ::CA_STATUS_NOT_INITIALIZED
=======
 * @param[out]  token            Token for the request.
 * @param[in]   tokenLength      length of the token.
 * @return  ::CA_STATUS_OK or ::CA_STATUS_FAILED or
 *          ::CA_MEMORY_ALLOC_FAILED or ::CA_STATUS_INVALID_PARAM
>>>>>>> 586aa499
 * @remark  Token memory is destroyed by the caller using CADestroyToken().
 * @see     CADestroyToken
 */
CAResult_t CAGenerateToken(CAToken_t *token, uint8_t tokenLength);

/**
 * Destroy the token generated by CAGenerateToken.
 * @param[in]   token    token to be freed.
 */
void CADestroyToken(CAToken_t token);

/**
 * Send control Request on a resource.
 * @param[in]   object       Endpoint where the payload need to be sent.
 *                           This endpoint is delivered with Request or response callback.
 * @param[in]   requestInfo  Information for the request.
<<<<<<< HEAD
 * @return  ::CA_STATUS_OK ::CA_STATUS_FAILED ::CA_MEMORY_ALLOC_FAILED
=======
 * @return ::CA_STATUS_OK or ::CA_STATUS_FAILED or ::CA_STATUS_NOT_INITIALIZED or
           ::CA_SEND_FAILED or ::CA_STATUS_INVALID_PARAM or ::CA_MEMORY_ALLOC_FAILED
>>>>>>> 586aa499
 */
CAResult_t CASendRequest(const CAEndpoint_t *object, const CARequestInfo_t *requestInfo);

/**
 * Send the response.
 * @param[in]   object           Endpoint where the payload need to be sent.
<<<<<<< HEAD
 *                               This endpoint is delivered with Request or response callback.
 * @param[in]   responseInfo     Information for the response.
 * @return  ::CA_STATUS_OK or  ::CA_STATUS_FAILED or ::CA_MEMORY_ALLOC_FAILED
 */
CAResult_t CASendResponse(const CAEndpoint_t *object, const CAResponseInfo_t *responseInfo);

/**
 * Send notification to the remote object.
 * @param[in]   object           Endpoint where the payload need to be sent.
 *                               This endpoint is delivered with Request or response callback.
 * @param[in]   responseInfo     Information for the response.
 * @return  ::CA_STATUS_OK or ::CA_STATUS_FAILED or ::CA_MEMORY_ALLOC_FAILED
=======
 *                               This endpoint is delivered with Request or response callback.
 * @param[in]   responseInfo     Information for the response.
 * @return ::CA_STATUS_OK or ::CA_STATUS_FAILED or ::CA_STATUS_NOT_INITIALIZED or
           ::CA_SEND_FAILED or ::CA_STATUS_INVALID_PARAM or ::CA_MEMORY_ALLOC_FAILED
>>>>>>> 586aa499
 */
CAResult_t CASendResponse(const CAEndpoint_t *object, const CAResponseInfo_t *responseInfo);

/**
 * Select network to use.
 * @param[in]   interestedNetwork    Connectivity Type enum.
<<<<<<< HEAD
 * @return  ::CA_STATUS_OK or ::CA_NOT_SUPPORTED or
 *          ::CA_STATUS_FAILED or ::CA_NOT_SUPPORTED
=======
 * @return  ::CA_STATUS_OK or ::CA_STATUS_FAILED or ::CA_STATUS_NOT_INITIALIZED or
 *          ::CA_NOT_SUPPORTED or ::CA_ADAPTER_NOT_ENABLED or ::CA_MEMORY_ALLOC_FAILED
>>>>>>> 586aa499
 */
CAResult_t CASelectNetwork(CATransportAdapter_t interestedNetwork);

/**
 * Select network to unuse.
 * @param[in]   nonInterestedNetwork     Connectivity Type enum.
<<<<<<< HEAD
 * @return  ::CA_STATUS_OK or ::CA_NOT_SUPPORTED or ::CA_STATUS_FAILED
=======
 * @return  ::CA_STATUS_OK or ::CA_NOT_SUPPORTED or ::CA_STATUS_FAILED or
            ::CA_STATUS_NOT_INITIALIZED
>>>>>>> 586aa499
 */
CAResult_t CAUnSelectNetwork(CATransportAdapter_t nonInterestedNetwork);

/**
 * Get network information.
 * It should be destroyed by the caller as it Get Information.
 * @param[out]   info     LocalConnectivity objects
 * @param[out]   size     No Of Array objects
<<<<<<< HEAD
 * @return  ::CA_STATUS_OK or ::CA_STATUS_FAILED or
=======
 * @return  ::CA_STATUS_OK or ::CA_STATUS_FAILED or ::CA_STATUS_NOT_INITIALIZED or
>>>>>>> 586aa499
 *          ::CA_STATUS_INVALID_PARAM or ::CA_MEMORY_ALLOC_FAILED
 */
CAResult_t CAGetNetworkInformation(CAEndpoint_t **info, uint32_t *size);

/**
 * To Handle the Request or Response.
<<<<<<< HEAD
 * @return   ::CA_STATUS_OK
=======
 * @return   ::CA_STATUS_OK or ::CA_STATUS_NOT_INITIALIZED
>>>>>>> 586aa499
 */
CAResult_t CAHandleRequestResponse();

#ifdef CI_ADAPTER
/**
 * Connect to CI Server.
 * @param[in]   ciServerInfo     CI Server information
 * @return  ::CA_STATUS_OK or ::CA_STATUS_FAILED or
 *          ::CA_STATUS_INVALID_PARAM or ::CA_MEMORY_ALLOC_FAILED
 */
CAResult_t CACreateTCPConnection(const CACIServerInfo_t *ciServerInfo);

/**
 * Disconnect to CI Server.
 * @param[in]   ciServerInfo     CI Server information
 * @return  ::CA_STATUS_OK or ::CA_STATUS_FAILED or
 *          ::CA_STATUS_INVALID_PARAM or ::CA_MEMORY_ALLOC_FAILED
 */
CAResult_t CADestroyTCPConnection(const CACIServerInfo_t *ciServerInfo);
#endif

#ifdef RA_ADAPTER
/**
 * Set Remote Access information for XMPP Client.
 * @param[in]   caraInfo          remote access info.
 *
<<<<<<< HEAD
 * @return  ::CA_STATUS_OK
=======
 * @return  ::CA_STATUS_OK or ::CA_STATUS_INVALID_PARAM
>>>>>>> 586aa499
 */
CAResult_t CASetRAInfo(const CARAInfo_t *caraInfo);
#endif


<<<<<<< HEAD
#ifdef __WITH_DTLS__

/**
 * Select the cipher suite for dtls handshake.
 *
 * @param[in] cipher  cipher suite (Note : Make sure endianness).
 *                    0xC018 : TLS_ECDH_anon_WITH_AES_128_CBC_SHA
 *                    0xC0A8 : TLS_PSK_WITH_AES_128_CCM_8
 *                    0xC0AE : TLS_ECDHE_ECDSA_WITH_AES_128_CCM_8
 *
 * @retval  ::CA_STATUS_OK    Successful.
 * @retval  ::CA_STATUS_INVALID_PARAM  Invalid input arguments.
 * @retval  ::CA_STATUS_FAILED Operation failed.
 */
CAResult_t CASelectCipherSuite(const uint16_t cipher);

/**
 * Enable TLS_ECDH_anon_WITH_AES_128_CBC_SHA cipher suite in dtls.
 *
 * @param[in] enable  TRUE/FALSE enables/disables anonymous cipher suite.
 *
 * @retval  ::CA_STATUS_OK    Successful.
 * @retval  ::CA_STATUS_FAILED Operation failed.
 *
 * @note anonymous cipher suite should only be enabled for 'JustWorks' provisioning.
 */
CAResult_t CAEnableAnonECDHCipherSuite(const bool enable);


/**
 * Generate ownerPSK using PRF.
 * OwnerPSK = TLS-PRF('master key' , 'oic.sec.doxm.jw',
 *                    'ID of new device(Resource Server)',
 *                    'ID of owner smart-phone(Provisioning Server)')
 *
 * @param[in] endpoint  information of network address.
 * @param[in] label  Ownership transfer method e.g)"oic.sec.doxm.jw".
 * @param[in] labelLen  Byte length of label.
 * @param[in] rsrcServerDeviceID  ID of new device(Resource Server).
 * @param[in] rsrcServerDeviceIDLen  Byte length of rsrcServerDeviceID.
 * @param[in] provServerDeviceID  label of previous owner.
 * @param[in] provServerDeviceIDLen  byte length of provServerDeviceID.
 * @param[in,out] ownerPSK  Output buffer for owner PSK.
 * @param[in] ownerPSKSize  Byte length of the ownerPSK to be generated.
 *
 * @retval  ::CA_STATUS_OK    Successful.
 * @retval  ::CA_STATUS_FAILED Operation failed.
 */
CAResult_t CAGenerateOwnerPSK(const CAEndpoint_t *endpoint,
                              const uint8_t* label, const size_t labelLen,
                              const uint8_t* rsrcServerDeviceID,
                              const size_t rsrcServerDeviceIDLen,
                              const uint8_t* provServerDeviceID,
                              const size_t provServerDeviceIDLen,
                              uint8_t* ownerPSK, const size_t ownerPSKSize);

/**
 * Initiate DTLS handshake with selected cipher suite.
 *
 * @param[in] endpoint  information of network address.
 *
 * @retval  ::CA_STATUS_OK    Successful.
 * @retval  ::CA_STATUS_FAILED Operation failed.
 */
CAResult_t CAInitiateHandshake(const CAEndpoint_t *endpoint);

/**
 * Close the DTLS session.
 *
 * @param[in] endpoint  information of network address.
 *
 * @retval  ::CA_STATUS_OK    Successful.
 * @retval  ::CA_STATUS_FAILED Operation failed.
 */
CAResult_t CACloseDtlsSession(const CAEndpoint_t *endpoint);

#endif /* __WITH_DTLS__ */
=======
>>>>>>> 586aa499

#ifdef __cplusplus
} /* extern "C" */
#endif

#endif /* CA_INTERFACE_H_ */
<|MERGE_RESOLUTION|>--- conflicted
+++ resolved
@@ -38,39 +38,17 @@
 {
 #endif
 
-<<<<<<< HEAD
-/**
- * Callback function type for request delivery.
- * @param[out]   object       Endpoint object from which the request is received.
- *                            It contains endpoint address based on the connectivity type.
- * @param[out]   requestInfo  Info for resource model to understand about the request.
- */
-typedef void (*CARequestCallback)(const CAEndpoint_t *object,
-                                  const CARequestInfo_t *requestInfo);
-
-/**
- * Callback function type for response delivery.
- * @param[out]   object           Endpoint object from which the response is received.
- * @param[out]   responseInfo     Identifier which needs to be mapped with response.
-=======
 #ifdef RA_ADAPTER
 
 /**
  * Callback for bound JID
  * @param[out]   jid           Boud Jabber Identifier.
->>>>>>> 586aa499
  */
 typedef void (*CAJidBoundCallback)(char *jid);
 
 /**
-<<<<<<< HEAD
- * Callback function type for error.
- * @param[out]   object           remote device information.
- * @param[out]   errorInfo        CA Error information.
-=======
  * CA Remote Access information for XMPP Client
  *
->>>>>>> 586aa499
  */
 typedef struct
 {
@@ -91,32 +69,15 @@
  * Callback function to pass the connection information from CA to RI.
  * @param[out]   object           remote device information.
  */
-<<<<<<< HEAD
-typedef struct
-{
-   unsigned char identity[DTLS_PSK_ID_LEN]; /** identity of self. */
-   uint32_t num;                            /** number of credentials in this blob. */
-   OCDtlsPskCreds *creds;                   /** list of credentials. Size of this
-                                                array is determined by 'num' variable. */
-} CADtlsPskCredsBlob_t;
-
-/**
- * Callback function type for getting DTLS credentials.
- * @param[out]   credInfo     DTLS credentials info. Handler has to allocate new memory for.
- *                            both credInfo and credInfo->creds which is then freed by CA.
-=======
 typedef void (*CAKeepAliveConnectedCallback)(const CAEndpoint_t *object);
 
 /**
  * Callback function to pass the disconnection information from CA to RI.
  * @param[out]   object           remote device information.
->>>>>>> 586aa499
  */
 typedef void (*CAKeepAliveDisconnectedCallback)(const CAEndpoint_t *object);
 
 /**
-<<<<<<< HEAD
-=======
  * Register connected callback and disconnected callback to process KeepAlive.
  * connection informations are delivered these callbacks.
  * @param[in]   ConnHandler     Connected callback.
@@ -126,7 +87,6 @@
                                 CAKeepAliveDisconnectedCallback DisconnHandler);
 #endif
 /**
->>>>>>> 586aa499
  * Initialize the connectivity abstraction module.
  * It will initialize adapters, thread pool and other modules based on the platform
  * compilation options.
@@ -145,21 +105,11 @@
  * Starts listening servers.
  * This API is used by resource hosting server for listening multicast requests.
  * Based on the adapters configurations, different kinds of servers are started.
-<<<<<<< HEAD
- * @return  ::CA_STATUS_OK or ::CA_STATUS_FAILED
-=======
  * @return  ::CA_STATUS_OK or ::CA_STATUS_FAILED or ::CA_STATUS_NOT_INITIALIZED
->>>>>>> 586aa499
  */
 CAResult_t CAStartListeningServer();
 
 /**
-<<<<<<< HEAD
- * Starts discovery servers.
- * This API is used by resource required clients for listening multicast requests.
- * Based on the adapters configurations, different kinds of servers are started.
- * @return  ::CA_STATUS_OK or ::CA_STATUS_FAILED
-=======
  * Stops the server from receiving the multicast traffic. This is used by sleeping
  * device to not receives the multicast traffic.
  * @return  ::CA_STATUS_OK or ::CA_STATUS_FAILED or ::CA_STATUS_NOT_INITIALIZED
@@ -171,7 +121,6 @@
  * This API is used by resource required clients for listening multicast requests.
  * Based on the adapters configurations, different kinds of servers are started.
  * @return  ::CA_STATUS_OK or ::CA_STATUS_FAILED or ::CA_STATUS_NOT_INITIALIZED
->>>>>>> 586aa499
  */
 CAResult_t CAStartDiscoveryServer();
 
@@ -180,10 +129,7 @@
  *          Requests and responses are delivered these callbacks.
  * @param[in]   ReqHandler    Request callback ( for GET,PUT ..etc).
  * @param[in]   RespHandler   Response Handler Callback.
-<<<<<<< HEAD
-=======
  * @param[in]   ErrorHandler  Error Handler Callback.
->>>>>>> 586aa499
  * @see     CARequestCallback
  * @see     CAResponseCallback
  * @see     CAErrorCallback
@@ -192,29 +138,13 @@
                        CAErrorCallback ErrorHandler);
 
 /**
-<<<<<<< HEAD
- * Register callback to get DTLS PSK credentials.
- * @param[in]   GetDTLSCredentials    GetDTLS Credetials callback.
- * @return  ::CA_STATUS_OK
- */
-CAResult_t CARegisterDTLSCredentialsHandler(CAGetDTLSCredentialsHandler GetDTLSCredentials);
-#endif //__WITH_DTLS__
-
-/**
-=======
->>>>>>> 586aa499
  * Create an endpoint description.
  * @param[in]   flags                 how the adapter should be used.
  * @param[in]   adapter               which adapter to use.
  * @param[in]   addr                  string representation of address.
  * @param[in]   port                  port (for IP_ADAPTER).
-<<<<<<< HEAD
- * @param[in]   endpoint              Endpoint which contains the above.
- * @return  ::CA_STATUS_OK or ::CA_STATUS_FAILED
-=======
  * @param[out]  object                Endpoint which contains the above.
  * @return  ::CA_STATUS_OK or ::CA_STATUS_FAILED or ::CA_STATUS_INVALID_PARAM
->>>>>>> 586aa499
  * @remark  The created Remote endpoint can be freed using CADestroyEndpoint().
  * @see     CADestroyEndpoint
  */
@@ -232,17 +162,10 @@
 
 /**
  * Generating the token for matching the request and response.
-<<<<<<< HEAD
- * @param[in]   token            Token for the request.
- * @param[in]   tokenLength      length of the token.
- * @return  ::CA_STATUS_OK or ::CA_STATUS_FAILED or
- *          ::CA_MEMORY_ALLOC_FAILED or ::CA_STATUS_NOT_INITIALIZED
-=======
  * @param[out]  token            Token for the request.
  * @param[in]   tokenLength      length of the token.
  * @return  ::CA_STATUS_OK or ::CA_STATUS_FAILED or
  *          ::CA_MEMORY_ALLOC_FAILED or ::CA_STATUS_INVALID_PARAM
->>>>>>> 586aa499
  * @remark  Token memory is destroyed by the caller using CADestroyToken().
  * @see     CADestroyToken
  */
@@ -259,62 +182,34 @@
  * @param[in]   object       Endpoint where the payload need to be sent.
  *                           This endpoint is delivered with Request or response callback.
  * @param[in]   requestInfo  Information for the request.
-<<<<<<< HEAD
- * @return  ::CA_STATUS_OK ::CA_STATUS_FAILED ::CA_MEMORY_ALLOC_FAILED
-=======
  * @return ::CA_STATUS_OK or ::CA_STATUS_FAILED or ::CA_STATUS_NOT_INITIALIZED or
            ::CA_SEND_FAILED or ::CA_STATUS_INVALID_PARAM or ::CA_MEMORY_ALLOC_FAILED
->>>>>>> 586aa499
  */
 CAResult_t CASendRequest(const CAEndpoint_t *object, const CARequestInfo_t *requestInfo);
 
 /**
  * Send the response.
  * @param[in]   object           Endpoint where the payload need to be sent.
-<<<<<<< HEAD
- *                               This endpoint is delivered with Request or response callback.
- * @param[in]   responseInfo     Information for the response.
- * @return  ::CA_STATUS_OK or  ::CA_STATUS_FAILED or ::CA_MEMORY_ALLOC_FAILED
- */
-CAResult_t CASendResponse(const CAEndpoint_t *object, const CAResponseInfo_t *responseInfo);
-
-/**
- * Send notification to the remote object.
- * @param[in]   object           Endpoint where the payload need to be sent.
- *                               This endpoint is delivered with Request or response callback.
- * @param[in]   responseInfo     Information for the response.
- * @return  ::CA_STATUS_OK or ::CA_STATUS_FAILED or ::CA_MEMORY_ALLOC_FAILED
-=======
  *                               This endpoint is delivered with Request or response callback.
  * @param[in]   responseInfo     Information for the response.
  * @return ::CA_STATUS_OK or ::CA_STATUS_FAILED or ::CA_STATUS_NOT_INITIALIZED or
            ::CA_SEND_FAILED or ::CA_STATUS_INVALID_PARAM or ::CA_MEMORY_ALLOC_FAILED
->>>>>>> 586aa499
  */
 CAResult_t CASendResponse(const CAEndpoint_t *object, const CAResponseInfo_t *responseInfo);
 
 /**
  * Select network to use.
  * @param[in]   interestedNetwork    Connectivity Type enum.
-<<<<<<< HEAD
- * @return  ::CA_STATUS_OK or ::CA_NOT_SUPPORTED or
- *          ::CA_STATUS_FAILED or ::CA_NOT_SUPPORTED
-=======
  * @return  ::CA_STATUS_OK or ::CA_STATUS_FAILED or ::CA_STATUS_NOT_INITIALIZED or
  *          ::CA_NOT_SUPPORTED or ::CA_ADAPTER_NOT_ENABLED or ::CA_MEMORY_ALLOC_FAILED
->>>>>>> 586aa499
  */
 CAResult_t CASelectNetwork(CATransportAdapter_t interestedNetwork);
 
 /**
  * Select network to unuse.
  * @param[in]   nonInterestedNetwork     Connectivity Type enum.
-<<<<<<< HEAD
- * @return  ::CA_STATUS_OK or ::CA_NOT_SUPPORTED or ::CA_STATUS_FAILED
-=======
  * @return  ::CA_STATUS_OK or ::CA_NOT_SUPPORTED or ::CA_STATUS_FAILED or
             ::CA_STATUS_NOT_INITIALIZED
->>>>>>> 586aa499
  */
 CAResult_t CAUnSelectNetwork(CATransportAdapter_t nonInterestedNetwork);
 
@@ -323,138 +218,28 @@
  * It should be destroyed by the caller as it Get Information.
  * @param[out]   info     LocalConnectivity objects
  * @param[out]   size     No Of Array objects
-<<<<<<< HEAD
- * @return  ::CA_STATUS_OK or ::CA_STATUS_FAILED or
-=======
  * @return  ::CA_STATUS_OK or ::CA_STATUS_FAILED or ::CA_STATUS_NOT_INITIALIZED or
->>>>>>> 586aa499
  *          ::CA_STATUS_INVALID_PARAM or ::CA_MEMORY_ALLOC_FAILED
  */
 CAResult_t CAGetNetworkInformation(CAEndpoint_t **info, uint32_t *size);
 
 /**
  * To Handle the Request or Response.
-<<<<<<< HEAD
- * @return   ::CA_STATUS_OK
-=======
  * @return   ::CA_STATUS_OK or ::CA_STATUS_NOT_INITIALIZED
->>>>>>> 586aa499
  */
 CAResult_t CAHandleRequestResponse();
-
-#ifdef CI_ADAPTER
-/**
- * Connect to CI Server.
- * @param[in]   ciServerInfo     CI Server information
- * @return  ::CA_STATUS_OK or ::CA_STATUS_FAILED or
- *          ::CA_STATUS_INVALID_PARAM or ::CA_MEMORY_ALLOC_FAILED
- */
-CAResult_t CACreateTCPConnection(const CACIServerInfo_t *ciServerInfo);
-
-/**
- * Disconnect to CI Server.
- * @param[in]   ciServerInfo     CI Server information
- * @return  ::CA_STATUS_OK or ::CA_STATUS_FAILED or
- *          ::CA_STATUS_INVALID_PARAM or ::CA_MEMORY_ALLOC_FAILED
- */
-CAResult_t CADestroyTCPConnection(const CACIServerInfo_t *ciServerInfo);
-#endif
 
 #ifdef RA_ADAPTER
 /**
  * Set Remote Access information for XMPP Client.
  * @param[in]   caraInfo          remote access info.
  *
-<<<<<<< HEAD
- * @return  ::CA_STATUS_OK
-=======
  * @return  ::CA_STATUS_OK or ::CA_STATUS_INVALID_PARAM
->>>>>>> 586aa499
  */
 CAResult_t CASetRAInfo(const CARAInfo_t *caraInfo);
 #endif
 
 
-<<<<<<< HEAD
-#ifdef __WITH_DTLS__
-
-/**
- * Select the cipher suite for dtls handshake.
- *
- * @param[in] cipher  cipher suite (Note : Make sure endianness).
- *                    0xC018 : TLS_ECDH_anon_WITH_AES_128_CBC_SHA
- *                    0xC0A8 : TLS_PSK_WITH_AES_128_CCM_8
- *                    0xC0AE : TLS_ECDHE_ECDSA_WITH_AES_128_CCM_8
- *
- * @retval  ::CA_STATUS_OK    Successful.
- * @retval  ::CA_STATUS_INVALID_PARAM  Invalid input arguments.
- * @retval  ::CA_STATUS_FAILED Operation failed.
- */
-CAResult_t CASelectCipherSuite(const uint16_t cipher);
-
-/**
- * Enable TLS_ECDH_anon_WITH_AES_128_CBC_SHA cipher suite in dtls.
- *
- * @param[in] enable  TRUE/FALSE enables/disables anonymous cipher suite.
- *
- * @retval  ::CA_STATUS_OK    Successful.
- * @retval  ::CA_STATUS_FAILED Operation failed.
- *
- * @note anonymous cipher suite should only be enabled for 'JustWorks' provisioning.
- */
-CAResult_t CAEnableAnonECDHCipherSuite(const bool enable);
-
-
-/**
- * Generate ownerPSK using PRF.
- * OwnerPSK = TLS-PRF('master key' , 'oic.sec.doxm.jw',
- *                    'ID of new device(Resource Server)',
- *                    'ID of owner smart-phone(Provisioning Server)')
- *
- * @param[in] endpoint  information of network address.
- * @param[in] label  Ownership transfer method e.g)"oic.sec.doxm.jw".
- * @param[in] labelLen  Byte length of label.
- * @param[in] rsrcServerDeviceID  ID of new device(Resource Server).
- * @param[in] rsrcServerDeviceIDLen  Byte length of rsrcServerDeviceID.
- * @param[in] provServerDeviceID  label of previous owner.
- * @param[in] provServerDeviceIDLen  byte length of provServerDeviceID.
- * @param[in,out] ownerPSK  Output buffer for owner PSK.
- * @param[in] ownerPSKSize  Byte length of the ownerPSK to be generated.
- *
- * @retval  ::CA_STATUS_OK    Successful.
- * @retval  ::CA_STATUS_FAILED Operation failed.
- */
-CAResult_t CAGenerateOwnerPSK(const CAEndpoint_t *endpoint,
-                              const uint8_t* label, const size_t labelLen,
-                              const uint8_t* rsrcServerDeviceID,
-                              const size_t rsrcServerDeviceIDLen,
-                              const uint8_t* provServerDeviceID,
-                              const size_t provServerDeviceIDLen,
-                              uint8_t* ownerPSK, const size_t ownerPSKSize);
-
-/**
- * Initiate DTLS handshake with selected cipher suite.
- *
- * @param[in] endpoint  information of network address.
- *
- * @retval  ::CA_STATUS_OK    Successful.
- * @retval  ::CA_STATUS_FAILED Operation failed.
- */
-CAResult_t CAInitiateHandshake(const CAEndpoint_t *endpoint);
-
-/**
- * Close the DTLS session.
- *
- * @param[in] endpoint  information of network address.
- *
- * @retval  ::CA_STATUS_OK    Successful.
- * @retval  ::CA_STATUS_FAILED Operation failed.
- */
-CAResult_t CACloseDtlsSession(const CAEndpoint_t *endpoint);
-
-#endif /* __WITH_DTLS__ */
-=======
->>>>>>> 586aa499
 
 #ifdef __cplusplus
 } /* extern "C" */
