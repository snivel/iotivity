/* ****************************************************************
 *
 * Copyright 2016 Samsung Electronics All Rights Reserved.
 *
 *
 *
 * Licensed under the Apache License, Version 2.0 (the "License");
 * you may not use this file except in compliance with the License.
 * You may obtain a copy of the License at
 *
 *      http://www.apache.org/licenses/LICENSE-2.0
 *
 * Unless required by applicable law or agreed to in writing, software
 * distributed under the License is distributed on an "AS IS" BASIS,
 * WITHOUT WARRANTIES OR CONDITIONS OF ANY KIND, either express or implied.
 * See the License for the specific language governing permissions and
 * limitations under the License.
 *
 ******************************************************************/

#ifndef CA_UTILS_INTERFACE_H_
#define CA_UTILS_INTERFACE_H_

#include "cacommon.h"
#ifdef __JAVA__
#include "jni.h"
#endif
#ifdef __cplusplus
extern "C"
{
#endif

/**
 * Callback function type for connection status changes delivery.
 * @param[out]   info           Remote endpoint information.
 * @param[out]   isConnected    Current connection status info.
 */
typedef void (*CAConnectionStateChangedCB)(const CAEndpoint_t *info, bool isConnected);

/**
 * Callback function type for adapter status changes delivery.
 * @param[out]   adapter    Transport type information.
 * @param[out]   enabled    Current adapter status info.
 */
typedef void (*CAAdapterStateChangedCB)(CATransportAdapter_t adapter, bool enabled);

/**
 * Register network monitoring callback.
 * Network status changes are delivered these callback.
 * @param[in]   adapterStateCB  Adapter state monitoring callback.
 * @param[in]   connStateCB     Connection state monitoring callback.
 *
 * @return  ::CA_STATUS_OK or ::CA_STATUS_FAILED or ::CA_MEMORY_ALLOC_FAILED
 */
CAResult_t CARegisterNetworkMonitorHandler(CAAdapterStateChangedCB adapterStateCB,
                                           CAConnectionStateChangedCB connStateCB);

/**
 * Unregister network monitoring callback.
 * Network status changes are delivered these callback.
 * @param[in]   adapterStateCB  Adapter state monitoring callback.
 * @param[in]   connStateCB     Connection state monitoring callback.
 *
 * @return  ::CA_STATUS_OK or ::CA_STATUS_FAILED or ::CA_MEMORY_ALLOC_FAILED
 */
CAResult_t CAUnregisterNetworkMonitorHandler(CAAdapterStateChangedCB adapterStateCB,
                                             CAConnectionStateChangedCB connStateCB);

/**
 * Set device to handle for auto connection.
 * @param[in]   address         LE address to set.
 *
 * @return  ::CA_STATUS_OK or ::CA_STATUS_FAILED.
 */
CAResult_t CASetAutoConnectionDeviceInfo(const char* address);

/**
 * Unset device to handle for auto connection.
 * @param[in]   address         LE address to unset.
 *
 * @return  ::CA_STATUS_OK or ::CA_STATUS_FAILED.
 */
CAResult_t CAUnsetAutoConnectionDeviceInfo(const char* address);

<<<<<<< HEAD
#ifdef __JAVA__
=======
/**
 * Set the port number to assign .
 * @param[in]   adapter     Transport adapter information.
 * @param[in]   flag        Transport flag information.
 * @param[in]   port        The port number to use.
 *
 * @return  ::CA_STATUS_OK or ::CA_STATUS_FAILED.
 */
CAResult_t CASetPortNumberToAssign(CATransportAdapter_t adapter,
                                   CATransportFlags_t flag, uint16_t port);

/**
 * Get the assigned port number currently.
 * @param[in]   adapter     Transport adapter information.
 * @param[in]   flag        Transport flag information.
 *
 * @return  assigned port number information.
 */
uint16_t CAGetAssignedPortNumber(CATransportAdapter_t adapter, CATransportFlags_t flag);

>>>>>>> 15faca00
#ifdef __ANDROID__
/**
 * initialize util client for android
 * @param[in]   env                   JNI interface pointer.
 * @param[in]   jvm                   invocation inferface for JAVA virtual machine.
 * @param[in]   context               application context.
 *
 * @return  ::CA_STATUS_OK or ::CA_STATUS_FAILED or ::CA_MEMORY_ALLOC_FAILED
 */
CAResult_t CAUtilClientInitialize(JNIEnv *env, JavaVM *jvm, jobject context);
#else
/**
 * initialize util client for android
 * @param[in]   env                   JNI interface pointer.
 * @param[in]   jvm                   invocation inferface for JAVA virtual machine.
 *
 * @return  ::CA_STATUS_OK or ::CA_STATUS_FAILED or ::CA_MEMORY_ALLOC_FAILED
 */
CAResult_t CAUtilClientInitialize(JNIEnv *env, JavaVM *jvm);
#endif

/**
 * terminate util client for android
 * @param[in]   env                   JNI interface pointer.
 *
 * @return  ::CA_STATUS_OK or ::CA_STATUS_FAILED or ::CA_MEMORY_ALLOC_FAILED
 */
CAResult_t CAUtilClientTerminate(JNIEnv *env);

// BT pairing
/**
 * start discovery for BT device which has iotivity UUID.
 * @param[in]  env              JNI interface pointer.
 */
CAResult_t CAUtilStartScan(JNIEnv *env);

/**
 * stop discovery
 * @param[in]  env              JNI interface pointer.
 */
CAResult_t CAUtilStopScan(JNIEnv *env);

/**
 * bonding between devices.
 * @param[in]  env              JNI interface pointer.
 * @param[in]  device           bluetooth device object.
 */
CAResult_t CAUtilCreateBond(JNIEnv *env, jobject device);

/**
 * set callback listener of found device.
 * @param[in]  listener         callback listener
 */
void CAUtilSetFoundDeviceListener(jobject listener);

/**
 * set interval time and working count for LE scan.
 * @param[in]  intervalTime         interval time(Seconds).
 * @param[in]  workingCount         working cycle for selected interval time.
 *
 * @return  ::CA_STATUS_OK or ::CA_STATUS_FAILED or ::CA_MEMORY_ALLOC_FAILED
 */
CAResult_t CAUtilSetLEScanInterval(jint intervalTime, jint workingCount);

#endif

#ifdef __cplusplus
} /* extern "C" */
#endif

#endif /* CA_UTILS_INTERFACE_H_ */
<|MERGE_RESOLUTION|>--- conflicted
+++ resolved
@@ -82,9 +82,6 @@
  */
 CAResult_t CAUnsetAutoConnectionDeviceInfo(const char* address);
 
-<<<<<<< HEAD
-#ifdef __JAVA__
-=======
 /**
  * Set the port number to assign .
  * @param[in]   adapter     Transport adapter information.
@@ -105,7 +102,7 @@
  */
 uint16_t CAGetAssignedPortNumber(CATransportAdapter_t adapter, CATransportFlags_t flag);
 
->>>>>>> 15faca00
+#ifdef __JAVA__
 #ifdef __ANDROID__
 /**
  * initialize util client for android
@@ -125,7 +122,7 @@
  * @return  ::CA_STATUS_OK or ::CA_STATUS_FAILED or ::CA_MEMORY_ALLOC_FAILED
  */
 CAResult_t CAUtilClientInitialize(JNIEnv *env, JavaVM *jvm);
-#endif
+#endif //_ANDROID__
 
 /**
  * terminate util client for android
@@ -170,10 +167,10 @@
  */
 CAResult_t CAUtilSetLEScanInterval(jint intervalTime, jint workingCount);
 
-#endif
+#endif //__JAVA__
 
 #ifdef __cplusplus
 } /* extern "C" */
-#endif
+#endif //__cplusplus
 
 #endif /* CA_UTILS_INTERFACE_H_ */
