/* *****************************************************************
 *
 * Copyright 2015 Samsung Electronics All Rights Reserved.
 *
 *
 *
 * Licensed under the Apache License, Version 2.0 (the "License");
 * you may not use this file except in compliance with the License.
 * You may obtain a copy of the License at
 *
 *      http://www.apache.org/licenses/LICENSE-2.0
 *
 * Unless required by applicable law or agreed to in writing, software
 * distributed under the License is distributed on an "AS IS" BASIS,
 * WITHOUT WARRANTIES OR CONDITIONS OF ANY KIND, either express or implied.
 * See the License for the specific language governing permissions and
 * limitations under the License.
 *
 ******************************************************************/
#ifndef CA_ADAPTER_NET_DTLS_H_
#define CA_ADAPTER_NET_DTLS_H_

#include "dtls.h"
#include "uarraylist.h"
#include "camutex.h"
#include "caadapterutils.h"
#include "cainterface.h"
#include "cacommon.h"

/**
 * Currently DTLS supported adapters(2) WIFI and ETHENET for linux platform.
 */
#define MAX_SUPPORTED_ADAPTERS 2

<<<<<<< HEAD
/**
 * The implementation will be provided by OIC RI layer.
 */
extern void OCGetDtlsPskCredentials(CADtlsPskCredsBlob_t **credInfo);

=======
>>>>>>> 586aa499
typedef void (*CAPacketReceivedCallback)(const CASecureEndpoint_t *sep,
                                         const void *data, uint32_t dataLength);

typedef void (*CAPacketSendCallback)(CAEndpoint_t *endpoint,
                                         const void *data, uint32_t dataLength);

/**
 * Data structure for holding the send and recv callbacks.
 */
typedef struct CAAdapterCallbacks
{
    CAPacketReceivedCallback recvCallback;  /**< Callback used to send data to upper layer. */
    CAPacketSendCallback sendCallback;      /**< Callback used to send data to socket layer. */
} stCAAdapterCallbacks_t;

/**
 * Data structure for holding the tinyDTLS interface related info.
 */
typedef struct stCADtlsContext
{
    u_arraylist_t *peerInfoList;         /**< peerInfo list which holds the mapping between
                                              peer id to it's n/w address. */
    u_arraylist_t *cacheList;            /**< PDU's are cached until DTLS session is formed. */
    struct dtls_context_t *dtlsContext;  /**< Pointer to tinyDTLS context. */
    struct stPacketInfo *packetInfo;     /**< used by callback during
                                              decryption to hold address/length. */
    dtls_handler_t callbacks;            /**< Pointer to callbacks needed by tinyDTLS. */
    stCAAdapterCallbacks_t adapterCallbacks[MAX_SUPPORTED_ADAPTERS];
} stCADtlsContext_t;

/**
 * Data structure for holding the decrypted data address
 * and length provided by tinyDTLS callback interface.
 */
typedef struct stPacketInfo
{
    uint8_t *dataAddress;
    uint16_t dataLen;
} stPacketInfo_t;

/**
 * tinyDTLS library error codes.
 *
 */
typedef enum
{
    DTLS_OK = 0,
    DTLS_FAIL,
    DTLS_SESSION_INITIATED,
    DTLS_HS_MSG
} eDtlsRet_t;


/** Structure to have address information which will match with DTLS session_t structure.*/
typedef struct
{
    socklen_t size;                 /**< Size of address. */
    union
    {
        struct sockaddr     sa;
        struct sockaddr_storage st;
        struct sockaddr_in  sin;
        struct sockaddr_in6 sin6;
    } addr;                         /**< Address information. */
    uint8_t ifIndex;                /**< Holds adapter index to get callback info. */
} stCADtlsAddrInfo_t;

/**
 * structure to holds the information of cache message and address info.
 */
typedef struct CACacheMessage
{
    void *data;
    uint32_t dataLen;
    stCADtlsAddrInfo_t destSession;
} stCACacheMessage_t;


/**
 * Used set send and recv callbacks for different adapters(WIFI,EtherNet).
 *
 * @param[in]  recvCallback    packet received callback.
 * @param[in]  sendCallback    packet sent callback.
 * @param[in]  type  type of adapter.
 *
 */
void CADTLSSetAdapterCallbacks(CAPacketReceivedCallback recvCallback,
                               CAPacketSendCallback sendCallback,
                               CATransportAdapter_t type);

/**
 * Register callback to deliver the result of DTLS handshake
 * @param[in] dtlsHandshakeCallback Callback to receive the result of DTLS handshake.
 */
void CADTLSSetHandshakeCallback(CAErrorCallback dtlsHandshakeCallback);

/**
 * Register callback to get DTLS PSK credentials.
 * @param[in]  credCallback    callback to get DTLS PSK credentials.
 */
void CADTLSSetCredentialsCallback(CAGetDTLSPskCredentialsHandler credCallback);

/**
 * Select the cipher suite for dtls handshake
 *
 * @param[in] cipher    cipher suite
 *                             0xC018 : TLS_ECDH_anon_WITH_AES_128_CBC_SHA_256
 *                             0xC0A8 : TLS_PSK_WITH_AES_128_CCM_8
 *                             0xC0AE : TLS_ECDHE_ECDSA_WITH_AES_128_CCM_8
 *
 * @retval  ::CA_STATUS_OK for success, otherwise some error value
 */
CAResult_t CADtlsSelectCipherSuite(const dtls_cipher_t cipher);

/**
 * Enable anonymous ECDH cipher suite for dtls handshake
 *
 * @param[in] enable  TRUE/FALSE enables/disables anonymous cipher suite
 *
 * @retval  ::CA_STATUS_OK for success, otherwise some error value
 */
CAResult_t CADtlsEnableAnonECDHCipherSuite(const bool enable);

/**
 * Initiate DTLS handshake with selected cipher suite
 *
 * @param[in] endpoint  information of network address
 *
 * @retval  ::CA_STATUS_OK for success, otherwise some error value
 */
CAResult_t CADtlsInitiateHandshake(const CAEndpoint_t *endpoint);

/**
 * Close the DTLS session
 *
 * @param[in] endpoint  information of network address
 *
 * @retval  ::CA_STATUS_OK for success, otherwise some error value
 */
CAResult_t CADtlsClose(const CAEndpoint_t *endpoint);

/**
 * Generate ownerPSK using PRF
 * OwnerPSK = TLS-PRF('master key' , 'oic.sec.doxm.jw',
 *                                    'ID of new device(Resource Server)',
 *                                    'ID of owner smart-phone(Provisioning Server)')
 *
 * @param[in] endpoint  information of network address
 * @param[in] label  Ownership transfer method e.g)"oic.sec.doxm.jw"
 * @param[in] labelLen  Byte length of label
 * @param[in] rsrcServerDeviceID  ID of new device(Resource Server)
 * @param[in] rsrcServerDeviceIDLen  Byte length of rsrcServerDeviceID
 * @param[in] provServerDeviceID  label of previous owner
 * @param[in] provServerDeviceIDLen  byte length of provServerDeviceID
 * @param[in,out] ownerPSK  Output buffer for owner PSK
 * @param[in] ownerPSKSize  Byte length of the ownerPSK to be generated
 *
 * @retval  ::CA_STATUS_OK for success, otherwise some error value
 */
CAResult_t CADtlsGenerateOwnerPSK(const CAEndpoint_t *endpoint,
                    const uint8_t* label, const size_t labelLen,
                    const uint8_t* rsrcServerDeviceID, const size_t rsrcServerDeviceIDLen,
                    const uint8_t* provServerDeviceID, const size_t provServerDeviceIDLen,
                    uint8_t* ownerPSK, const size_t ownerPSKSize);
;

/**
 * initialize tinyDTLS library and other necessary initialization.
 *
 * @return  0 on success otherwise a positive error value.
 * @retval  ::CA_STATUS_OK  Successful.
 * @retval  ::CA_STATUS_INVALID_PARAM  Invalid input arguments.
 * @retval  ::CA_STATUS_FAILED Operation failed.
 *
 */
CAResult_t CAAdapterNetDtlsInit();

/**
 * de-inits tinyDTLS library and free the allocated memory.
 */
void CAAdapterNetDtlsDeInit();

/**
 * Performs DTLS encryption of the CoAP PDU. If a DTLS session does not exist yet
 * with the @dst, a DTLS handshake will be started. In case where a new DTLS handshake
 * is started, pdu info is cached to be send when session setup is finished.
 *
 * @param[in]  endpoint  address to which data will be sent.
 * @param[in]  port  port to which data will be sent.
 * @param[in]  data  length of data.
 * @param[in]  dataLen  length of given data
 *
 * @return  0 on success otherwise a positive error value.
 * @retval  ::CA_STATUS_OK  Successful.
 * @retval  ::CA_STATUS_INVALID_PARAM  Invalid input arguments.
 * @retval  ::CA_STATUS_FAILED Operation failed.
 *
 */

CAResult_t CAAdapterNetDtlsEncrypt(const CAEndpoint_t *endpoint,
                                   void *data,
                                   uint32_t dataLen);

/**
 * Performs DTLS decryption of the data received on
 * secure port. This method performs in-place decryption
 * of the cipher-text buffer. If a DTLS handshake message
 * is received or decryption failure happens, this method
 * returns -1. If a valid application PDU is decrypted, it
 * returns the length of the decrypted pdu.
 *
 * @return  0 on success otherwise a positive error value.
 * @retval  ::CA_STATUS_OK  Successful.
 * @retval  ::CA_STATUS_INVALID_PARAM  Invalid input arguments.
 * @retval  ::CA_STATUS_FAILED Operation failed.
 *
 */
CAResult_t CAAdapterNetDtlsDecrypt(const CASecureEndpoint_t *sep,
                                   uint8_t *data,
                                   uint32_t dataLen);

#endif /* CA_ADAPTER_NET_DTLS_H_ */

<|MERGE_RESOLUTION|>--- conflicted
+++ resolved
@@ -32,14 +32,6 @@
  */
 #define MAX_SUPPORTED_ADAPTERS 2
 
-<<<<<<< HEAD
-/**
- * The implementation will be provided by OIC RI layer.
- */
-extern void OCGetDtlsPskCredentials(CADtlsPskCredsBlob_t **credInfo);
-
-=======
->>>>>>> 586aa499
 typedef void (*CAPacketReceivedCallback)(const CASecureEndpoint_t *sep,
                                          const void *data, uint32_t dataLength);
 
