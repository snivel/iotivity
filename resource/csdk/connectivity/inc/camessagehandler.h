--- conflicted
+++ resolved
@@ -113,15 +113,9 @@
 /**
  * To log the PDU data.
  * @param[in] pdu    pdu data.
-<<<<<<< HEAD
- * @param[in] flags  transport type.
- */
-void CALogPDUInfo(coap_pdu_t *pdu, CATransportFlags_t flags);
-=======
  * @param[in] endpoint  endpoint
  */
 void CALogPDUInfo(coap_pdu_t *pdu, const CAEndpoint_t *endpoint);
->>>>>>> 586aa499
 
 #ifdef WITH_BWT
 /**
