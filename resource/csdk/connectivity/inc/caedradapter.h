--- conflicted
+++ resolved
@@ -21,11 +21,7 @@
 /**
  * @file
  *
-<<<<<<< HEAD
- * This file contains the APIs for EDR adapters to be implemented.
-=======
  * This file contains the APIs for EDR adapters.
->>>>>>> 8c3d005c
  */
 
 #ifndef __CA_EDRADAPTER_H_
