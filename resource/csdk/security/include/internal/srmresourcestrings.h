//******************************************************************
//
// Copyright 2015 Intel Mobile Communications GmbH All Rights Reserved.
//
//-=-=-=-=-=-=-=-=-=-=-=-=-=-=-=-=-=-=-=-=-=-=-=-=-=-=-=-=-=-=-=-=
//
// Licensed under the Apache License, Version 2.0 (the "License");
// you may not use this file except in compliance with the License.
// You may obtain a copy of the License at
//
//      http://www.apache.org/licenses/LICENSE-2.0
//
// Unless required by applicable law or agreed to in writing, software
// distributed under the License is distributed on an "AS IS" BASIS,
// WITHOUT WARRANTIES OR CONDITIONS OF ANY KIND, either express or implied.
// See the License for the specific language governing permissions and
// limitations under the License.
//
//-=-=-=-=-=-=-=-=-=-=-=-=-=-=-=-=-=-=-=-=-=-=-=-=-=-=-=-=-=-=-=-=

#ifndef IOTVT_SRM_RSRC_STRINGS_H
#define IOTVT_SRM_RSRC_STRINGS_H

#include "securevirtualresourcetypes.h"

extern const char * SVR_DB_FILE_NAME;
extern const char * OIC_MI_DEF;

<<<<<<< HEAD
extern const char * OIC_RSRC_CORE_URI;
extern const char * OIC_RSRC_CORE_D_URI;
extern const char * OIC_RSRC_CORE_P_URI;
extern const char * OIC_RSRC_PRESENCE_URI;
extern const char * OIC_RSRC_TYPES_D_URI;

//AMACL
extern const char * OIC_RSRC_TYPE_SEC_AMACL;
extern const char * OIC_RSRC_AMACL_URI;
extern const char * OIC_JSON_AMACL_NAME;

=======
>>>>>>> d7c2d706
//ACL
extern const char * OIC_RSRC_TYPE_SEC_ACL;
extern const char * OIC_RSRC_ACL_URI;
extern const char * OIC_JSON_ACL_NAME;

//PSTAT
extern const char * OIC_RSRC_TYPE_SEC_PSTAT;
extern const char * OIC_RSRC_PSTAT_URI;
extern const char * OIC_JSON_PSTAT_NAME;


//DOXM
extern const char * OIC_RSRC_TYPE_SEC_DOXM;
extern const char * OIC_RSRC_DOXM_URI;
extern const char * OIC_JSON_DOXM_NAME;

//cred
extern const char * OIC_RSRC_TYPE_SEC_CRED;
extern const char * OIC_RSRC_CRED_URI;
extern const char * OIC_JSON_CRED_NAME;

//SVC
extern const char * OIC_RSRC_TYPE_SEC_SVC;
extern const char * OIC_RSRC_SVC_URI;
extern const char * OIC_JSON_SVC_NAME;

extern const char * OIC_JSON_SUBJECT_NAME;
extern const char * OIC_JSON_RESOURCES_NAME;
extern const char * OIC_JSON_AMSS_NAME;
extern const char * OIC_JSON_PERMISSION_NAME;
extern const char * OIC_JSON_OWNERS_NAME;
extern const char * OIC_JSON_OWNER_NAME;
extern const char * OIC_JSON_OWNED_NAME;
extern const char * OIC_JSON_OXM_NAME;
extern const char * OIC_JSON_OXM_TYPE_NAME;
extern const char * OIC_JSON_OXM_SEL_NAME;
extern const char * OIC_JSON_DEVICE_ID_FORMAT_NAME;
extern const char * OIC_JSON_CREDID_NAME;
extern const char * OIC_JSON_ROLEIDS_NAME;
extern const char * OIC_JSON_CREDTYPE_NAME;
extern const char * OIC_JSON_PUBLICDATA_NAME;
extern const char * OIC_JSON_PRIVATEDATA_NAME;
extern const char * OIC_JSON_PERIOD_NAME;
extern const char * OIC_JSON_ISOP_NAME;
extern const char * OIC_JSON_COMMIT_HASH_NAME;
extern const char * OIC_JSON_DEVICE_ID_NAME;
extern const char * OIC_JSON_CM_NAME;
extern const char * OIC_JSON_TM_NAME;
extern const char * OIC_JSON_OM_NAME;
extern const char * OIC_JSON_SM_NAME;
extern const char * OIC_JSON_SERVICE_DEVICE_ID;
extern const char * OIC_JSON_SERVICE_TYPE;

extern OicUuid_t WILDCARD_SUBJECT_ID;
extern size_t WILDCARD_SUBJECT_ID_LEN;
extern const char * WILDCARD_RESOURCE_URI;

//Ownership Transfer Methods
extern const char * OXM_JUST_WORKS;
extern const char * OXM_MODE_SWITCH;
extern const char * RANDOM_DEVICE_PIN;
extern const char * PRE_PROVISIONED_DEVICE_PIN;
extern const char * PRE_PROVISIONED_STRONG_CREDENTIAL;

extern const char * OIC_SEC_TRUE;
extern const char * OIC_SEC_FALSE;

extern const char * OIC_SEC_REST_QUERY_SEPARATOR;
extern char OIC_SEC_REST_QUERY_DELIMETER;

#endif //IOTVT_SRM_RSRC_STRINGS_H
<|MERGE_RESOLUTION|>--- conflicted
+++ resolved
@@ -26,20 +26,11 @@
 extern const char * SVR_DB_FILE_NAME;
 extern const char * OIC_MI_DEF;
 
-<<<<<<< HEAD
-extern const char * OIC_RSRC_CORE_URI;
-extern const char * OIC_RSRC_CORE_D_URI;
-extern const char * OIC_RSRC_CORE_P_URI;
-extern const char * OIC_RSRC_PRESENCE_URI;
-extern const char * OIC_RSRC_TYPES_D_URI;
-
 //AMACL
 extern const char * OIC_RSRC_TYPE_SEC_AMACL;
 extern const char * OIC_RSRC_AMACL_URI;
 extern const char * OIC_JSON_AMACL_NAME;
 
-=======
->>>>>>> d7c2d706
 //ACL
 extern const char * OIC_RSRC_TYPE_SEC_ACL;
 extern const char * OIC_RSRC_ACL_URI;
