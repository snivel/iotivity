# //******************************************************************
# //
# // Copyright 2015 Samsung Electronics All Rights Reserved.
# //
# //-=-=-=-=-=-=-=-=-=-=-=-=-=-=-=-=-=-=-=-=-=-=-=-=-=-=-=-=-=-=-=-=
# //
# // Licensed under the Apache License, Version 2.0 (the "License");
# // you may not use this file except in compliance with the License.
# // You may obtain a copy of the License at
# //
# //      http://www.apache.org/licenses/LICENSE-2.0
# //
# // Unless required by applicable law or agreed to in writing, software
# // distributed under the License is distributed on an "AS IS" BASIS,
# // WITHOUT WARRANTIES OR CONDITIONS OF ANY KIND, either express or implied.
# // See the License for the specific language governing permissions and
# // limitations under the License.
# //
# //-=-=-=-=-=-=-=-=-=-=-=-=-=-=-=-=-=-=-=-=-=-=-=-=-=-=-=-=-=-=-=-=
#

Import('env')

provisioning_env = env.Clone()
root_dir = './../../../../'

######################################################################
# Build flags
######################################################################
provisioning_env.AppendUnique(CPPPATH = [
		'../../stack/include',
		'../../stack/include/internal',
		'../../ocrandom/include',
		'../../logger/include',
		'../../../oc_logger/include',
		'../../ocmalloc/include',
		'include',
		'include/internal',
		'include/oxm',
		'../../resource/csdk/security/include',
		'../../../../extlibs/cjson/',
		'../../connectivity/inc',
		'../../connectivity/external/inc',
		'../../connectivity/common/inc',
		'../../connectivity/lib/libcoap-4.1.1',
		'../../connectivity/api',
		'../include',
		'../include/internal',
<<<<<<< HEAD
		'../../../../extlibs/sqlite3'
=======
 		'../../../../extlibs/tinydtls/ecc',
 		'../../../../extlibs/tinydtls/sha2',
 		'../../../../extlibs/asn1cert',
		'ck_manager/include'
>>>>>>> 6c759a29
		])
target_os = env.get('TARGET_OS')
provisioning_env.AppendUnique(CFLAGS = ['-D__WITH_DTLS__'])
provisioning_env.AppendUnique(CFLAGS = ['-std=c99'])
if target_os not in ['windows', 'winrt']:
	provisioning_env.AppendUnique(CXXFLAGS = ['-std=c++0x', '-Wall', '-pthread', '-D__WITH_DTLS__'])

	# Note: 'pthread' is in libc for android. On other platform, if use
	# new gcc(>4.9?) it isn't required, otherwise, it's required
	if target_os != 'android':
		provisioning_env.AppendUnique(LIBS = ['-lpthread'])


provisioning_env.AppendUnique(LIBPATH = [env.get('BUILD_DIR')])
provisioning_env.PrependUnique(LIBS = ['oc', 'octbstack', 'oc_logger', 'connectivity_abstraction', 'coap'])

provisioning_env.AppendUnique(LIBS = ['tinydtls'])

if env.get('DTLS_WITH_X509') == '1':
	provisioning_env.AppendUnique(LIBS = ['CKManger'])

provisioning_env.ParseConfig('pkg-config --libs glib-2.0');

if target_os == 'android':
	provisioning_env.AppendUnique(CXXFLAGS = ['-frtti', '-fexceptions'])
	provisioning_env.AppendUnique(LIBS = ['gnustl_static'])

	if not env.get('RELEASE'):
		provisioning_env.AppendUnique(LIBS = ['log'])

if target_os in ['darwin', 'ios']:
	provisioning_env.AppendUnique(CPPDEFINES = ['_DARWIN_C_SOURCE'])

######################################################################
# Source files and Targets
######################################################################
provisioning_src = [
	'src/pmutility.c',
	'src/credentialgenerator.c',
	'src/ownershiptransfermanager.c',
	'src/secureresourceprovider.c',
	'src/ocprovisioningmanager.c',
	'src/oxmjustworks.c',
	'src/oxmrandompin.c',
	'src/provisioningdatabasemanager.c',
	root_dir+'/extlibs/sqlite3/sqlite3.c' ]
provisioningserver = provisioning_env.StaticLibrary('ocpmapi', provisioning_src)

provisioning_env.InstallTarget(provisioningserver, 'libocpmapi')
provisioning_env.UserInstallTargetLib(provisioningserver, 'libocpmapi')

if env.get('DTLS_WITH_X509') == '1':
	SConscript('ck_manager/SConscript')

if target_os in ['linux']:
	SConscript('sample/SConscript')
<|MERGE_RESOLUTION|>--- conflicted
+++ resolved
@@ -39,6 +39,7 @@
 		'include/oxm',
 		'../../resource/csdk/security/include',
 		'../../../../extlibs/cjson/',
+		'../../../../../extlibs/tinydtls/',
 		'../../connectivity/inc',
 		'../../connectivity/external/inc',
 		'../../connectivity/common/inc',
@@ -46,14 +47,11 @@
 		'../../connectivity/api',
 		'../include',
 		'../include/internal',
-<<<<<<< HEAD
-		'../../../../extlibs/sqlite3'
-=======
+		'../../../../extlibs/sqlite3',
  		'../../../../extlibs/tinydtls/ecc',
  		'../../../../extlibs/tinydtls/sha2',
  		'../../../../extlibs/asn1cert',
 		'ck_manager/include'
->>>>>>> 6c759a29
 		])
 target_os = env.get('TARGET_OS')
 provisioning_env.AppendUnique(CFLAGS = ['-D__WITH_DTLS__'])
