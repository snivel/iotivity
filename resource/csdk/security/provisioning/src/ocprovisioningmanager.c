--- conflicted
+++ resolved
@@ -556,7 +556,6 @@
     return res;
 
 }
-<<<<<<< HEAD
 
 OCStackResult OCGetDevInfoFromNetwork(unsigned short waittime,
                                        OCProvisionDev_t** pOwnedDevList,
@@ -674,7 +673,8 @@
 {
     DeleteACLList(pAcl);
 }
-=======
+
+
 #ifdef __WITH_X509__
 /**
  * this function sends CRL information to resource.
@@ -691,5 +691,4 @@
 {
     return SRPProvisionCRL(ctx, selectedDeviceInfo, crl, resultCallback);
 }
-#endif // __WITH_X509__
->>>>>>> 6c759a29
+#endif // __WITH_X509__