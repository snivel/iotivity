--- conflicted
+++ resolved
@@ -43,7 +43,6 @@
 #include "oic_malloc.h"
 #include "logger.h"
 #include "cacommon.h"
-#include "ocpayload.h"
 #include "cainterface.h"
 #include "provisioningmanager.h"
 #include "credentialgenerator.h"
@@ -314,11 +313,18 @@
                                 const char *resourceUri,
                                 char *payload, int payloadLen)
 {
+    if (payload && '\0' != (*(payload + payloadLen)))
+    {
+        OC_LOG(ERROR, TAG, "Payload not properly terminated.");
+        return CA_STATUS_INVALID_PARAM;
+    }
+
     if (CA_STATUS_OK != CAGenerateToken(&gToken, CA_MAX_TOKEN_LEN))
     {
         OC_LOG(ERROR, TAG, "Error while generating token");
         return CA_MEMORY_ALLOC_FAILED;
     }
+
     CAEndpoint_t *endpoint = NULL;
     if (CA_STATUS_OK != CACreateEndpoint((CATransportFlags_t)secure,
                                          devAddr->adapter, devAddr->addr,
@@ -328,34 +334,22 @@
         CADestroyEndpoint(endpoint);
         return CA_STATUS_FAILED;
     }
-    CAMessageType_t msgType = CA_MSG_CONFIRM;
-    if (payload && '\0' != (*(payload + payloadLen)))
-    {
-        OC_LOG(ERROR, TAG, "Payload not properly terminated.");
-        CADestroyEndpoint(endpoint);
-        return CA_STATUS_INVALID_PARAM;
-    }
-<<<<<<< HEAD
-    OCSecurityPayload secPayload;
+
+    OCSecurityPayload secPayload = {};
     secPayload.securityData = payload;
     secPayload.base.type = PAYLOAD_TYPE_SECURITY;
-=======
-    requestData.payload = payload;
-    requestData.type = msgType;
-    requestData.resourceUri = (CAURI_t)resourceUri;
-
->>>>>>> 27be45b6
-    CARequestInfo_t requestInfo = { 0 };
+
+    CARequestInfo_t requestInfo = {};
     requestInfo.method = method;
     requestInfo.isMulticast = false;
     OCConvertPayload((OCPayload*)(&secPayload), &requestInfo.info.payload,
             &requestInfo.info.payloadSize);
-    requestInfo.info.type = msgType;
+
+    requestInfo.info.type = CA_MSG_CONFIRM;
     requestInfo.info.token = gToken;
     requestInfo.info.tokenLength  = CA_MAX_TOKEN_LEN;
-    requestInfo.info.resourceUri  = resourceUri;
-
-    requestInfo.isMulticast = false;
+    requestInfo.info.resourceUri  = (CAURI_t)resourceUri;
+
     CAResult_t caResult = CA_STATUS_OK;
     caResult = CASendRequest(endpoint, &requestInfo);
     if (CA_STATUS_OK != caResult)
@@ -388,6 +382,7 @@
 
     memcpy(&(ptr->endpoint), endpoint, sizeof(CAEndpoint_t));
     ptr->doxm = doxm;
+
     ptr->next = NULL;
 
     if (NULL == gStartOfDiscoveredDevices)
@@ -432,7 +427,6 @@
     return SP_RESULT_SUCCESS;
 }
 
-OCStackResult OCParsePayload(OCPayload** outPayload, const uint8_t* payload, size_t payloadSize);
 /**
  * Response handler for discovery.
  *
@@ -463,13 +457,7 @@
 
                 if(result == OC_STACK_OK && payload->type == PAYLOAD_TYPE_SECURITY)
                 {
-<<<<<<< HEAD
                     ptrDoxm = JSONToDoxmBin(((OCSecurityPayload*)payload)->securityData);
-=======
-                    OC_LOG(ERROR, TAG, "Error while Memory allocation.");
-                    gStateManager = gStateManager | SP_DISCOVERY_ERROR;
-                    return true;
->>>>>>> 27be45b6
                 }
 
                 if (NULL == ptrDoxm)
@@ -567,13 +555,7 @@
 
                 if(result == OC_STACK_OK && payload->type == PAYLOAD_TYPE_SECURITY)
                 {
-<<<<<<< HEAD
                     pstat =  JSONToPstatBin(((OCSecurityPayload*)payload)->securityData);
-=======
-                    OC_LOG(ERROR, TAG, "Error in memory allocation.");
-                    gStateManager |= SP_LIST_METHODS_ERROR;
-                    return true;
->>>>>>> 27be45b6
                 }
 
                 if (NULL == pstat)
@@ -979,11 +961,7 @@
  * @param[in]  deviceInfo  Provisioning context
  * @return SP_SUCCESS on success
  */
-<<<<<<< HEAD
-static SPResult initiateDtlsHandshake(SPTargetDeviceInfo_t *deviceInfo)
-=======
 static SPResult initiateDtlsHandshake(const CAEndpoint_t *endpoint)
->>>>>>> 27be45b6
 {
     CAResult_t caresult = CAEnableAnonECDHCipherSuite(true);
     if (CA_STATUS_OK != caresult)
@@ -993,13 +971,7 @@
     }
     OC_LOG(INFO, TAG, "Anonymous cipher suite Enabled.");
 
-<<<<<<< HEAD
-    //TODO: It is a temporary fix. Revisit it.
-    deviceInfo->endpoint.port = CA_SECURE_PORT;
-    caresult = CAInitiateHandshake((CAEndpoint_t *)&deviceInfo->endpoint);
-=======
     caresult = CAInitiateHandshake(endpoint);
->>>>>>> 27be45b6
     if (CA_STATUS_OK != caresult)
     {
         OC_LOG_V(ERROR, TAG, "DTLS handshake failure.");
@@ -1359,11 +1331,7 @@
 
     CAResult_t result = sendCARequest(CA_POST,
                                       &selectedDeviceInfo->endpoint,
-<<<<<<< HEAD
-                                      OC_SECURE,
-=======
                                       OC_FLAG_SECURE,
->>>>>>> 27be45b6
                                       OIC_RSRC_ACL_URI,
                                       aclString, payloadLen);
     OICFree(aclString);
