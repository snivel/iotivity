--- conflicted
+++ resolved
@@ -40,14 +40,10 @@
 #include "base64.h"
 #include "utlist.h"
 
-<<<<<<< HEAD
-=======
 #ifdef __WITH_X509__
 #include "crlresource.h"
 #endif // WITH_X509__
 
-#define SRP_MAX_URI_LENGTH 512
->>>>>>> 6c759a29
 #define TAG "SRPAPI"
 
 /**
@@ -622,12 +618,10 @@
                                       OCProvisionResultCB resultCallback)
 {
     VERIFY_NON_NULL(TAG, pDev1, ERROR,  OC_STACK_INVALID_PARAM);
-    if (type == SYMMETRIC_PAIR_WISE_KEY)
     VERIFY_NON_NULL(TAG, pDev2, ERROR,  OC_STACK_INVALID_PARAM);
     VERIFY_NON_NULL(TAG, resultCallback, ERROR,  OC_STACK_INVALID_CALLBACK);
 
-    if (type == SYMMETRIC_PAIR_WISE_KEY &&
-       !(keySize == OWNER_PSK_LENGTH_128 || keySize == OWNER_PSK_LENGTH_256))
+    if (!(keySize == OWNER_PSK_LENGTH_128 || keySize == OWNER_PSK_LENGTH_256))
     {
         OC_LOG(INFO, TAG, "Invalid key size");
         return OC_STACK_INVALID_PARAM;
