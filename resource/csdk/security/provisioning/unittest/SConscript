# //******************************************************************
# //
# // Copyright 2015 Samsung Electronics All Rights Reserved.
# //
# //-=-=-=-=-=-=-=-=-=-=-=-=-=-=-=-=-=-=-=-=-=-=-=-=-=-=-=-=-=-=-=-=
# //
# // Licensed under the Apache License, Version 2.0 (the "License");
# // you may not use this file except in compliance with the License.
# // You may obtain a copy of the License at
# //
# //      http://www.apache.org/licenses/LICENSE-2.0
# //
# // Unless required by applicable law or agreed to in writing, software
# // distributed under the License is distributed on an "AS IS" BASIS,
# // WITHOUT WARRANTIES OR CONDITIONS OF ANY KIND, either express or implied.
# // See the License for the specific language governing permissions and
# // limitations under the License.
# //
# //-=-=-=-=-=-=-=-=-=-=-=-=-=-=-=-=-=-=-=-=-=-=-=-=-=-=-=-=-=-=-=-=
#

Import('env')
import os
import os.path
sptest_env = env.Clone()

src_dir = sptest_env.get('SRC_DIR')
target_os = env.get('TARGET_OS')

######################################################################
# Build flags
######################################################################
sptest_env.PrependUnique(CPPPATH = [
		'../include',
		'../../include',
		'../include/internal',
		'../../../stack/include',
		'../../../ocrandom/include',
		'../../../logger/include',
		'../../../stack/include',
		'../../../security/include',
		'../../../security/include/internal',
		'../../../security/provisioning/include/internal',
		'../../../../oc_logger/include',
		'../include/oxm',
		'../../../../../extlibs/tinydtls',
		'../../../../../extlibs/cjson',
		'../../../../../extlibs/base64',
		'../../../connectivity/inc',
		'../../../connectivity/common/inc',
		'../../../connectivity/lib/libcoap-4.1.1',
		'../../../connectivity/api',
		'../../../../../extlibs/tinydtls',
		'../../../../../extlibs/gtest/gtest-1.7.0/include'
		])
sptest_env.AppendUnique(CXXFLAGS = ['-std=c++0x', '-Wall', '-pthread'])
sptest_env.AppendUnique(LIBS = ['-lpthread','-ldl'])
sptest_env.AppendUnique(LIBPATH = [env.get('BUILD_DIR')])
sptest_env.AppendUnique(LIBPATH = [src_dir + '/extlibs/gtest/gtest-1.7.0/lib/.libs'])
sptest_env.PrependUnique(LIBS = [   'ocpmapi',
                                    'oc',
                                    'ocsrm',
                                    'octbstack',
                                    'oc_logger',
                                    'connectivity_abstraction',
                                    'coap',
                                    'gtest',
                                    'gtest_main'])

if env.get('SECURED') == '1':
    sptest_env.AppendUnique(LIBS = ['timer'])
    sptest_env.AppendUnique(LIBS = ['tinydtls'])
if env.get('DTLS_WITH_X509') == '1':
	sptest_env.AppendUnique(LIBS = ['CKManager'])
	sptest_env.AppendUnique(LIBS = ['asn1'])

if not env.get('RELEASE'):
	sptest_env.AppendUnique(CPPDEFINES = ['TB_LOG'])

if target_os in ['msys_nt', 'windows']:
    sptest_env.AppendUnique(LINKFLAGS = ['/subsystem:CONSOLE'])
    sptest_env.AppendUnique(LIBS = ['ws2_32',
                                    'advapi32',
                                    'iphlpapi'])

######################################################################
# Source files and Targets
######################################################################
<<<<<<< HEAD
unittest = sptest_env.Program('unittest', ['pmutilitytest.cpp',
                                           'secureresourceprovider.cpp',
                                           'provisioningdatabasemanager.cpp',
                                           'ocprovisioningmanager.cpp', 'otmunittest.cpp', 
                                           'credentialgeneratortest.cpp' ])
=======
unittest_src = ['pmutilitytest.cpp',
                'secureresourceprovider.cpp',
                'provisioningdatabasemanager.cpp',
                'ocprovisioningmanager.cpp',
                ]

if target_os not in ['windows']:
    unittest_src += [ 'otmunittest.cpp' ]
>>>>>>> 98bd9963

unittest = sptest_env.Program('unittest', unittest_src)

if target_os not in ['windows']:
    sample_server1 = sptest_env.Program('sample_server1', ['sampleserver1.cpp'])
    sample_server2 = sptest_env.Program('sample_server2', ['sampleserver2.cpp'])
    Alias("test", [sample_server1, sample_server2])

Alias("test", [unittest])

env.AppendTarget('test')
if env.get('TEST') == '1':
	if target_os in ['linux', 'windows']:
		out_dir = env.get('BUILD_DIR')
		result_dir = env.get('BUILD_DIR') + '/test_out/'
		if not os.path.isdir(result_dir):
			os.makedirs(result_dir)
		sptest_env.AppendENVPath('GTEST_OUTPUT', ['xml:'+ result_dir])
		sptest_env.AppendENVPath('LD_LIBRARY_PATH', [out_dir])
		sptest_env.AppendENVPath('PATH', env.get('BUILD_DIR'))
		sptest_env.AppendENVPath('LD_LIBRARY_PATH', ['./extlibs/gtest/gtest-1.7.0/lib/.libs'])
		ut = sptest_env.Command ('ut', None, out_dir + '/resource/csdk/security/provisioning/unittest/unittest')
		AlwaysBuild ('ut')
<|MERGE_RESOLUTION|>--- conflicted
+++ resolved
@@ -86,22 +86,15 @@
 ######################################################################
 # Source files and Targets
 ######################################################################
-<<<<<<< HEAD
-unittest = sptest_env.Program('unittest', ['pmutilitytest.cpp',
-                                           'secureresourceprovider.cpp',
-                                           'provisioningdatabasemanager.cpp',
-                                           'ocprovisioningmanager.cpp', 'otmunittest.cpp', 
-                                           'credentialgeneratortest.cpp' ])
-=======
 unittest_src = ['pmutilitytest.cpp',
                 'secureresourceprovider.cpp',
                 'provisioningdatabasemanager.cpp',
                 'ocprovisioningmanager.cpp',
+                'credentialgeneratortest.cpp',
                 ]
 
 if target_os not in ['windows']:
     unittest_src += [ 'otmunittest.cpp' ]
->>>>>>> 98bd9963
 
 unittest = sptest_env.Program('unittest', unittest_src)
 
