# //******************************************************************
# //
# // Copyright 2015 Samsung Electronics All Rights Reserved.
# //
# //-=-=-=-=-=-=-=-=-=-=-=-=-=-=-=-=-=-=-=-=-=-=-=-=-=-=-=-=-=-=-=-=
# //
# // Licensed under the Apache License, Version 2.0 (the "License");
# // you may not use this file except in compliance with the License.
# // You may obtain a copy of the License at
# //
# //      http://www.apache.org/licenses/LICENSE-2.0
# //
# // Unless required by applicable law or agreed to in writing, software
# // distributed under the License is distributed on an "AS IS" BASIS,
# // WITHOUT WARRANTIES OR CONDITIONS OF ANY KIND, either express or implied.
# // See the License for the specific language governing permissions and
# // limitations under the License.
# //
# //-=-=-=-=-=-=-=-=-=-=-=-=-=-=-=-=-=-=-=-=-=-=-=-=-=-=-=-=-=-=-=-=
#

Import('env')
import os
import os.path
sptest_env = env.Clone()

src_dir = sptest_env.get('SRC_DIR')

######################################################################
# Build flags
######################################################################
sptest_env.PrependUnique(CPPPATH = [
		'../../../connectivity/inc',
		'../../../connectivity/api',
		'../../include',
		'../../../../../extlibs/tinydtls',
		'../include/internal',
		'../include/oxm',
		'../../../logger/include',
		'../../../stack/include',
		'../../../../oc_logger/include',
		'../../../../../extlibs/gtest/gtest-1.7.0/include',
		'../include',
		'../include/internal'
		])
sptest_env.AppendUnique(CXXFLAGS = ['-std=c++0x', '-Wall', '-pthread'])
sptest_env.AppendUnique(LIBS = ['-lpthread','-ldl'])
sptest_env.AppendUnique(LIBPATH = [env.get('BUILD_DIR')])
sptest_env.AppendUnique(LIBPATH = [src_dir + '/extlibs/gtest/gtest-1.7.0/lib/.libs'])
sptest_env.PrependUnique(LIBS = [   'ocpmapi',
                                    'ocsrm',
                                    'octbstack',
                                    'oc_logger',
                                    'connectivity_abstraction',
                                    'coap',
                                    'gtest',
                                    'gtest_main'])

if env.get('SECURED') == '1':
    sptest_env.AppendUnique(LIBS = ['tinydtls'])
if env.get('DTLS_WITH_X509') == '1':
	sptest_env.AppendUnique(LIBS = ['CKManager'])
	sptest_env.AppendUnique(LIBS = ['asn1'])

if not env.get('RELEASE'):
	sptest_env.AppendUnique(CPPDEFINES = ['TB_LOG'])

######################################################################
# Source files and Targets
######################################################################
<<<<<<< HEAD
unittest = sptest_env.Program('unittest', ['pmutilitytest.cpp', 'otmunittest.cpp', 'secureresourceprovider.cpp'])
=======
unittest = sptest_env.Program('unittest', ['pmutilitytest.cpp', 'otmunittest.cpp',
                                           'secureresourceprovider.cpp',
                                           'provisioningdatabasemanager.cpp',
                                           'ocprovisioningmanager.cpp' ])
>>>>>>> 586aa499

Alias("test", [unittest])

env.AppendTarget('test')
if env.get('TEST') == '1':
	target_os = env.get('TARGET_OS')
	if target_os == 'linux':
		out_dir = env.get('BUILD_DIR')
		result_dir = env.get('BUILD_DIR') + '/test_out/'
		if not os.path.isdir(result_dir):
			os.makedirs(result_dir)
		sptest_env.AppendENVPath('GTEST_OUTPUT', ['xml:'+ result_dir])
		sptest_env.AppendENVPath('LD_LIBRARY_PATH', [out_dir])
		sptest_env.AppendENVPath('LD_LIBRARY_PATH', ['./extlibs/gtest/gtest-1.7.0/lib/.libs'])
		ut = sptest_env.Command ('ut', None, out_dir + '/resource/csdk/security/provisioning/unittest/unittest')
		AlwaysBuild ('ut')
<|MERGE_RESOLUTION|>--- conflicted
+++ resolved
@@ -68,14 +68,10 @@
 ######################################################################
 # Source files and Targets
 ######################################################################
-<<<<<<< HEAD
-unittest = sptest_env.Program('unittest', ['pmutilitytest.cpp', 'otmunittest.cpp', 'secureresourceprovider.cpp'])
-=======
 unittest = sptest_env.Program('unittest', ['pmutilitytest.cpp', 'otmunittest.cpp',
                                            'secureresourceprovider.cpp',
                                            'provisioningdatabasemanager.cpp',
                                            'ocprovisioningmanager.cpp' ])
->>>>>>> 586aa499
 
 Alias("test", [unittest])
 
