--- conflicted
+++ resolved
@@ -49,13 +49,10 @@
 const char * OIC_RSRC_CRED_URI =  "/oic/sec/cred";
 const char * OIC_JSON_CRED_NAME = "cred";
 
-<<<<<<< HEAD
-=======
 //CRL
 const char * OIC_RSRC_TYPE_SEC_CRL = "oic.sec.crl";
 const char * OIC_RSRC_CRL_URI =  "/oic/sec/crl";
 const char * OIC_JSON_CRL_NAME = "crl";
->>>>>>> 586aa499
 //svc
 const char * OIC_RSRC_TYPE_SEC_SVC = "oic.sec.svc";
 const char * OIC_RSRC_SVC_URI =  "/oic/sec/svc";
@@ -91,10 +88,7 @@
 const char * OIC_JSON_PERIOD_NAME = "prd";
 const char * OIC_JSON_PERIODS_NAME = "prds";
 const char * OIC_JSON_RECURRENCES_NAME = "recurs";
-<<<<<<< HEAD
-=======
 const char * OIC_JSON_SUPPORTED_CRED_TYPE_NAME = "sct";
->>>>>>> 586aa499
 
 OicUuid_t WILDCARD_SUBJECT_ID = {"*"};
 size_t WILDCARD_SUBJECT_ID_LEN = 1;
