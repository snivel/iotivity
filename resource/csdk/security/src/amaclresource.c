--- conflicted
+++ resolved
@@ -259,11 +259,7 @@
 
     OICFree(jsonStr);
 
-<<<<<<< HEAD
-    OC_LOG_V (INFO, TAG, "%s RetVal %d", __func__ , ehRet);
-=======
     OC_LOG_V (DEBUG, TAG, "%s RetVal %d", __func__ , ehRet);
->>>>>>> 5565bfe4
     return ehRet;
 }
 
@@ -298,11 +294,7 @@
     // Send payload to request originator
     SendSRMResponse(ehRequest, ehRet, NULL);
 
-<<<<<<< HEAD
-    OC_LOG_V (INFO, TAG, "%s RetVal %d", __func__ , ehRet);
-=======
     OC_LOG_V (DEBUG, TAG, "%s RetVal %d", __func__ , ehRet);
->>>>>>> 5565bfe4
     return ehRet;
 }
 
@@ -324,11 +316,7 @@
 
     if (flag & OC_REQUEST_FLAG)
     {
-<<<<<<< HEAD
-        OC_LOG (INFO, TAG, "Flag includes OC_REQUEST_FLAG");
-=======
         OC_LOG (DEBUG, TAG, "Flag includes OC_REQUEST_FLAG");
->>>>>>> 5565bfe4
         switch (ehRequest->method)
         {
             case OC_REST_GET:
