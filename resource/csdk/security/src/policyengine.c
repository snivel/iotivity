--- conflicted
+++ resolved
@@ -255,31 +255,11 @@
 }
 
 /**
- * Check whether 'resource' is getting accessed within the valid time period.
+ * Check whether 'resource' is in the passed ACL.
+ * @param   resource    The resource to search for.
  * @param   acl         The ACL to check.
- * @return
- *      true if access is within valid time period or if the period or recurrence is not present.
- *      false if period and recurrence present and the access is not within valid time period.
- */
-<<<<<<< HEAD
-static bool IsAccessWithinValidTime(const OicSecAcl_t *acl)
-{
-#ifndef WITH_ARDUINO //Period & Recurrence not supported on Arduino due
-                     //lack of absolute time
-    if(NULL== acl || NULL == acl->periods || 0 == acl->prdRecrLen)
-    {
-        return true;
-    }
-
-    for(size_t i = 0; i < acl->prdRecrLen; i++)
-    {
-        if(IOTVTICAL_VALID_ACCESS ==  IsRequestWithinValidTime(acl->periods[i],
-            acl->recurrences[i]))
-        {
-            OC_LOG(INFO, TAG, PCF("Access request is in allowed time period"));
-            return true;
-        }
-=======
+ * @return true if 'resource' found, otherwise false.
+ */
  bool IsResourceInAcl(const char *resource, const OicSecAcl_t *acl)
 {
     if(NULL== acl || NULL == resource)
@@ -294,39 +274,10 @@
          {
              return true;
          }
->>>>>>> 586aa499
-    }
-    OC_LOG(INFO, TAG, PCF("Access request is in invalid time period"));
+    }
     return false;
-<<<<<<< HEAD
-
-#else
-    return true;
-#endif
-}
-
-/**
- * Check whether 'resource' is in the passed ACL.
- * @param   resource    The resource to search for.
- * @param   acl         The ACL to check.
- * @return true if 'resource' found, otherwise false.
- */
- bool IsResourceInAcl(const char *resource, const OicSecAcl_t *acl)
-{
-     for(size_t n = 0; n < acl->resourcesLen; n++)
-     {
-         if(0 == strcmp(resource, acl->resources[n]) || // TODO null terms?
-                 0 == strcmp(WILDCARD_RESOURCE_URI, acl->resources[n]))
-         {
-             return true;
-         }
-    }
-    return false;
-}
-=======
-}
-
->>>>>>> 586aa499
+}
+
 
 /**
  * Find ACLs containing context->subject.
@@ -375,12 +326,7 @@
                     if(IsAccessWithinValidTime(currentAcl))
                     {
                         context->retVal = ACCESS_DENIED_INSUFFICIENT_PERMISSION;
-<<<<<<< HEAD
-                        if(IsPermissionAllowingRequest(currentAcl->permission, \
-                        context->permission))
-=======
                         if(IsPermissionAllowingRequest(currentAcl->permission, context->permission))
->>>>>>> 586aa499
                         {
                             context->retVal = ACCESS_GRANTED;
                         }
