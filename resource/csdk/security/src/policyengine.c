//******************************************************************
//
// Copyright 2015 Intel Mobile Communications GmbH All Rights Reserved.
//
//-=-=-=-=-=-=-=-=-=-=-=-=-=-=-=-=-=-=-=-=-=-=-=-=-=-=-=-=-=-=-=-=
//
// Licensed under the Apache License, Version 2.0 (the "License");
// you may not use this file except in compliance with the License.
// You may obtain a copy of the License at
//
//      http://www.apache.org/licenses/LICENSE-2.0
//
// Unless required by applicable law or agreed to in writing, software
// distributed under the License is distributed on an "AS IS" BASIS,
// WITHOUT WARRANTIES OR CONDITIONS OF ANY KIND, either express or implied.
// See the License for the specific language governing permissions and
// limitations under the License.
//
//-=-=-=-=-=-=-=-=-=-=-=-=-=-=-=-=-=-=-=-=-=-=-=-=-=-=-=-=-=-=-=-=

#include "oic_malloc.h"
#include "policyengine.h"
#include "amsmgr.h"
#include "resourcemanager.h"
#include "securevirtualresourcetypes.h"
#include "srmresourcestrings.h"
#include "logger.h"
#include "aclresource.h"
#include "srmutility.h"
#include "doxmresource.h"
#include "iotvticalendar.h"
#include <string.h>

#define TAG "SRM-PE"

/**
 * Return the uint16_t CRUDN permission corresponding to passed CAMethod_t.
 */
uint16_t GetPermissionFromCAMethod_t(const CAMethod_t method)
{
    uint16_t perm = 0;
    switch(method)
    {
        case CA_GET:
            perm = (uint16_t)PERMISSION_READ;
            break;
        case CA_POST: // For now we treat all PUT & POST as Write
        case CA_PUT:  // because we don't know if resource exists yet.
            perm = (uint16_t)PERMISSION_WRITE;
            break;
        case CA_DELETE:
            perm = (uint16_t)PERMISSION_DELETE;
            break;
        default: // if not recognized, must assume requesting full control
            perm = (uint16_t)PERMISSION_FULL_CONTROL;
            break;
    }
    return perm;
}

/**
 * @brief Compares two OicUuid_t structs.
 * @return true if the two OicUuid_t structs are equal, else false.
 */
bool UuidCmp(OicUuid_t *firstId, OicUuid_t *secondId)
{
    // TODO use VERIFY macros to check for null when they are merged.
    if(NULL == firstId || NULL == secondId)
    {
        return false;
    }
    for(int i = 0; i < UUID_LENGTH; i++)
    {
        if(firstId->id[i] != secondId->id[i])
        {
            return false;
        }
    }
    return true;
}

/**
 * Set the state and clear other stateful context vars.
 */
void SetPolicyEngineState(PEContext_t *context, const PEState_t state)
{
    if(NULL == context)
    {
        return;
    }

    // Clear stateful context variables.
    memset(&context->subject, 0, sizeof(context->subject));
    memset(&context->resource, 0, sizeof(context->resource));
    context->permission = 0x0;
    context->matchingAclFound = false;
    context->amsProcessing = false;
    context->retVal = ACCESS_DENIED_POLICY_ENGINE_ERROR;

    FreeCARequestInfo(context->amsMgrContext->requestInfo);
    OICFree(context->amsMgrContext->endpoint);
    memset(context->amsMgrContext, 0, sizeof(AmsMgrContext_t));

    // Set state.
    context->state = state;
}

/**
 * @brief Compare the request's subject to DevOwner.
 *
 * @return true if context->subjectId == GetDoxmDevOwner(), else false
 */
bool IsRequestFromDevOwner(PEContext_t *context)
{
    bool retVal = false;
    OicUuid_t owner;

    if(NULL == context)
    {
        return OC_STACK_ERROR;
    }

    if(OC_STACK_OK == GetDoxmDevOwnerId(&owner))
    {
        retVal = UuidCmp(&context->subject, &owner);
    }

    return retVal;
}


inline static bool IsRequestSubjectEmpty(PEContext_t *context)
{
    OicUuid_t emptySubject = {.id={}};

    if(NULL == context)
    {
        return false;
    }

    return (memcmp(&context->subject, &emptySubject, sizeof(OicUuid_t)) == 0) ?
            true : false;
}


/**
 * Bitwise check to see if 'permission' contains 'request'.
 * @param   permission  The allowed CRUDN permission.
 * @param   request     The CRUDN permission being requested.
 * @return true if 'permission' bits include all 'request' bits.
 */
static inline bool IsPermissionAllowingRequest(const uint16_t permission,
    const uint16_t request)
{
    if(request == (request & permission))
    {
        return true;
    }
    else
    {
        return false;
    }
}

/**
 * Compare the passed subject to the wildcard (aka anonymous) subjectId.
 * @return true if 'subject' is the wildcard, false if it is not.
 */
static inline bool IsWildCardSubject(OicUuid_t *subject)
{
    if(NULL == subject)
    {
        return false;
    }

    // Because always comparing to string literal, use strcmp()
    if(0 == memcmp(subject, &WILDCARD_SUBJECT_ID, sizeof(OicUuid_t)))
    {
        return true;
    }
    else
    {
        return false;
    }
}

/**
 * Copy the subject, resource and permission into the context fields.
 */
void CopyParamsToContext(
    PEContext_t     *context,
    const OicUuid_t *subjectId,
    const char      *resource,
    const uint16_t  requestedPermission)
{
    size_t length = 0;

    if(NULL == context || NULL == subjectId || NULL == resource)
    {
        return;
    }

    memcpy(&context->subject, subjectId, sizeof(OicUuid_t));

    // Copy the resource string into context.
    length = strlen(resource) + 1;
    if(0 < length)
    {
        strncpy(context->resource, resource, length);
        context->resource[length - 1] = '\0';
    }

    // Assign the permission field.
    context->permission = requestedPermission;
}


/**
 * Check whether 'resource' is getting accessed within the valid time period.
 * @param   acl         The ACL to check.
 * @return
 *      true if access is within valid time period or if the period or recurrence is not present.
 *      false if period and recurrence present and the access is not within valid time period.
 */
static bool IsAccessWithinValidTime(const OicSecAcl_t *acl)
{
#ifndef WITH_ARDUINO //Period & Recurrence not supported on Arduino due
                     //lack of absolute time
    if(NULL== acl || NULL == acl->periods || 0 == acl->prdRecrLen)
    {
        return true;
    }

    //periods & recurrences rules are paired.
    if(NULL == acl->recurrences)
    {
        return false;
    }

    for(size_t i = 0; i < acl->prdRecrLen; i++)
    {
        if(IOTVTICAL_VALID_ACCESS ==  IsRequestWithinValidTime(acl->periods[i],
            acl->recurrences[i]))
        {
            OC_LOG(INFO, TAG, "Access request is in allowed time period");
            return true;
        }
    }
<<<<<<< HEAD
    OC_LOG(INFO, TAG, "Access request is in invalid time period");
=======
    OC_LOG(ERROR, TAG, "Access request is in invalid time period");
>>>>>>> 5565bfe4
    return false;

#else
    return true;
#endif
}

/**
 * Check whether 'resource' is in the passed ACL.
 * @param   resource    The resource to search for.
 * @param   acl         The ACL to check.
 * @return true if 'resource' found, otherwise false.
 */
 bool IsResourceInAcl(const char *resource, const OicSecAcl_t *acl)
{
    if(NULL== acl || NULL == resource)
    {
        return false;
    }

     for(size_t n = 0; n < acl->resourcesLen; n++)
     {
         if(0 == strcmp(resource, acl->resources[n]) || // TODO null terms?
                 0 == strcmp(WILDCARD_RESOURCE_URI, acl->resources[n]))
         {
             return true;
         }
    }
    return false;
}


/**
 * Find ACLs containing context->subject.
 * Search each ACL for requested resource.
 * If resource found, check for context->permission and period validity.
 * If the ACL is not found locally and AMACL for the resource is found
 * then sends the request to AMS service for the ACL
 * Set context->retVal to result from first ACL found which contains
 * correct subject AND resource.
 *
 * @retval void
 */
void ProcessAccessRequest(PEContext_t *context)
{
<<<<<<< HEAD
    OC_LOG(INFO, TAG, "Entering ProcessAccessRequest()");
=======
    OC_LOG(DEBUG, TAG, "Entering ProcessAccessRequest()");
>>>>>>> 5565bfe4
    if(NULL != context)
    {
        const OicSecAcl_t *currentAcl = NULL;
        OicSecAcl_t *savePtr = NULL;

        // Start out assuming subject not found.
        context->retVal = ACCESS_DENIED_SUBJECT_NOT_FOUND;

        // Loop through all ACLs with a matching Subject searching for the right
        // ACL for this request.
        do
        {
<<<<<<< HEAD
            OC_LOG(INFO, TAG, "ProcessAccessRequest(): getting ACL...");
            currentAcl = GetACLResourceData(context->subject, &savePtr);
            if(NULL != currentAcl)
            {
                // Found the subject, so how about resource?
                OC_LOG(INFO, TAG, "ProcessAccessRequest(): \
                    found ACL matching subject.");
                context->retVal = ACCESS_DENIED_RESOURCE_NOT_FOUND;
                OC_LOG(INFO, TAG, "ProcessAccessRequest(): \
                    Searching for resource...");
                if(IsResourceInAcl(context->resource, currentAcl))
                {
                    OC_LOG(INFO, TAG, "ProcessAccessRequest(): \
                        found matching resource in ACL.");
=======
            OC_LOG_V(DEBUG, TAG, "%s: getting ACL..." ,__func__);
            currentAcl = GetACLResourceData(&context->subject, &savePtr);

            if(NULL != currentAcl)
            {
                // Found the subject, so how about resource?
                OC_LOG_V(DEBUG, TAG, "%s:found ACL matching subject" ,__func__);

                // Subject was found, so err changes to Rsrc not found for now.
                context->retVal = ACCESS_DENIED_RESOURCE_NOT_FOUND;
                OC_LOG_V(DEBUG, TAG, "%s:Searching for resource..." ,__func__);
                if(IsResourceInAcl(context->resource, currentAcl))
                {
                    OC_LOG_V(INFO, TAG, "%s:found matching resource in ACL" ,__func__);
>>>>>>> 5565bfe4
                    context->matchingAclFound = true;

                    // Found the resource, so it's down to valid period & permission.
                    context->retVal = ACCESS_DENIED_INVALID_PERIOD;
                    if(IsAccessWithinValidTime(currentAcl))
                    {
                        context->retVal = ACCESS_DENIED_INSUFFICIENT_PERMISSION;
                        if(IsPermissionAllowingRequest(currentAcl->permission, context->permission))
                        {
                            context->retVal = ACCESS_GRANTED;
                        }
                    }
                }
            }
            else
            {
<<<<<<< HEAD
                OC_LOG(INFO, TAG, "ProcessAccessRequest(): \
                    no ACL found matching subject .");
=======
                OC_LOG_V(INFO, TAG, "%s:no ACL found matching subject for resource %s",__func__, context->resource);
>>>>>>> 5565bfe4
            }
        }
        while((NULL != currentAcl) && (false == context->matchingAclFound));

        if(IsAccessGranted(context->retVal))
        {
<<<<<<< HEAD
            OC_LOG(INFO, TAG, "ProcessAccessRequest(): \
                Leaving ProcessAccessRequest(ACCESS_GRANTED)");
        }
        else
        {
            OC_LOG(INFO, TAG, "ProcessAccessRequest(): \
                Leaving ProcessAccessRequest(ACCESS_DENIED)");
=======
            OC_LOG_V(INFO, TAG, "%s:Leaving ProcessAccessRequest(ACCESS_GRANTED)", __func__);
        }
        else
        {
            OC_LOG_V(INFO, TAG, "%s:Leaving ProcessAccessRequest(ACCESS_DENIED)", __func__);
>>>>>>> 5565bfe4
        }
    }
    else
    {
<<<<<<< HEAD
        OC_LOG(INFO, TAG, "ProcessAccessRequest(): \
            Leaving ProcessAccessRequest(context is NULL)");
=======
        OC_LOG_V(ERROR, TAG, "%s:Leaving ProcessAccessRequest(context is NULL)", __func__);
>>>>>>> 5565bfe4
    }
}

/**
 * Check whether a request should be allowed.
 * @param   context     Pointer to (Initialized) Policy Engine context to use.
 * @param   subjectId   Pointer to Id of the requesting entity.
 * @param   resource    Pointer to URI of Resource being requested.
 * @param   permission  Requested permission.
 * @return  ACCESS_GRANTED if request should go through,
 *          otherwise some flavor of ACCESS_DENIED
 */
SRMAccessResponse_t CheckPermission(
    PEContext_t     *context,
    const OicUuid_t *subjectId,
    const char      *resource,
    const uint16_t  requestedPermission)
{
    SRMAccessResponse_t retVal = ACCESS_DENIED_POLICY_ENGINE_ERROR;

    VERIFY_NON_NULL(TAG, context, ERROR);
    VERIFY_NON_NULL(TAG, subjectId, ERROR);
    VERIFY_NON_NULL(TAG, resource, ERROR);

    // Each state machine context can only be processing one request at a time.
    // Therefore if the context is not in AWAITING_REQUEST or AWAITING_AMS_RESPONSE
    // state, return error. Otherwise, change to BUSY state and begin processing request.
    if(AWAITING_REQUEST == context->state || AWAITING_AMS_RESPONSE == context->state)
    {
        if(AWAITING_REQUEST == context->state)
        {
            SetPolicyEngineState(context, BUSY);
            CopyParamsToContext(context, subjectId, resource, requestedPermission);
        }

        // Before doing any processing, check if request coming
        // from DevOwner and if so, always GRANT.
        if(IsRequestFromDevOwner(context))
        {
            context->retVal = ACCESS_GRANTED;
        }
        else
        {
            OicUuid_t saveSubject = {.id={}};
            bool isSubEmpty = IsRequestSubjectEmpty(context);

            ProcessAccessRequest(context);

            // If matching ACL not found, and subject != wildcard, try wildcard.
            if((false == context->matchingAclFound) && \
              (false == IsWildCardSubject(&context->subject)))
            {
                //Saving subject for Amacl check
                memcpy(&saveSubject, &context->subject,sizeof(OicUuid_t));

                //Setting context subject to WILDCARD_SUBJECT_ID
                //TODO: change ProcessAccessRequest method signature to
                //ProcessAccessRequest(context, subject) so that context
                //subject is not tempered.
                memset(&context->subject, 0, sizeof(context->subject));
                memcpy(&context->subject, &WILDCARD_SUBJECT_ID,sizeof(OicUuid_t));
                ProcessAccessRequest(context); // TODO anonymous subj can result
                                               // in confusing err code return.
            }

            //No local ACE found for the request so checking Amacl resource
            if(ACCESS_GRANTED != context->retVal)
            {
                //If subject is not empty then restore the original subject
                //else keep the subject to WILDCARD_SUBJECT_ID
                if(!isSubEmpty)
                {
                    memcpy(&context->subject, &saveSubject, sizeof(OicUuid_t));
                }

                //FoundAmaclForRequest method checks for Amacl and fills up
                //context->amsMgrContext->amsDeviceId with the AMS deviceId
                //if Amacl was found for the requested resource.
                if(FoundAmaclForRequest(context))
                {
                    ProcessAMSRequest(context);
                }
            }
        }
    }
    else
    {
        context->retVal = ACCESS_DENIED_POLICY_ENGINE_ERROR;
    }

    // Capture retVal before resetting state for next request.
    retVal = context->retVal;

   if(!context->amsProcessing)
    {
        OC_LOG(INFO, TAG, "Resetting PE context and PE State to AWAITING_REQUEST");
        SetPolicyEngineState(context, AWAITING_REQUEST);
    }

exit:
    return retVal;
}

/**
 * Initialize the Policy Engine. Call this before calling CheckPermission().
 * @param   context     Pointer to Policy Engine context to initialize.
 * @return  OC_STACK_OK for Success, otherwise some error value
 */
OCStackResult InitPolicyEngine(PEContext_t *context)
{
    if(NULL == context)
    {
        return OC_STACK_ERROR;
    }

    context->amsMgrContext = (AmsMgrContext_t *)OICCalloc(1, sizeof(AmsMgrContext_t));
    if(NULL == context->amsMgrContext)
    {
        return OC_STACK_ERROR;
    }

    SetPolicyEngineState(context, AWAITING_REQUEST);
    return OC_STACK_OK;
}

/**
 * De-Initialize the Policy Engine.  Call this before exiting to allow Policy
 * Engine to do cleanup on context.
 * @param   context     Pointer to Policy Engine context to de-initialize.
 * @return  none
 */
void DeInitPolicyEngine(PEContext_t *context)
{
    if(NULL != context)
    {
        SetPolicyEngineState(context, STOPPED);
        OICFree(context->amsMgrContext);
    }
    return;
}<|MERGE_RESOLUTION|>--- conflicted
+++ resolved
@@ -246,11 +246,7 @@
             return true;
         }
     }
-<<<<<<< HEAD
-    OC_LOG(INFO, TAG, "Access request is in invalid time period");
-=======
     OC_LOG(ERROR, TAG, "Access request is in invalid time period");
->>>>>>> 5565bfe4
     return false;
 
 #else
@@ -296,11 +292,7 @@
  */
 void ProcessAccessRequest(PEContext_t *context)
 {
-<<<<<<< HEAD
-    OC_LOG(INFO, TAG, "Entering ProcessAccessRequest()");
-=======
     OC_LOG(DEBUG, TAG, "Entering ProcessAccessRequest()");
->>>>>>> 5565bfe4
     if(NULL != context)
     {
         const OicSecAcl_t *currentAcl = NULL;
@@ -313,22 +305,6 @@
         // ACL for this request.
         do
         {
-<<<<<<< HEAD
-            OC_LOG(INFO, TAG, "ProcessAccessRequest(): getting ACL...");
-            currentAcl = GetACLResourceData(context->subject, &savePtr);
-            if(NULL != currentAcl)
-            {
-                // Found the subject, so how about resource?
-                OC_LOG(INFO, TAG, "ProcessAccessRequest(): \
-                    found ACL matching subject.");
-                context->retVal = ACCESS_DENIED_RESOURCE_NOT_FOUND;
-                OC_LOG(INFO, TAG, "ProcessAccessRequest(): \
-                    Searching for resource...");
-                if(IsResourceInAcl(context->resource, currentAcl))
-                {
-                    OC_LOG(INFO, TAG, "ProcessAccessRequest(): \
-                        found matching resource in ACL.");
-=======
             OC_LOG_V(DEBUG, TAG, "%s: getting ACL..." ,__func__);
             currentAcl = GetACLResourceData(&context->subject, &savePtr);
 
@@ -343,7 +319,6 @@
                 if(IsResourceInAcl(context->resource, currentAcl))
                 {
                     OC_LOG_V(INFO, TAG, "%s:found matching resource in ACL" ,__func__);
->>>>>>> 5565bfe4
                     context->matchingAclFound = true;
 
                     // Found the resource, so it's down to valid period & permission.
@@ -360,43 +335,23 @@
             }
             else
             {
-<<<<<<< HEAD
-                OC_LOG(INFO, TAG, "ProcessAccessRequest(): \
-                    no ACL found matching subject .");
-=======
                 OC_LOG_V(INFO, TAG, "%s:no ACL found matching subject for resource %s",__func__, context->resource);
->>>>>>> 5565bfe4
             }
         }
         while((NULL != currentAcl) && (false == context->matchingAclFound));
 
         if(IsAccessGranted(context->retVal))
         {
-<<<<<<< HEAD
-            OC_LOG(INFO, TAG, "ProcessAccessRequest(): \
-                Leaving ProcessAccessRequest(ACCESS_GRANTED)");
+            OC_LOG_V(INFO, TAG, "%s:Leaving ProcessAccessRequest(ACCESS_GRANTED)", __func__);
         }
         else
         {
-            OC_LOG(INFO, TAG, "ProcessAccessRequest(): \
-                Leaving ProcessAccessRequest(ACCESS_DENIED)");
-=======
-            OC_LOG_V(INFO, TAG, "%s:Leaving ProcessAccessRequest(ACCESS_GRANTED)", __func__);
-        }
-        else
-        {
             OC_LOG_V(INFO, TAG, "%s:Leaving ProcessAccessRequest(ACCESS_DENIED)", __func__);
->>>>>>> 5565bfe4
         }
     }
     else
     {
-<<<<<<< HEAD
-        OC_LOG(INFO, TAG, "ProcessAccessRequest(): \
-            Leaving ProcessAccessRequest(context is NULL)");
-=======
         OC_LOG_V(ERROR, TAG, "%s:Leaving ProcessAccessRequest(context is NULL)", __func__);
->>>>>>> 5565bfe4
     }
 }
 
