--- conflicted
+++ resolved
@@ -54,11 +54,7 @@
     size_t i;
     if(NULL == ace)
     {
-<<<<<<< HEAD
-        OC_LOG (INFO, TAG, PCF("Invalid Parameter"));
-=======
         OIC_LOG (ERROR, TAG, "Invalid Parameter");
->>>>>>> 586aa499
         return;
     }
 
@@ -69,16 +65,6 @@
     }
     OICFree(ace->resources);
 
-<<<<<<< HEAD
-    //Clean Period & Recurrence
-    for(i = 0; i < ace->prdRecrLen; i++)
-    {
-        OICFree(ace->periods[i]);
-        OICFree(ace->recurrences[i]);
-    }
-    OICFree(ace->periods);
-    OICFree(ace->recurrences);
-=======
     //Clean Period
     if(ace->periods)
     {
@@ -98,7 +84,6 @@
         }
         OICFree(ace->recurrences);
     }
->>>>>>> 586aa499
 
     // Clean Owners
     OICFree(ace->owners);
@@ -357,10 +342,7 @@
             {
                 VERIFY_SUCCESS(TAG, cJSON_Array == jsonRecurObj->type,
                                ERROR);
-<<<<<<< HEAD
-=======
-
->>>>>>> 586aa499
+
                 if(acl->prdRecrLen > 0)
                 {
                     acl->recurrences = (char**)OICCalloc(acl->prdRecrLen,
@@ -371,19 +353,12 @@
                     for(size_t i = 0; i < acl->prdRecrLen; i++)
                     {
                         jsonRecur = cJSON_GetArrayItem(jsonRecurObj, i);
-<<<<<<< HEAD
-=======
                         VERIFY_NON_NULL(TAG, jsonRecur, ERROR);
->>>>>>> 586aa499
                         jsonObjLen = strlen(jsonRecur->valuestring) + 1;
                         acl->recurrences[i] = (char*)OICMalloc(jsonObjLen);
                         VERIFY_NON_NULL(TAG, acl->recurrences[i], ERROR);
                         OICStrcpy(acl->recurrences[i], jsonObjLen,
-<<<<<<< HEAD
-                                  jsonRecur->valuestring);
-=======
                               jsonRecur->valuestring);
->>>>>>> 586aa499
                     }
                 }
             }
@@ -447,10 +422,7 @@
     }
     return false;
 }
-<<<<<<< HEAD
-=======
-
->>>>>>> 586aa499
+
 /*
  * This method removes ACE for the subject and resource from the ACL
  *
@@ -465,11 +437,7 @@
 static OCStackResult RemoveACE(const OicUuid_t * subject,
                                const char * resource)
 {
-<<<<<<< HEAD
-    OC_LOG(INFO, TAG, PCF("IN RemoveACE"));
-=======
     OIC_LOG(DEBUG, TAG, "IN RemoveACE");
->>>>>>> 586aa499
 
     OicSecAcl_t *acl = NULL;
     OicSecAcl_t *tempAcl = NULL;
@@ -478,20 +446,12 @@
 
     if(memcmp(subject->id, &WILDCARD_SUBJECT_ID, sizeof(subject->id)) == 0)
     {
-<<<<<<< HEAD
-        OC_LOG_V (INFO, TAG, PCF("%s received invalid parameter"), __func__ );
-=======
         OIC_LOG_V (ERROR, TAG, "%s received invalid parameter", __func__ );
->>>>>>> 586aa499
         return  OC_STACK_INVALID_PARAM;
     }
 
     //If resource is NULL then delete all the ACE for the subject.
-<<<<<<< HEAD
-    if(NULL == resource)
-=======
     if(NULL == resource || resource[0] == '\0')
->>>>>>> 586aa499
     {
         LL_FOREACH_SAFE(gAcl, acl, tempAcl)
         {
@@ -559,8 +519,6 @@
     return ret;
 }
 
-<<<<<<< HEAD
-=======
 /*
  * This method parses the query string received for REST requests and
  * retrieves the 'subject' field.
@@ -631,7 +589,6 @@
 
 
 
->>>>>>> 586aa499
 static OCEntityHandlerResult HandleACLGetRequest (const OCEntityHandlerRequest * ehRequest)
 {
     OCEntityHandlerResult ehRet = OC_EH_ERROR;
@@ -759,57 +716,6 @@
     return ehRet;
 }
 
-static OCEntityHandlerResult HandleACLDeleteRequest(const OCEntityHandlerRequest *ehRequest)
-{
-    OC_LOG (INFO, TAG, PCF("Processing ACLDeleteRequest"));
-    OCEntityHandlerResult ehRet = OC_EH_ERROR;
-
-    if(NULL == ehRequest->query)
-    {
-        return ehRet;
-    }
-    OicParseQueryIter_t parseIter = {.attrPos=NULL};
-    OicUuid_t subject = {.id={0}};
-    char * resource = NULL;
-
-    //Parsing REST query to get subject & resource
-    ParseQueryIterInit((unsigned char *)ehRequest->query, &parseIter);
-
-    while(GetNextQuery(&parseIter))
-    {
-        if(strncasecmp((char *)parseIter.attrPos, OIC_JSON_SUBJECT_NAME, parseIter.attrLen) == 0)
-        {
-            unsigned char base64Buff[sizeof(((OicUuid_t*)0)->id)] = {};
-            uint32_t outLen = 0;
-            B64Result b64Ret = B64_OK;
-
-           b64Ret = b64Decode((char *)parseIter.valPos, parseIter.valLen, base64Buff,
-                               sizeof(base64Buff), &outLen);
-
-           VERIFY_SUCCESS(TAG, (b64Ret == B64_OK && outLen <= sizeof(subject.id)), ERROR);
-           memcpy(subject.id, base64Buff, outLen);
-        }
-        if(strncasecmp((char *)parseIter.attrPos, OIC_JSON_RESOURCES_NAME, parseIter.attrLen) == 0)
-        {
-            resource = (char *)OICMalloc(parseIter.valLen);
-            VERIFY_NON_NULL(TAG, resource, ERROR);
-            OICStrcpy(resource, sizeof(resource), (char *)parseIter.valPos);
-        }
-    }
-
-    if(OC_STACK_RESOURCE_DELETED == RemoveACE(&subject, resource))
-    {
-        ehRet = OC_EH_RESOURCE_DELETED;
-    }
-    OICFree(resource);
-
-    // Send payload to request originator
-    SendSRMResponse(ehRequest, ehRet, NULL);
-
-exit:
-    return ehRet;
-}
-
 /*
  * This internal method is the entity handler for ACL resources and
  * will handle REST request (GET/PUT/POST/DEL) for them.
@@ -818,11 +724,7 @@
                                         OCEntityHandlerRequest * ehRequest,
                                         void* callbackParameter)
 {
-<<<<<<< HEAD
-    OC_LOG(INFO, TAG, PCF("Received request ACLEntityHandler"));
-=======
     OIC_LOG(DEBUG, TAG, "Received request ACLEntityHandler");
->>>>>>> 586aa499
     (void)callbackParameter;
     OCEntityHandlerResult ehRet = OC_EH_ERROR;
 
