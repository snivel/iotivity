//******************************************************************
//
// Copyright 2015 Intel Mobile Communications GmbH All Rights Reserved.
//
//-=-=-=-=-=-=-=-=-=-=-=-=-=-=-=-=-=-=-=-=-=-=-=-=-=-=-=-=-=-=-=-=
//
// Licensed under the Apache License, Version 2.0 (the "License");
// you may not use this file except in compliance with the License.
// You may obtain a copy of the License at
//
//      http://www.apache.org/licenses/LICENSE-2.0
//
// Unless required by applicable law or agreed to in writing, software
// distributed under the License is distributed on an "AS IS" BASIS,
// WITHOUT WARRANTIES OR CONDITIONS OF ANY KIND, either express or implied.
// See the License for the specific language governing permissions and
// limitations under the License.
//
//-=-=-=-=-=-=-=-=-=-=-=-=-=-=-=-=-=-=-=-=-=-=-=-=-=-=-=-=-=-=-=-=

#include <stdlib.h>
#include <string.h>
#include "ocstack.h"
#include "logger.h"
#include "oic_malloc.h"
#include "oic_string.h"
#include "cJSON.h"
#include "base64.h"
#include "resourcemanager.h"
#include "aclresource.h"
#include "psinterface.h"
#include "utlist.h"
#include "srmresourcestrings.h"
#include "doxmresource.h"
#include "srmutility.h"
#include "ocserverrequest.h"
#include <stdlib.h>
#ifdef WITH_ARDUINO
#include <string.h>
#else
#include <strings.h>
#endif

#define TAG  PCF("SRM-ACL")

OicSecAcl_t        *gAcl = NULL;
static OCResourceHandle    gAclHandle = NULL;

/**
 * This function frees OicSecAcl_t object's fields and object itself.
 */
static void FreeACE(OicSecAcl_t *ace)
{
    size_t i;
    if(NULL == ace)
    {
        OC_LOG (INFO, TAG, PCF("Invalid Parameter"));
        return;
    }

    // Clean Resources
    for (i = 0; i < ace->resourcesLen; i++)
    {
        OICFree(ace->resources[i]);
    }
    OICFree(ace->resources);

    //Clean Period & Recurrence
    for(i = 0; i < ace->prdRecrLen; i++)
    {
        OICFree(ace->periods[i]);
        OICFree(ace->recurrences[i]);
    }
    OICFree(ace->periods);
    OICFree(ace->recurrences);

    // Clean Owners
    OICFree(ace->owners);

    // Clean ACL node itself
    OICFree(ace);
}

void DeleteACLList(OicSecAcl_t* acl)
{
    if (acl)
    {
        OicSecAcl_t *aclTmp1 = NULL;
        OicSecAcl_t *aclTmp2 = NULL;
        LL_FOREACH_SAFE(acl, aclTmp1, aclTmp2)
        {
            LL_DELETE(acl, aclTmp1);
<<<<<<< HEAD
            FreeACE(aclTmp1);
=======

            // Clean Resources
            for (size_t i = 0; i < aclTmp1->resourcesLen; i++)
            {
                OICFree(aclTmp1->resources[i]);
            }
            OICFree(aclTmp1->resources);

            // Clean Owners
            OICFree(aclTmp1->owners);

            // Clean ACL node itself
            OICFree(aclTmp1);
>>>>>>> 32659ce8
        }
    }
}

/*
 * This internal method converts ACL data into JSON format.
 *
 * Note: Caller needs to invoke 'free' when finished done using
 * return string.
 */
char * BinToAclJSON(const OicSecAcl_t * acl)
{
    cJSON *jsonRoot = NULL;
    char *jsonStr = NULL;

    if (acl)
    {
        jsonRoot = cJSON_CreateObject();
        VERIFY_NON_NULL(TAG, jsonRoot, ERROR);

        cJSON *jsonAclArray = NULL;
        cJSON_AddItemToObject (jsonRoot, OIC_JSON_ACL_NAME, jsonAclArray = cJSON_CreateArray());
        VERIFY_NON_NULL(TAG, jsonAclArray, ERROR);

        while(acl)
        {
            char base64Buff[B64ENCODE_OUT_SAFESIZE(sizeof(((OicUuid_t*)0)->id)) + 1] = {};
            uint32_t outLen = 0;
            size_t inLen = 0;
            B64Result b64Ret = B64_OK;

            cJSON *jsonAcl = cJSON_CreateObject();

            // Subject -- Mandatory
            outLen = 0;
            if (memcmp(&(acl->subject), &WILDCARD_SUBJECT_ID, sizeof(OicUuid_t)) == 0)
            {
                inLen = WILDCARD_SUBJECT_ID_LEN;
            }
            else
            {
                inLen =  sizeof(OicUuid_t);
            }
            b64Ret = b64Encode(acl->subject.id, inLen, base64Buff,
                sizeof(base64Buff), &outLen);
            VERIFY_SUCCESS(TAG, b64Ret == B64_OK, ERROR);
            cJSON_AddStringToObject(jsonAcl, OIC_JSON_SUBJECT_NAME, base64Buff );

            // Resources -- Mandatory
            cJSON *jsonRsrcArray = NULL;
            cJSON_AddItemToObject (jsonAcl, OIC_JSON_RESOURCES_NAME, jsonRsrcArray = cJSON_CreateArray());
            VERIFY_NON_NULL(TAG, jsonRsrcArray, ERROR);
            for (size_t i = 0; i < acl->resourcesLen; i++)
            {
                cJSON_AddItemToArray (jsonRsrcArray, cJSON_CreateString(acl->resources[i]));
            }

            // Permissions -- Mandatory
            cJSON_AddNumberToObject (jsonAcl, OIC_JSON_PERMISSION_NAME, acl->permission);

            //Period & Recurrence -- Not Mandatory
            if(0 != acl->prdRecrLen)
            {
                cJSON *jsonPeriodArray = NULL;
                cJSON_AddItemToObject (jsonAcl, OIC_JSON_PERIODS_NAME,
                        jsonPeriodArray = cJSON_CreateArray());
                VERIFY_NON_NULL(TAG, jsonPeriodArray, ERROR);
                for (size_t i = 0; i < acl->prdRecrLen; i++)
                {
                    cJSON_AddItemToArray (jsonPeriodArray,
                            cJSON_CreateString(acl->periods[i]));
                }
            }

            //Recurrence -- Not Mandatory
            if(0 != acl->prdRecrLen && acl->recurrences)
            {
                cJSON *jsonRecurArray  = NULL;
                cJSON_AddItemToObject (jsonAcl, OIC_JSON_RECURRENCES_NAME,
                        jsonRecurArray = cJSON_CreateArray());
                VERIFY_NON_NULL(TAG, jsonRecurArray, ERROR);
                for (size_t i = 0; i < acl->prdRecrLen; i++)
                {
                    cJSON_AddItemToArray (jsonRecurArray,
                            cJSON_CreateString(acl->recurrences[i]));
                }
            }

            // Owners -- Mandatory
            cJSON *jsonOwnrArray = NULL;
            cJSON_AddItemToObject (jsonAcl, OIC_JSON_OWNERS_NAME, jsonOwnrArray = cJSON_CreateArray());
            VERIFY_NON_NULL(TAG, jsonOwnrArray, ERROR);
            for (size_t i = 0; i < acl->ownersLen; i++)
            {
                outLen = 0;

                b64Ret = b64Encode(acl->owners[i].id, sizeof(((OicUuid_t*)0)->id), base64Buff,
                    sizeof(base64Buff), &outLen);
                VERIFY_SUCCESS(TAG, b64Ret == B64_OK, ERROR);

                cJSON_AddItemToArray (jsonOwnrArray, cJSON_CreateString(base64Buff));
            }

            // Attach current acl node to Acl Array
            cJSON_AddItemToArray(jsonAclArray, jsonAcl);
            acl = acl->next;
        }

        jsonStr = cJSON_PrintUnformatted(jsonRoot);
    }

exit:
    if (jsonRoot)
    {
        cJSON_Delete(jsonRoot);
    }
    return jsonStr;
}

/*
 * This internal method converts JSON ACL into binary ACL.
 */
OicSecAcl_t * JSONToAclBin(const char * jsonStr)
{
    OCStackResult ret = OC_STACK_ERROR;
    OicSecAcl_t * headAcl = NULL;
    OicSecAcl_t * prevAcl = NULL;
    cJSON *jsonRoot = NULL;
    cJSON *jsonAclArray = NULL;

    VERIFY_NON_NULL(TAG, jsonStr, ERROR);

    jsonRoot = cJSON_Parse(jsonStr);
    VERIFY_NON_NULL(TAG, jsonRoot, ERROR);

    jsonAclArray = cJSON_GetObjectItem(jsonRoot, OIC_JSON_ACL_NAME);
    VERIFY_NON_NULL(TAG, jsonAclArray, ERROR);

    if (cJSON_Array == jsonAclArray->type)
    {
        int numAcl = cJSON_GetArraySize(jsonAclArray);
        int idx = 0;

        VERIFY_SUCCESS(TAG, numAcl > 0, INFO);
        do
        {
            cJSON *jsonAcl = cJSON_GetArrayItem(jsonAclArray, idx);
            VERIFY_NON_NULL(TAG, jsonAcl, ERROR);

            OicSecAcl_t *acl = (OicSecAcl_t*)OICCalloc(1, sizeof(OicSecAcl_t));
            VERIFY_NON_NULL(TAG, acl, ERROR);

            headAcl = (headAcl) ? headAcl : acl;
            if (prevAcl)
            {
                prevAcl->next = acl;
            }

            size_t jsonObjLen = 0;
            cJSON *jsonObj = NULL;

            unsigned char base64Buff[sizeof(((OicUuid_t*)0)->id)] = {};
            uint32_t outLen = 0;
            B64Result b64Ret = B64_OK;

            // Subject -- Mandatory
            jsonObj = cJSON_GetObjectItem(jsonAcl, OIC_JSON_SUBJECT_NAME);
            VERIFY_NON_NULL(TAG, jsonObj, ERROR);
            VERIFY_SUCCESS(TAG, cJSON_String == jsonObj->type, ERROR);
            outLen = 0;
            b64Ret = b64Decode(jsonObj->valuestring, strlen(jsonObj->valuestring), base64Buff,
                        sizeof(base64Buff), &outLen);
            VERIFY_SUCCESS(TAG, (b64Ret == B64_OK && outLen <= sizeof(acl->subject.id)), ERROR);
            memcpy(acl->subject.id, base64Buff, outLen);

            // Resources -- Mandatory
            jsonObj = cJSON_GetObjectItem(jsonAcl, OIC_JSON_RESOURCES_NAME);
            VERIFY_NON_NULL(TAG, jsonObj, ERROR);
            VERIFY_SUCCESS(TAG, cJSON_Array == jsonObj->type, ERROR);

            acl->resourcesLen = cJSON_GetArraySize(jsonObj);
            VERIFY_SUCCESS(TAG, acl->resourcesLen > 0, ERROR);
            acl->resources = (char**)OICCalloc(acl->resourcesLen, sizeof(char*));
            VERIFY_NON_NULL(TAG, (acl->resources), ERROR);

            size_t idxx = 0;
            do
            {
                cJSON *jsonRsrc = cJSON_GetArrayItem(jsonObj, idxx);
                VERIFY_NON_NULL(TAG, jsonRsrc, ERROR);

                jsonObjLen = strlen(jsonRsrc->valuestring) + 1;
                acl->resources[idxx] = (char*)OICMalloc(jsonObjLen);
                VERIFY_NON_NULL(TAG, (acl->resources[idxx]), ERROR);
                OICStrcpy(acl->resources[idxx], jsonObjLen, jsonRsrc->valuestring);
            } while ( ++idxx < acl->resourcesLen);

            // Permissions -- Mandatory
            jsonObj = cJSON_GetObjectItem(jsonAcl,
                                OIC_JSON_PERMISSION_NAME);
            VERIFY_NON_NULL(TAG, jsonObj, ERROR);
            VERIFY_SUCCESS(TAG, cJSON_Number == jsonObj->type, ERROR);
            acl->permission = jsonObj->valueint;

            //Period -- Not Mandatory
            cJSON *jsonPeriodObj = cJSON_GetObjectItem(jsonAcl,
                    OIC_JSON_PERIODS_NAME);
            if(jsonPeriodObj)
            {
                VERIFY_SUCCESS(TAG, cJSON_Array == jsonPeriodObj->type,
                               ERROR);
                acl->prdRecrLen = cJSON_GetArraySize(jsonPeriodObj);
                if(acl->prdRecrLen > 0)
                {
                    acl->periods = (char**)OICCalloc(acl->prdRecrLen,
                                    sizeof(char*));
                    VERIFY_NON_NULL(TAG, acl->periods, ERROR);

                    cJSON *jsonPeriod = NULL;
                    for(size_t i = 0; i < acl->prdRecrLen; i++)
                    {
                        jsonPeriod = cJSON_GetArrayItem(jsonPeriodObj, i);
                        VERIFY_NON_NULL(TAG, jsonPeriod, ERROR);

                        jsonObjLen = strlen(jsonPeriod->valuestring) + 1;
                        acl->periods[i] = (char*)OICMalloc(jsonObjLen);
                        VERIFY_NON_NULL(TAG, acl->periods[i], ERROR);
                        OICStrcpy(acl->periods[i], jsonObjLen,
                                  jsonPeriod->valuestring);
                    }
                }
            }

            //Recurrence -- Not mandatory
            cJSON *jsonRecurObj = cJSON_GetObjectItem(jsonAcl,
                                        OIC_JSON_RECURRENCES_NAME);
            if(jsonRecurObj)
            {
                VERIFY_SUCCESS(TAG, cJSON_Array == jsonRecurObj->type,
                               ERROR);
                if(acl->prdRecrLen > 0)
                {
                    acl->recurrences = (char**)OICCalloc(acl->prdRecrLen,
                                             sizeof(char*));
                    VERIFY_NON_NULL(TAG, acl->recurrences, ERROR);

                    cJSON *jsonRecur = NULL;
                    for(size_t i = 0; i < acl->prdRecrLen; i++)
                    {
                        jsonRecur = cJSON_GetArrayItem(jsonRecurObj, i);
                        jsonObjLen = strlen(jsonRecur->valuestring) + 1;
                        acl->recurrences[i] = (char*)OICMalloc(jsonObjLen);
                        VERIFY_NON_NULL(TAG, acl->recurrences[i], ERROR);
                        OICStrcpy(acl->recurrences[i], jsonObjLen,
                                  jsonRecur->valuestring);
                    }
                }
            }

            // Owners -- Mandatory
            jsonObj = cJSON_GetObjectItem(jsonAcl, OIC_JSON_OWNERS_NAME);
            VERIFY_NON_NULL(TAG, jsonObj, ERROR);
            VERIFY_SUCCESS(TAG, cJSON_Array == jsonObj->type, ERROR);

            acl->ownersLen = cJSON_GetArraySize(jsonObj);
            VERIFY_SUCCESS(TAG, acl->ownersLen > 0, ERROR);
            acl->owners = (OicUuid_t*)OICCalloc(acl->ownersLen, sizeof(OicUuid_t));
            VERIFY_NON_NULL(TAG, (acl->owners), ERROR);

            idxx = 0;
            do
            {
                cJSON *jsonOwnr = cJSON_GetArrayItem(jsonObj, idxx);
                VERIFY_NON_NULL(TAG, jsonOwnr, ERROR);
                VERIFY_SUCCESS(TAG, cJSON_String == jsonOwnr->type, ERROR);

                outLen = 0;
                b64Ret = b64Decode(jsonOwnr->valuestring, strlen(jsonOwnr->valuestring), base64Buff,
                            sizeof(base64Buff), &outLen);

                VERIFY_SUCCESS(TAG, (b64Ret == B64_OK && outLen <= sizeof(acl->owners[idxx].id)),
                                    ERROR);
                memcpy(acl->owners[idxx].id, base64Buff, outLen);
            } while ( ++idxx < acl->ownersLen);

            prevAcl = acl;
        } while( ++idx < numAcl);
    }

    ret = OC_STACK_OK;

exit:
    cJSON_Delete(jsonRoot);
    if (OC_STACK_OK != ret)
    {
        DeleteACLList(headAcl);
        headAcl = NULL;
    }
    return headAcl;
}

static bool UpdatePersistentStorage(const OicSecAcl_t *acl)
{
    // Convert ACL data into JSON for update to persistent storage
    char *jsonStr = BinToAclJSON(acl);
    if (jsonStr)
    {
        cJSON *jsonAcl = cJSON_Parse(jsonStr);
        OICFree(jsonStr);

        if ((jsonAcl) && (OC_STACK_OK == UpdateSVRDatabase(OIC_JSON_ACL_NAME, jsonAcl)))
        {
            return true;
        }
        cJSON_Delete(jsonAcl);
    }
    return false;
}
/*
 * This method removes ACE for the subject and resource from the ACL
 *
 * @param subject  - subject of the ACE
 * @param resource - resource of the ACE
 *
 * @return
 *     OC_STACK_RESOURCE_DELETED on success
 *     OC_STACK_NO_RESOURC on failure to find the appropriate ACE
 *     OC_STACK_INVALID_PARAM on invalid parameter
 */
static OCStackResult RemoveACE(const OicUuid_t * subject,
                               const char * resource)
{
    OC_LOG(INFO, TAG, PCF("IN RemoveACE"));

    OicSecAcl_t *acl = NULL;
    OicSecAcl_t *tempAcl = NULL;
    bool deleteFlag = false;
    OCStackResult ret = OC_STACK_NO_RESOURCE;

    if(memcmp(subject->id, &WILDCARD_SUBJECT_ID, sizeof(subject->id)) == 0)
    {
        OC_LOG_V (INFO, TAG, PCF("%s received invalid parameter"), __func__ );
        return  OC_STACK_INVALID_PARAM;
    }

    //If resource is NULL then delete all the ACE for the subject.
    if(NULL == resource)
    {
        LL_FOREACH_SAFE(gAcl, acl, tempAcl)
        {
            if(memcmp(acl->subject.id, subject->id, sizeof(subject->id)) == 0)
            {
                LL_DELETE(gAcl, acl);
                FreeACE(acl);
                deleteFlag = true;
            }
        }
    }
    else
    {
        //Looping through ACL to find the right ACE to delete. If the required resource is the only
        //resource in the ACE for the subject then delete the whole ACE. If there are more resources
        //than the required resource in the ACE, for the subject then just delete the resource from
        //the resource array
        LL_FOREACH_SAFE(gAcl, acl, tempAcl)
        {
            if(memcmp(acl->subject.id, subject->id, sizeof(subject->id)) == 0)
            {
                if(1 == acl->resourcesLen && strcmp(acl->resources[0],  resource) == 0)
                {
                    LL_DELETE(gAcl, acl);
                    FreeACE(acl);
                    deleteFlag = true;
                    break;
                }
                else
                {
                    int resPos = -1;
                    size_t i;
                    for(i = 0; i < acl->resourcesLen; i++)
                    {
                        if(strcmp(acl->resources[i],  resource) == 0)
                        {
                            resPos = i;
                            break;
                        }
                    }
                    if((0 <= resPos))
                    {
                        OICFree(acl->resources[resPos]);
                        acl->resources[resPos] = NULL;
                        acl->resourcesLen -= 1;
                        for(i = resPos; i < acl->resourcesLen; i++)
                        {
                            acl->resources[i] = acl->resources[i+1];
                        }
                        deleteFlag = true;
                        break;
                    }
                }
            }
        }
    }

    if(deleteFlag)
    {
        if(UpdatePersistentStorage(gAcl))
        {
            ret = OC_STACK_RESOURCE_DELETED;
        }
    }
    return ret;
}

static OCEntityHandlerResult HandleACLGetRequest (const OCEntityHandlerRequest * ehRequest)
{
    // Convert ACL data into JSON for transmission
    char* jsonStr = BinToAclJSON(gAcl);

    /*
     * A device should 'always' have a default ACL. Therefore,
     * jsonStr should never be NULL.
     */
    OCEntityHandlerResult ehRet = (jsonStr ? OC_EH_OK : OC_EH_ERROR);

    // Send response payload to request originator
    SendSRMResponse(ehRequest, ehRet, jsonStr);

    OICFree(jsonStr);

    OC_LOG_V (INFO, TAG, PCF("%s RetVal %d"), __func__ , ehRet);
    return ehRet;
}

static OCEntityHandlerResult HandleACLPostRequest (const OCEntityHandlerRequest * ehRequest)
{
    OCEntityHandlerResult ehRet = OC_EH_ERROR;

    // Convert JSON ACL data into binary. This will also validate the ACL data received.
    OicSecAcl_t* newAcl = JSONToAclBin(((OCSecurityPayload*)ehRequest->payload)->securityData);

    if (newAcl)
    {
        // Append the new ACL to existing ACL
        LL_APPEND(gAcl, newAcl);

        if(UpdatePersistentStorage(gAcl))
        {
            ehRet = OC_EH_RESOURCE_CREATED;
        }
    }

    // Send payload to request originator
    SendSRMResponse(ehRequest, ehRet, NULL);

    OC_LOG_V (INFO, TAG, PCF("%s RetVal %d"), __func__ , ehRet);
    return ehRet;
}

static OCEntityHandlerResult HandleACLDeleteRequest(const OCEntityHandlerRequest *ehRequest)
{
    OC_LOG (INFO, TAG, PCF("Processing ACLDeleteRequest"));
    OCEntityHandlerResult ehRet = OC_EH_ERROR;

    if(NULL == ehRequest->query)
    {
        return ehRet;
    }
    OicParseQueryIter_t parseIter = {.attrPos=NULL};
    OicUuid_t subject = {.id={0}};
    char * resource = NULL;

    //Parsing REST query to get subject & resource
    ParseQueryIterInit((unsigned char *)ehRequest->query, &parseIter);

    while(GetNextQuery(&parseIter))
    {
        if(strncasecmp((char *)parseIter.attrPos, OIC_JSON_SUBJECT_NAME, parseIter.attrLen) == 0)
        {
            unsigned char base64Buff[sizeof(((OicUuid_t*)0)->id)] = {};
            uint32_t outLen = 0;
            B64Result b64Ret = B64_OK;

           b64Ret = b64Decode((char *)parseIter.valPos, parseIter.valLen, base64Buff,
                               sizeof(base64Buff), &outLen);

           VERIFY_SUCCESS(TAG, (b64Ret == B64_OK && outLen <= sizeof(subject.id)), ERROR);
           memcpy(subject.id, base64Buff, outLen);
        }
        if(strncasecmp((char *)parseIter.attrPos, OIC_JSON_RESOURCES_NAME, parseIter.attrLen) == 0)
        {
            resource = (char *)OICMalloc(parseIter.valLen);
            VERIFY_NON_NULL(TAG, resource, ERROR);
            OICStrcpy(resource, sizeof(resource), (char *)parseIter.valPos);
        }
    }

    if(OC_STACK_RESOURCE_DELETED == RemoveACE(&subject, resource))
    {
        ehRet = OC_EH_RESOURCE_DELETED;
    }
    OICFree(resource);

    // Send payload to request originator
    SendSRMResponse(ehRequest, ehRet, NULL);

exit:
    return ehRet;
}

/*
 * This internal method is the entity handler for ACL resources and
 * will handle REST request (GET/PUT/POST/DEL) for them.
 */
OCEntityHandlerResult ACLEntityHandler (OCEntityHandlerFlag flag,
                                        OCEntityHandlerRequest * ehRequest,
                                        void* callbackParameter)
{
<<<<<<< HEAD
    OC_LOG(INFO, TAG, PCF("Received request ACLEntityHandler\n"));
=======
    (void)callbackParameter;
>>>>>>> 32659ce8
    OCEntityHandlerResult ehRet = OC_EH_ERROR;

    if (!ehRequest)
    {
        return ehRet;
    }

    if (flag & OC_REQUEST_FLAG)
    {
        // TODO :  Handle PUT and DEL methods
        OC_LOG (INFO, TAG, PCF("Flag includes OC_REQUEST_FLAG"));
        switch (ehRequest->method)
        {
            case OC_REST_GET:
                ehRet = HandleACLGetRequest(ehRequest);
                break;

            case OC_REST_POST:
                ehRet = HandleACLPostRequest(ehRequest);
                break;

            case OC_REST_DELETE:
                ehRet = HandleACLDeleteRequest(ehRequest);
                break;

            default:
                ehRet = OC_EH_ERROR;
                SendSRMResponse(ehRequest, ehRet, NULL);
        }
    }

    return ehRet;
}

/*
 * This internal method is used to create '/oic/sec/acl' resource.
 */
OCStackResult CreateACLResource()
{
    OCStackResult ret;

    ret = OCCreateResource(&gAclHandle,
                           OIC_RSRC_TYPE_SEC_ACL,
                           OIC_MI_DEF,
                           OIC_RSRC_ACL_URI,
                           ACLEntityHandler,
                           NULL,
                           OC_OBSERVABLE | OC_SECURE | OC_EXPLICIT_DISCOVERABLE);

    if (OC_STACK_OK != ret)
    {
        OC_LOG (FATAL, TAG, PCF("Unable to instantiate ACL resource"));
        DeInitACLResource();
    }
    return ret;
}

/*
 * This internal method is to retrieve the default ACL.
 * If SVR database in persistent storage got corrupted or
 * is not available for some reason, a default ACL is created
 * which allows user to initiate ACL provisioning again.
 */
OCStackResult  GetDefaultACL(OicSecAcl_t** defaultAcl)
{
    OCStackResult ret = OC_STACK_ERROR;

<<<<<<< HEAD
    OicUuid_t ownerId = {.id={}};
=======
    OicUuid_t ownerId = {.id = {0}};
>>>>>>> 32659ce8

    /*
     * TODO In future, when new virtual resources will be added in OIC
     * specification, Iotivity stack should be able to add them in
     * existing SVR database. To support this, we need to add 'versioning'
     * mechanism in SVR database.
     */

    const char *rsrcs[] = {
        OC_RSRVD_WELL_KNOWN_URI,
        OC_RSRVD_DEVICE_URI,
        OC_RSRVD_PLATFORM_URI,
        OC_RSRVD_RESOURCE_TYPES_URI,
#ifdef WITH_PRESENCE
        OC_RSRVD_PRESENCE_URI,
#endif //WITH_PRESENCE
        OIC_RSRC_ACL_URI,
        OIC_RSRC_DOXM_URI,
        OIC_RSRC_PSTAT_URI,
    };

    if (!defaultAcl)
    {
        return OC_STACK_INVALID_PARAM;
    }

    OicSecAcl_t *acl = (OicSecAcl_t *)OICCalloc(1, sizeof(OicSecAcl_t));
    VERIFY_NON_NULL(TAG, acl, ERROR);

    // Subject -- Mandatory
    memcpy(&(acl->subject), &WILDCARD_SUBJECT_ID, sizeof(acl->subject));

    // Resources -- Mandatory
    acl->resourcesLen = sizeof(rsrcs)/sizeof(rsrcs[0]);

    acl->resources = (char**)OICCalloc(acl->resourcesLen, sizeof(char*));
    VERIFY_NON_NULL(TAG, (acl->resources), ERROR);

    for (size_t i = 0; i <  acl->resourcesLen; i++)
    {
        size_t len = strlen(rsrcs[i]) + 1;
        acl->resources[i] = (char*)OICMalloc(len * sizeof(char));
        VERIFY_NON_NULL(TAG, (acl->resources[i]), ERROR);
        OICStrcpy(acl->resources[i], len, rsrcs[i]);
    }

    acl->permission = PERMISSION_READ;
    acl->prdRecrLen = 0;
    acl->periods = NULL;
    acl->recurrences = NULL;

    // Device ID is the owner of this default ACL
    ret = GetDoxmDeviceID( &ownerId);
    VERIFY_SUCCESS(TAG, OC_STACK_OK == ret, FATAL);

    acl->ownersLen = 1;
    acl->owners = (OicUuid_t*)OICMalloc(sizeof(OicUuid_t));
    VERIFY_NON_NULL(TAG, (acl->owners), ERROR);
    memcpy(acl->owners, &ownerId, sizeof(OicUuid_t));

    acl->next = NULL;

    *defaultAcl = acl;
    ret = OC_STACK_OK;

exit:

    if (ret != OC_STACK_OK)
    {
        DeleteACLList(acl);
        acl = NULL;
    }

    return ret;
}

/**
 * Initialize ACL resource by loading data from persistent storage.
 *
 * @retval  OC_STACK_OK for Success, otherwise some error value
 */
OCStackResult InitACLResource()
{
    OCStackResult ret = OC_STACK_ERROR;

    // Read ACL resource from PS
    char* jsonSVRDatabase = GetSVRDatabase();

    if (jsonSVRDatabase)
    {
        // Convert JSON ACL into binary format
        gAcl = JSONToAclBin(jsonSVRDatabase);
        OICFree(jsonSVRDatabase);
    }
    /*
     * If SVR database in persistent storage got corrupted or
     * is not available for some reason, a default ACL is created
     * which allows user to initiate ACL provisioning again.
     */
    if (!jsonSVRDatabase || !gAcl)
    {
        GetDefaultACL(&gAcl);
        // TODO Needs to update persistent storage
    }
    VERIFY_NON_NULL(TAG, gAcl, FATAL);

    // Instantiate 'oic.sec.acl'
    ret = CreateACLResource();

exit:
    if (OC_STACK_OK != ret)
    {
        DeInitACLResource();
    }
    return ret;
}

/**
 * Perform cleanup for ACL resources.
 *
 * @retval  none
 */
void DeInitACLResource()
{
    OCDeleteResource(gAclHandle);
    gAclHandle = NULL;

    DeleteACLList(gAcl);
    gAcl = NULL;
}

/**
 * This method is used by PolicyEngine to retrieve ACL for a Subject.
 *
 * @param subjectId ID of the subject for which ACL is required.
 * @param savePtr is used internally by @ref GetACLResourceData to maintain index between
 *                successive calls for same subjectId.
 *
 * @retval  reference to @ref OicSecAcl_t if ACL is found, else NULL
 *
 * @note On the first call to @ref GetACLResourceData, savePtr should point to NULL
 */
const OicSecAcl_t* GetACLResourceData(const OicUuid_t* subjectId, OicSecAcl_t **savePtr)
{
    OicSecAcl_t *acl = NULL;
    OicSecAcl_t *begin = NULL;

    if ( NULL == subjectId)
    {
        return NULL;
    }

    /*
     * savePtr MUST point to NULL if this is the 'first' call to retrieve ACL for
     * subjectID.
     */
    if (NULL == *savePtr)
    {
        begin = gAcl;
    }
    else
    {
        /*
         * If this is a 'successive' call, search for location pointed by
         * savePtr and assign 'begin' to the next ACL after it in the linked
         * list and start searching from there.
         */
        LL_FOREACH(gAcl, acl)
        {
            if (acl == *savePtr)
            {
                begin = acl->next;
            }
        }
    }

    // Find the next ACL corresponding to the 'subjectID' and return it.
    LL_FOREACH(begin, acl)
    {
        if (memcmp(&(acl->subject), subjectId, sizeof(OicUuid_t)) == 0)
        {
            *savePtr = acl;
            return acl;
        }
    }

    // Cleanup in case no ACL is found
    *savePtr = NULL;
    return NULL;
}<|MERGE_RESOLUTION|>--- conflicted
+++ resolved
@@ -90,23 +90,7 @@
         LL_FOREACH_SAFE(acl, aclTmp1, aclTmp2)
         {
             LL_DELETE(acl, aclTmp1);
-<<<<<<< HEAD
             FreeACE(aclTmp1);
-=======
-
-            // Clean Resources
-            for (size_t i = 0; i < aclTmp1->resourcesLen; i++)
-            {
-                OICFree(aclTmp1->resources[i]);
-            }
-            OICFree(aclTmp1->resources);
-
-            // Clean Owners
-            OICFree(aclTmp1->owners);
-
-            // Clean ACL node itself
-            OICFree(aclTmp1);
->>>>>>> 32659ce8
         }
     }
 }
@@ -625,11 +609,8 @@
                                         OCEntityHandlerRequest * ehRequest,
                                         void* callbackParameter)
 {
-<<<<<<< HEAD
-    OC_LOG(INFO, TAG, PCF("Received request ACLEntityHandler\n"));
-=======
+    OC_LOG(INFO, TAG, PCF("Received request ACLEntityHandler"));
     (void)callbackParameter;
->>>>>>> 32659ce8
     OCEntityHandlerResult ehRet = OC_EH_ERROR;
 
     if (!ehRequest)
@@ -697,11 +678,7 @@
 {
     OCStackResult ret = OC_STACK_ERROR;
 
-<<<<<<< HEAD
-    OicUuid_t ownerId = {.id={}};
-=======
     OicUuid_t ownerId = {.id = {0}};
->>>>>>> 32659ce8
 
     /*
      * TODO In future, when new virtual resources will be added in OIC
