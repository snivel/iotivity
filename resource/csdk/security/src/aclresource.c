--- conflicted
+++ resolved
@@ -54,11 +54,7 @@
     size_t i;
     if(NULL == ace)
     {
-<<<<<<< HEAD
-        OC_LOG (INFO, TAG, "Invalid Parameter");
-=======
         OC_LOG (ERROR, TAG, "Invalid Parameter");
->>>>>>> 5565bfe4
         return;
     }
 
@@ -441,11 +437,7 @@
 static OCStackResult RemoveACE(const OicUuid_t * subject,
                                const char * resource)
 {
-<<<<<<< HEAD
-    OC_LOG(INFO, TAG, "IN RemoveACE");
-=======
     OC_LOG(DEBUG, TAG, "IN RemoveACE");
->>>>>>> 5565bfe4
 
     OicSecAcl_t *acl = NULL;
     OicSecAcl_t *tempAcl = NULL;
@@ -454,11 +446,7 @@
 
     if(memcmp(subject->id, &WILDCARD_SUBJECT_ID, sizeof(subject->id)) == 0)
     {
-<<<<<<< HEAD
-        OC_LOG_V (INFO, TAG, "%s received invalid parameter", __func__ );
-=======
         OC_LOG_V (ERROR, TAG, "%s received invalid parameter", __func__ );
->>>>>>> 5565bfe4
         return  OC_STACK_INVALID_PARAM;
     }
 
@@ -671,11 +659,7 @@
 
     OICFree(jsonStr);
 
-<<<<<<< HEAD
-    OC_LOG_V (INFO, TAG, "%s RetVal %d", __func__ , ehRet);
-=======
     OC_LOG_V (DEBUG, TAG, "%s RetVal %d", __func__ , ehRet);
->>>>>>> 5565bfe4
     return ehRet;
 }
 
@@ -700,21 +684,13 @@
     // Send payload to request originator
     SendSRMResponse(ehRequest, ehRet, NULL);
 
-<<<<<<< HEAD
-    OC_LOG_V (INFO, TAG, "%s RetVal %d", __func__ , ehRet);
-=======
     OC_LOG_V (DEBUG, TAG, "%s RetVal %d", __func__ , ehRet);
->>>>>>> 5565bfe4
     return ehRet;
 }
 
 static OCEntityHandlerResult HandleACLDeleteRequest(const OCEntityHandlerRequest *ehRequest)
 {
-<<<<<<< HEAD
-    OC_LOG (INFO, TAG, "Processing ACLDeleteRequest");
-=======
     OC_LOG (DEBUG, TAG, "Processing ACLDeleteRequest");
->>>>>>> 5565bfe4
     OCEntityHandlerResult ehRet = OC_EH_ERROR;
     OicUuid_t subject = {.id={0}};
     char resource[MAX_URI_LENGTH] = {0};
@@ -748,11 +724,7 @@
                                         OCEntityHandlerRequest * ehRequest,
                                         void* callbackParameter)
 {
-<<<<<<< HEAD
-    OC_LOG(INFO, TAG, "Received request ACLEntityHandler");
-=======
     OC_LOG(DEBUG, TAG, "Received request ACLEntityHandler");
->>>>>>> 5565bfe4
     (void)callbackParameter;
     OCEntityHandlerResult ehRet = OC_EH_ERROR;
 
@@ -763,13 +735,8 @@
 
     if (flag & OC_REQUEST_FLAG)
     {
-<<<<<<< HEAD
-        // TODO :  Handle PUT and DEL methods
-        OC_LOG (INFO, TAG, "Flag includes OC_REQUEST_FLAG");
-=======
         // TODO :  Handle PUT method
         OC_LOG (DEBUG, TAG, "Flag includes OC_REQUEST_FLAG");
->>>>>>> 5565bfe4
         switch (ehRequest->method)
         {
             case OC_REST_GET:
