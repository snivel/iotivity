//******************************************************************
//
// Copyright 2015 Intel Mobile Communications GmbH All Rights Reserved.
//
//-=-=-=-=-=-=-=-=-=-=-=-=-=-=-=-=-=-=-=-=-=-=-=-=-=-=-=-=-=-=-=-=
//
// Licensed under the Apache License, Version 2.0 (the "License");
// you may not use this file except in compliance with the License.
// You may obtain a copy of the License at
//
//      http://www.apache.org/licenses/LICENSE-2.0
//
// Unless required by applicable law or agreed to in writing, software
// distributed under the License is distributed on an "AS IS" BASIS,
// WITHOUT WARRANTIES OR CONDITIONS OF ANY KIND, either express or implied.
// See the License for the specific language governing permissions and
// limitations under the License.
//
//-=-=-=-=-=-=-=-=-=-=-=-=-=-=-=-=-=-=-=-=-=-=-=-=-=-=-=-=-=-=-=-=

#include <string.h>
#include "oic_malloc.h"
#include "amsmgr.h"
#include "resourcemanager.h"
#include "securevirtualresourcetypes.h"
#include "srmresourcestrings.h"
#include "logger.h"
#include "ocrandom.h"
#include "aclresource.h"
#include "amaclresource.h"
#include "srmutility.h"
#include "base64.h"
#include "secureresourcemanager.h"
#include "doxmresource.h"
#include "policyengine.h"
#include "oic_string.h"
#include "caremotehandler.h"

#define TAG "SRM-AMSMGR"

 //Callback for AMS service multicast discovery request.
static OCStackApplicationResult AmsMgrDiscoveryCallback(void *ctx, OCDoHandle handle,
                         OCClientResponse * clientResponse);

//Callback for unicast secured port discovery request.
static OCStackApplicationResult SecurePortDiscoveryCallback(void *ctx, OCDoHandle handle,
                         OCClientResponse * clientResponse);

//Callback for unicast ACL request
static OCStackApplicationResult AmsMgrAclReqCallback(void *ctx, OCDoHandle handle,
    OCClientResponse * clientResponse);

OCStackResult DiscoverAmsService(PEContext_t *context)
{
    OIC_LOG(INFO, TAG, "IN DiscoverAmsService");

    OCStackResult ret = OC_STACK_ERROR;
    const char DOXM_DEVICEID_QUERY_FMT[] = "%s?%s=%s";
    char uri[MAX_URI_LENGTH + MAX_QUERY_LENGTH] = {0};
    OCCallbackData cbData = {.context=NULL};

    VERIFY_NON_NULL(TAG, context, ERROR);
    snprintf(uri, sizeof(uri), DOXM_DEVICEID_QUERY_FMT, OIC_RSRC_DOXM_URI,
                                       OIC_JSON_DEVICE_ID_NAME,
                                       context->amsMgrContext->amsDeviceId.id);

    cbData.cb = &AmsMgrDiscoveryCallback;
    cbData.context = (void*)context;

    /* TODO
     * If no good response was received for this discovery request,
     * PE would be blocked forever waiting for AMS service to respond with the ACE.
     * Need logic to reset the PE state and send ACCESS_DENIED response,
     * when discovery response from AMS service is not received within certain time.
     */
    OIC_LOG_V(INFO, TAG,"AMS Manager Sending Multicast Discovery with URI = %s", uri);
    ret = OCDoResource(NULL, OC_REST_DISCOVER, uri, NULL, NULL,
                       CT_DEFAULT, OC_LOW_QOS, &cbData, NULL, 0);

exit:
    OIC_LOG(INFO, TAG, "Leaving DiscoverAmsService");
    return ret;
}

static OCStackApplicationResult AmsMgrDiscoveryCallback(void *ctx, OCDoHandle handle,
                         OCClientResponse * clientResponse)
{
    OIC_LOG_V(INFO, TAG, "%s Begin", __func__ );

    if (!ctx ||
        !clientResponse ||
        !clientResponse->payload||
        (PAYLOAD_TYPE_SECURITY != clientResponse->payload->type)||
        (OC_STACK_OK != clientResponse->result))
    {
        OIC_LOG_V(ERROR, TAG, "%s Invalid Response ", __func__);
        return OC_STACK_KEEP_TRANSACTION;
    }

    (void)handle;
    PEContext_t *context = (PEContext_t *) ctx;
    if (context->state != AWAITING_AMS_RESPONSE)
    {
        OIC_LOG_V(ERROR, TAG, "%s Invalid PE State ", __func__);
        return OC_STACK_DELETE_TRANSACTION;
    }

    OicSecDoxm_t *doxm = NULL;

    OIC_LOG_V(INFO, TAG, "Doxm DeviceId Discovery response = %s\n",
          ((OCSecurityPayload*)clientResponse->payload)->securityData);
    uint8_t *payload = ((OCSecurityPayload*)clientResponse->payload)->securityData;
    size_t size = ((OCSecurityPayload*)clientResponse->payload)->payloadSize;

    //As doxm is NULL amsmgr can't test if response from trusted AMS service
    //so keep the transaction.
    if (OC_STACK_OK == CBORPayloadToDoxm(payload, size, &doxm))
    {
        OIC_LOG_V(ERROR, TAG, "%s : Unable to convert CBOR to Binary",__func__);
        return OC_STACK_KEEP_TRANSACTION;
    }

    OicUuid_t deviceId = {.id={0}};
    memcpy(&deviceId, &doxm->deviceID, sizeof(deviceId));
    OICFree(doxm);

    /* TODO : By assuming that the first response received is the actual
     * AMS service, a 'bad device' can cause DoS attack.
     */
    if (memcmp(&context->amsMgrContext->amsDeviceId, &deviceId,
            sizeof(context->amsMgrContext->amsDeviceId)) == 0)
    {
        OIC_LOG(INFO, TAG, "AMS Manager Sending unicast discovery to get secured port info");
        //Sending Unicast discovery to get secure port information
        if (OC_STACK_OK == SendUnicastSecurePortDiscovery(context, &clientResponse->devAddr,
                clientResponse->connType))
        {
            context->retVal = ACCESS_WAITING_FOR_AMS;
            return OC_STACK_DELETE_TRANSACTION;
        }
    }
    context->retVal = ACCESS_DENIED_AMS_SERVICE_ERROR;
    SRMSendResponse(context->retVal);
    return OC_STACK_DELETE_TRANSACTION;
}

OCStackResult SendUnicastSecurePortDiscovery(PEContext_t *context,OCDevAddr *devAddr,
                                      OCConnectivityType connType)
{
    OIC_LOG(INFO, TAG, "IN SendUnicastSecurePortDiscovery");

    const char RES_DOXM_QUERY_FMT[] = "%s?%s=%s";
    OCCallbackData cbData = {.context=NULL};
    char uri[MAX_URI_LENGTH + MAX_QUERY_LENGTH] = {0};
    snprintf(uri, sizeof(uri), RES_DOXM_QUERY_FMT, OC_RSRVD_WELL_KNOWN_URI,
            OC_RSRVD_RESOURCE_TYPE, OIC_RSRC_TYPE_SEC_DOXM);

    cbData.cb = &SecurePortDiscoveryCallback;
    cbData.context = context;

    OIC_LOG_V(INFO, TAG, "AMS Manager Sending Unicast Discovery with URI = %s", uri);

    return  OCDoResource(NULL, OC_REST_DISCOVER, uri, devAddr, NULL,
                         connType, OC_LOW_QOS, &cbData, NULL, 0);
}

static OCStackApplicationResult SecurePortDiscoveryCallback(void *ctx, OCDoHandle handle,
                         OCClientResponse * clientResponse)
{
    OIC_LOG(INFO, TAG, "In SecurePortDiscoveryCallback");

    if (!ctx ||
        !clientResponse ||
        !clientResponse->payload||
        (PAYLOAD_TYPE_DISCOVERY != clientResponse->payload->type)||
        (OC_STACK_OK != clientResponse->result))
    {
        OIC_LOG_V(ERROR, TAG, "%s Invalid Response ", __func__);
        SRMSendResponse(ACCESS_DENIED_AMS_SERVICE_ERROR);
        return OC_STACK_DELETE_TRANSACTION;
    }

    PEContext_t *context = (PEContext_t *) ctx;

    (void)handle;
    if (context->state != AWAITING_AMS_RESPONSE)
    {
        OIC_LOG_V(ERROR, TAG, "%s Invalid PE State ", __func__);
        context->retVal = ACCESS_DENIED_AMS_SERVICE_ERROR;
        SRMSendResponse(context->retVal);
        return OC_STACK_DELETE_TRANSACTION;
    }

    OCResourcePayload *resPayload = ((OCDiscoveryPayload*)clientResponse->payload)->resources;

    //Verifying if the ID of the sender is an AMS service that this device trusts.
    if(resPayload &&
       memcmp(context->amsMgrContext->amsDeviceId.id,
            ((OCDiscoveryPayload*)clientResponse->payload)->sid,
            // resPayload->sid,
                    sizeof(context->amsMgrContext->amsDeviceId.id)) != 0)
    {
        OIC_LOG_V(ERROR, TAG, "%s Invalid AMS device", __func__);
        context->retVal = ACCESS_DENIED_AMS_SERVICE_ERROR;
        SRMSendResponse(context->retVal);
        return OC_STACK_DELETE_TRANSACTION;
    }

    if (resPayload && resPayload->secure)
    {
        if(OC_STACK_OK == SendAclReq(context, &clientResponse->devAddr, clientResponse->connType,
                resPayload->port))
        {
            return OC_STACK_DELETE_TRANSACTION;
        }
    }
    OIC_LOG(INFO, TAG, "Can not find secure port information");

    context->retVal = ACCESS_DENIED_AMS_SERVICE_ERROR;
    SRMSendResponse(context->retVal);
    return OC_STACK_DELETE_TRANSACTION;
}

OCStackResult SendAclReq(PEContext_t *context, OCDevAddr *devAddr, OCConnectivityType connType,
        uint16_t securedPort)
{
    OCStackResult ret = OC_STACK_ERROR;
    const char GET_ACE_QUERY_FMT[] = "%s?%s=%s;%s=%s";
<<<<<<< HEAD
    char uri[MAX_URI_LENGTH + MAX_QUERY_LENGTH] = {};
=======
    char base64Buff[B64ENCODE_OUT_SAFESIZE(sizeof(((OicUuid_t*)0)->id)) + 1] = {0};
    uint32_t outLen = 0;
    char uri[MAX_URI_LENGTH + MAX_QUERY_LENGTH] = {0};
>>>>>>> 98bd9963
    OCCallbackData cbData = {.context=NULL};
    OCDevAddr destAddr = {.adapter = OC_ADAPTER_IP};
    char *subID = NULL;

    VERIFY_NON_NULL(TAG, context, ERROR);
    VERIFY_NON_NULL(TAG, devAddr, ERROR);

    ret = ConvertUuidToStr(&context->subject, &subID);
    if(OC_STACK_OK != ret)
    {
        OIC_LOG(ERROR, TAG, "SendAclReq : Failed to canonical UUID encoding");
        return OC_STACK_ERROR;
    }

    snprintf(uri, sizeof(uri), GET_ACE_QUERY_FMT, OIC_RSRC_ACL_URI,
                                    OIC_JSON_SUBJECTID_NAME, subID,
                                    OIC_JSON_RESOURCES_NAME, context->resource);
    OICFree(subID);

    cbData.cb = &AmsMgrAclReqCallback;
    cbData.context = context;

    destAddr = *devAddr;
    //update port info
    destAddr.flags = (OCTransportFlags)(destAddr.flags | OC_FLAG_SECURE);
    destAddr.port = securedPort;

    OIC_LOG_V(INFO, TAG, "AMS Manager Sending Unicast ACL request with URI = %s", uri);
    ret = OCDoResource(NULL, OC_REST_GET, uri, &destAddr, NULL,
            connType, OC_LOW_QOS, &cbData, NULL, 0);

exit:
    OIC_LOG_V(INFO, TAG, "%s returns %d ", __func__, ret);
    return ret;
}

static OCStackApplicationResult AmsMgrAclReqCallback(void *ctx, OCDoHandle handle,
    OCClientResponse * clientResponse)
{
    OIC_LOG_V(INFO, TAG, "%s Begin", __func__ );

    (void)handle;
    PEContext_t *context = (PEContext_t *) ctx;
    SRMAccessResponse_t rsps;

    if (!ctx ||
        !clientResponse ||
        !clientResponse->payload||
        (PAYLOAD_TYPE_SECURITY != clientResponse->payload->type) ||
        (clientResponse->result != OC_STACK_OK))
    {
        OIC_LOG_V(ERROR, TAG, "%s Invalid Response ", __func__);
        SRMSendResponse(ACCESS_DENIED_AMS_SERVICE_ERROR);
        return OC_STACK_DELETE_TRANSACTION;
    }

    if (context->state != AWAITING_AMS_RESPONSE)
    {
        OIC_LOG_V(ERROR, TAG, "%s Invalid State ", __func__);
        context->retVal = ACCESS_DENIED_AMS_SERVICE_ERROR;
        SRMSendResponse(context->retVal);
        return OC_STACK_DELETE_TRANSACTION;
    }

    // Verify before installing ACL if the ID of the sender of this ACL is an AMS
    //service that this device trusts.
    rsps = ACCESS_DENIED;
    if((UUID_LENGTH == clientResponse->identity.id_length) &&
        memcmp(context->amsMgrContext->amsDeviceId.id, clientResponse->identity.id,
                       sizeof(context->amsMgrContext->amsDeviceId.id)) == 0)
    {
        size_t size = ((OCSecurityPayload*)clientResponse->payload)->payloadSize;
        OCStackResult ret =
                InstallNewACL(((OCSecurityPayload*)clientResponse->payload)->securityData, size);
        VERIFY_SUCCESS(TAG, OC_STACK_OK == ret, ERROR);

        OIC_LOG_V(INFO, TAG, "%s : Calling checkPermission", __func__);
        rsps = CheckPermission(context, &context->subject, context->resource, context->permission);
        VERIFY_SUCCESS(TAG, (true == IsAccessGranted(rsps)), ERROR);

        OIC_LOG_V(INFO, TAG, "%sAccess granted, Calling SRMCallCARequestHandler", __func__);
        context->retVal = ACCESS_GRANTED;
        SRMSendResponse(context->retVal);
        return OC_STACK_DELETE_TRANSACTION;
    }

exit:
    context->retVal = ACCESS_DENIED_AMS_SERVICE_ERROR;
    SRMSendResponse(context->retVal);
    return OC_STACK_DELETE_TRANSACTION;
}

OCStackResult UpdateAmsMgrContext(PEContext_t *context, const CAEndpoint_t *endpoint,
                        const CARequestInfo_t *requestInfo)
{
    OCStackResult ret = OC_STACK_ERROR;

    if (!context->amsMgrContext)
    {
        goto exit;
    }

    //The AmsMgr context endpoint and requestInfo will be free from ,
    //AmsMgrAclReqCallback function
    if (context->amsMgrContext->endpoint)
    {
        OICFree(context->amsMgrContext->endpoint);
        context->amsMgrContext->endpoint = NULL;
    }
    context->amsMgrContext->endpoint = (CAEndpoint_t *)OICCalloc(1, sizeof(CAEndpoint_t ));
    VERIFY_NON_NULL(TAG, context->amsMgrContext->endpoint, ERROR);
    *context->amsMgrContext->endpoint = *endpoint;

    if (context->amsMgrContext->requestInfo)
    {
        FreeCARequestInfo(context->amsMgrContext->requestInfo);
        context->amsMgrContext->requestInfo = NULL;
    }
    context->amsMgrContext->requestInfo = CACloneRequestInfo(requestInfo);
    VERIFY_NON_NULL(TAG, context->amsMgrContext->requestInfo, ERROR);
    ret = OC_STACK_OK;
exit:
    return ret;
}

void FreeCARequestInfo(CARequestInfo_t *requestInfo)
{
    if (NULL == requestInfo)
    {
        OIC_LOG_V(DEBUG, TAG, "%s: Can't free memory. Received NULL requestInfo", __func__);
        return;
    }
    OICFree(requestInfo->info.token);
    OICFree(requestInfo->info.options);
    OICFree(requestInfo->info.payload);
    OICFree(requestInfo->info.resourceUri);
    OICFree(requestInfo);
}


//This method checks for Amacl resource. If Amacl is found then it fills up
//context->amsMgrContext->amsDeviceId with amsID of the Amacl else leaves it empty.
bool FoundAmaclForRequest(PEContext_t *context)
{
    OIC_LOG_V(INFO, TAG, "%s:no ACL found. Searching for AMACL",__func__);

    bool ret = false;
    VERIFY_NON_NULL(TAG, context, ERROR);
    memset(&context->amsMgrContext->amsDeviceId, 0, sizeof(context->amsMgrContext->amsDeviceId));

    //Call amacl resource function to get the AMS service deviceID for the resource
    if (OC_STACK_OK == AmaclGetAmsDeviceId(context->resource, &context->amsMgrContext->amsDeviceId))
    {
        OIC_LOG_V(INFO, TAG, "%s:AMACL found for the requested resource %s",
                __func__, context->resource);
        ret = true;
    }
    else
    {
        OIC_LOG_V(INFO, TAG, "%s:AMACL found for the requested resource %s",
                __func__, context->resource);
        ret = false;
    }

 exit:
     return ret;
}

void ProcessAMSRequest(PEContext_t *context)
{
    OicUuid_t  emptyUuid = {.id={0}};
    OIC_LOG_V(INFO, TAG, "Entering %s", __func__);
    if (NULL != context)
    {
        if((false == context->matchingAclFound) && (false == context->amsProcessing))
        {
            context->amsProcessing = true;

            //Checking if context AMS deviceId is empty
            if(memcmp(&context->amsMgrContext->amsDeviceId, &emptyUuid, sizeof(OicUuid_t)) != 0 )
            {
                if(OC_STACK_OK == DiscoverAmsService(context))
                {
                    context->retVal = ACCESS_WAITING_FOR_AMS;
                    OIC_LOG_V(INFO, TAG, "Leaving %s(WAITING_FOR_AMS)", __func__);
                    context->state = AWAITING_AMS_RESPONSE;
                }
                else
                {
                    context->retVal = ACCESS_DENIED_AMS_SERVICE_ERROR;
                }
            }
        }
    }
    else
    {
        OIC_LOG_V(INFO, TAG, "Leaving %s(context is NULL)", __func__);
    }
}<|MERGE_RESOLUTION|>--- conflicted
+++ resolved
@@ -226,13 +226,7 @@
 {
     OCStackResult ret = OC_STACK_ERROR;
     const char GET_ACE_QUERY_FMT[] = "%s?%s=%s;%s=%s";
-<<<<<<< HEAD
-    char uri[MAX_URI_LENGTH + MAX_QUERY_LENGTH] = {};
-=======
-    char base64Buff[B64ENCODE_OUT_SAFESIZE(sizeof(((OicUuid_t*)0)->id)) + 1] = {0};
-    uint32_t outLen = 0;
     char uri[MAX_URI_LENGTH + MAX_QUERY_LENGTH] = {0};
->>>>>>> 98bd9963
     OCCallbackData cbData = {.context=NULL};
     OCDevAddr destAddr = {.adapter = OC_ADAPTER_IP};
     char *subID = NULL;
