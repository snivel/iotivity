//******************************************************************
//
// Copyright 2015 Intel Mobile Communications GmbH All Rights Reserved.
//
//-=-=-=-=-=-=-=-=-=-=-=-=-=-=-=-=-=-=-=-=-=-=-=-=-=-=-=-=-=-=-=-=
//
// Licensed under the Apache License, Version 2.0 (the "License");
// you may not use this file except in compliance with the License.
// You may obtain a copy of the License at
//
//      http://www.apache.org/licenses/LICENSE-2.0
//
// Unless required by applicable law or agreed to in writing, software
// distributed under the License is distributed on an "AS IS" BASIS,
// WITHOUT WARRANTIES OR CONDITIONS OF ANY KIND, either express or implied.
// See the License for the specific language governing permissions and
// limitations under the License.
//
//-=-=-=-=-=-=-=-=-=-=-=-=-=-=-=-=-=-=-=-=-=-=-=-=-=-=-=-=-=-=-=-=

#include "resourcemanager.h"
#include "securevirtualresourcetypes.h"
#include "aclresource.h"
#include "pstatresource.h"
#include "doxmresource.h"
#include "credresource.h"
#include "svcresource.h"
#include "amaclresource.h"
#include "oic_malloc.h"
#include "oic_string.h"
#include "logger.h"
#include "utlist.h"
#include <string.h>

#define TAG "SRM-RM"

#ifdef __WITH_X509__
#include "crlresource.h"
#endif // __WITH_X509__

/**
 * This method is used by all secure resource modules to send responses to REST queries.
 *
 * @param ehRequest pointer to entity handler request data structure.
 * @param ehRet result code from entity handler.
 * @param rspPayload response payload in JSON.
 *
 * @retval  OC_STACK_OK for Success, otherwise some error value
 */
OCStackResult SendSRMResponse(const OCEntityHandlerRequest *ehRequest,
        OCEntityHandlerResult ehRet, const char *rspPayload)
{
<<<<<<< HEAD
    OC_LOG (INFO, TAG, PCF("SRM sending SRM response"));
=======
    OIC_LOG (DEBUG, TAG, "SRM sending SRM response");
>>>>>>> 586aa499
    OCEntityHandlerResponse response = {.requestHandle = NULL};
    if (ehRequest)
    {
        OCSecurityPayload ocPayload = {.base = {.type = PAYLOAD_TYPE_INVALID}};

        response.requestHandle = ehRequest->requestHandle;
        response.resourceHandle = ehRequest->resource;
        response.ehResult = ehRet;
        response.payload = (OCPayload*)(&ocPayload);
        response.payload->type = PAYLOAD_TYPE_SECURITY;
        ((OCSecurityPayload*)response.payload)->securityData = (char *)rspPayload;
        response.persistentBufferFlag = 0;

        return OCDoResponse(&response);
    }
    return OC_STACK_ERROR;
}

/**
 * Initialize all secure resources ( /oic/sec/cred, /oic/sec/acl, /oic/sec/pstat etc).
 *
 * @retval  OC_STACK_OK for Success, otherwise some error value
 */
OCStackResult InitSecureResources( )
{
    OCStackResult ret;

    /*
     * doxm resource should be initialized first as it contains the DeviceID
     * which MAY be used during initialization of other resources.
     */

    ret = InitDoxmResource();

    if(OC_STACK_OK == ret)
    {
        ret = InitPstatResource();
    }
    if(OC_STACK_OK == ret)
    {
        ret = InitACLResource();
    }
    if(OC_STACK_OK == ret)
    {
        ret = InitCredResource();
    }
<<<<<<< HEAD
=======
#ifdef __WITH_X509__
    if(OC_STACK_OK == ret)
    {
        ret = InitCRLResource();
    }
#endif // __WITH_X509__
>>>>>>> 586aa499
    if(OC_STACK_OK == ret)
    {
        ret = InitSVCResource();
	}
	if(OC_STACK_OK == ret)
    {
        ret = InitAmaclResource();
    }
    if(OC_STACK_OK != ret)
    {
        //TODO: Update the default behavior if one of the SVR fails
        DestroySecureResources();
    }
    return ret;
}

/**
 * Perform cleanup for secure resources ( /oic/sec/cred, /oic/sec/acl, /oic/sec/pstat etc).
 *
 * @retval  OC_STACK_OK for Success, otherwise some error value
 */
OCStackResult DestroySecureResources( )
{
    DeInitACLResource();
    DeInitCredResource();
    DeInitDoxmResource();
    DeInitPstatResource();
#ifdef __WITH_X509__
    DeInitCRLResource();
#endif // __WITH_X509__
    DeInitSVCResource();
    DeInitAmaclResource();

    return OC_STACK_OK;
}<|MERGE_RESOLUTION|>--- conflicted
+++ resolved
@@ -50,11 +50,7 @@
 OCStackResult SendSRMResponse(const OCEntityHandlerRequest *ehRequest,
         OCEntityHandlerResult ehRet, const char *rspPayload)
 {
-<<<<<<< HEAD
-    OC_LOG (INFO, TAG, PCF("SRM sending SRM response"));
-=======
     OIC_LOG (DEBUG, TAG, "SRM sending SRM response");
->>>>>>> 586aa499
     OCEntityHandlerResponse response = {.requestHandle = NULL};
     if (ehRequest)
     {
@@ -101,15 +97,12 @@
     {
         ret = InitCredResource();
     }
-<<<<<<< HEAD
-=======
 #ifdef __WITH_X509__
     if(OC_STACK_OK == ret)
     {
         ret = InitCRLResource();
     }
 #endif // __WITH_X509__
->>>>>>> 586aa499
     if(OC_STACK_OK == ret)
     {
         ret = InitSVCResource();
