--- conflicted
+++ resolved
@@ -32,15 +32,11 @@
 #include "utlist.h"
 #include <string.h>
 
-<<<<<<< HEAD
 #define TAG "SRM-RM"
-=======
+
 #ifdef __WITH_X509__
 #include "crlresource.h"
 #endif // __WITH_X509__
-
-#define TAG PCF("SRM-RM")
->>>>>>> 6c759a29
 
 /**
  * This method is used by all secure resource modules to send responses to REST queries.
