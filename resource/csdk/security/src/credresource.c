//******************************************************************
//
// Copyright 2015 Intel Mobile Communications GmbH All Rights Reserved.
//
//-=-=-=-=-=-=-=-=-=-=-=-=-=-=-=-=-=-=-=-=-=-=-=-=-=-=-=-=-=-=-=-=
//
// Licensed under the Apache License, Version 2.0 (the "License");
// you may not use this file except in compliance with the License.
// You may obtain a copy of the License at
//
//      http://www.apache.org/licenses/LICENSE-2.0
//
// Unless required by applicable law or agreed to in writing, software
// distributed under the License is distributed on an "AS IS" BASIS,
// WITHOUT WARRANTIES OR CONDITIONS OF ANY KIND, either express or implied.
// See the License for the specific language governing permissions and
// limitations under the License.
//
//-=-=-=-=-=-=-=-=-=-=-=-=-=-=-=-=-=-=-=-=-=-=-=-=-=-=-=-=-=-=-=-=

#define __STDC_LIMIT_MACROS
#include "ocstack.h"
#include "logger.h"
#include "oic_malloc.h"
#include "cJSON.h"
#include "resourcemanager.h"
#include "psinterface.h"
#include "utlist.h"
#include "srmresourcestrings.h"
#include "credresource.h"
#include "ocrandom.h"
#include "doxmresource.h"
#include "base64.h"
#include "srmutility.h"
#include "cainterface.h"
#include "pbkdf2.h"
#include <stdlib.h>
<<<<<<< HEAD
=======
#include "iotvticalendar.h"
>>>>>>> 586aa499
#ifdef WITH_ARDUINO
#include <string.h>
#else
#include <strings.h>
#endif
#include <stdint.h>

<<<<<<< HEAD
#define TAG  PCF("SRM-CREDL")
=======
#define TAG  "SRM-CREDL"

>>>>>>> 586aa499


static OicSecCred_t        *gCred = NULL;
static OCResourceHandle    gCredHandle = NULL;

/**
 * This function frees OicSecCred_t object's fields and object itself.
 */
static void FreeCred(OicSecCred_t *cred)
{
    if(NULL == cred)
    {
<<<<<<< HEAD
        OC_LOG (INFO, TAG, PCF("Invalid Parameter"));
=======
        OIC_LOG (ERROR, TAG, "Invalid Parameter");
>>>>>>> 586aa499
        return;
    }
    //Note: Need further clarification on roleID data type
#if 0
    //Clean roleIds
    OICFree(cred->roleIds);
#endif

    //Clean PublicData
    OICFree(cred->publicData.data);
<<<<<<< HEAD

    //Clean PrivateData
    OICFree(cred->privateData.data);

    //Clean Period
    OICFree(cred->period);

    //Clean Owners
    OICFree(cred->owners);

    //Clean Cred node itself
    OICFree(cred);
}

=======

    //Clean PrivateData
    OICFree(cred->privateData.data);

    //Clean Period
    OICFree(cred->period);

    //Clean Owners
    OICFree(cred->owners);

    //Clean Cred node itself
    OICFree(cred);
}

>>>>>>> 586aa499
void DeleteCredList(OicSecCred_t* cred)
{
    if (cred)
    {
        OicSecCred_t *credTmp1 = NULL, *credTmp2 = NULL;
        LL_FOREACH_SAFE(cred, credTmp1, credTmp2)
        {
            LL_DELETE(cred, credTmp1);
            FreeCred(credTmp1);
        }
    }
}

/**
 * This function converts credential data into JSON format.
 * Caller needs to invoke 'free' when done using
 * returned string.
 * @param cred  pointer to instance of OicSecCred_t structure.
 *
 * @retval
 *      pointer to JSON credential representation - if credential for subjectId found
 *      NULL                                      - if credential for subjectId not found
 */
char * BinToCredJSON(const OicSecCred_t * cred)
{
    cJSON *jsonRoot = NULL;
    char *jsonStr = NULL;

    if (cred)
    {
        char base64Buff[B64ENCODE_OUT_SAFESIZE(sizeof(((OicUuid_t*)0)->id)) + 1] = {};
        uint32_t outLen = 0;
        B64Result b64Ret = B64_OK;

        jsonRoot = cJSON_CreateObject();
        VERIFY_NON_NULL(TAG, jsonRoot, ERROR);

        cJSON *jsonCredArray = NULL;
        cJSON_AddItemToObject(jsonRoot, OIC_JSON_CRED_NAME,
                jsonCredArray = cJSON_CreateArray());
        VERIFY_NON_NULL(TAG, jsonCredArray, ERROR);

        while(cred)
        {
            cJSON *jsonCred = cJSON_CreateObject();
            VERIFY_NON_NULL(TAG, jsonCred, ERROR);

            //CredID -- Mandatory
            cJSON_AddNumberToObject(jsonCred, OIC_JSON_CREDID_NAME, (int)cred->credId);

            //Subject -- Mandatory
            outLen = 0;
            memset(base64Buff, 0, sizeof(base64Buff));
            b64Ret = b64Encode(cred->subject.id, sizeof(cred->subject.id), base64Buff,
                   sizeof(base64Buff), &outLen);
            VERIFY_SUCCESS(TAG, b64Ret == B64_OK, ERROR);
            cJSON_AddStringToObject(jsonCred, OIC_JSON_SUBJECT_NAME, base64Buff);

            //Note: Need further clarification on roleID data type
#if 0
            //RoleId -- Not Mandatory
            if(cred->roleIdsLen > 0)
            {
                cJSON *jsonRoleIdsArray = NULL;
                cJSON_AddItemToObject (jsonCred, OIC_JSON_ROLEIDS_NAME,
                                         jsonRoleIdsArray = cJSON_CreateArray());
                VERIFY_NON_NULL(TAG, jsonRoleIdsArray, ERROR);
                for (size_t i = 0; i < cred->roleIdsLen; i++)
                {
                    cJSON_AddItemToArray (jsonRoleIdsArray,
                            cJSON_CreateString((char *)cred->roleIds[i].id));
                }
            }
#endif

            //CredType -- Mandatory
            cJSON_AddNumberToObject(jsonCred, OIC_JSON_CREDTYPE_NAME,(int)cred->credType);

#ifdef __WITH_X509__
            //PublicData -- Not Mandatory
            if(cred->publicData.data)
            {
                if (SIGNED_ASYMMETRIC_KEY == cred->credType)
                {
                    cJSON_AddItemToObject(jsonCred, OIC_JSON_PUBLICDATA_NAME,
                                          cJSON_Parse(cred->publicData.data));
                }
                else
                {
                cJSON_AddStringToObject(jsonCred, OIC_JSON_PUBLICDATA_NAME, cred->publicData.data);
                }
            }
#endif /*__WITH_X509__*/
            //PrivateData -- Not Mandatory
            if(cred->privateData.data)
            {
#ifdef __WITH_X509__
                if (SIGNED_ASYMMETRIC_KEY == cred->credType)
                {
                    cJSON_AddItemToObject(jsonCred, OIC_JSON_PRIVATEDATA_NAME,
                                          cJSON_Parse(cred->privateData.data));
                }
                else
                {
                    cJSON_AddStringToObject(jsonCred, OIC_JSON_PRIVATEDATA_NAME, cred->privateData.data);
                }
#else
                cJSON_AddStringToObject(jsonCred, OIC_JSON_PRIVATEDATA_NAME, cred->privateData.data);
#endif
            }

            //Period -- Not Mandatory
            if(cred->period)
            {
                cJSON_AddStringToObject(jsonCred, OIC_JSON_PERIOD_NAME,
                                        cred->period);
            }

            //Owners -- Mandatory
            cJSON *jsonOwnrArray = NULL;
            cJSON_AddItemToObject (jsonCred, OIC_JSON_OWNERS_NAME,
                                             jsonOwnrArray = cJSON_CreateArray());
            VERIFY_NON_NULL(TAG, jsonOwnrArray, ERROR);
            for (size_t i = 0; i < cred->ownersLen; i++)
            {
                outLen = 0;
                memset(base64Buff, 0, sizeof(base64Buff));
                b64Ret = b64Encode(cred->owners[i].id, sizeof(cred->owners[i].id),
                        base64Buff, sizeof(base64Buff), &outLen);
                VERIFY_SUCCESS(TAG, b64Ret == B64_OK, ERROR);
                cJSON_AddItemToArray (jsonOwnrArray,
                                       cJSON_CreateString((char *)(base64Buff)));
            }

            /* Attach current cred node to cred Array */
            cJSON_AddItemToArray(jsonCredArray, jsonCred);
            cred = cred->next;
        }

        jsonStr = cJSON_PrintUnformatted(jsonRoot);
    }

exit:
    if (jsonRoot)
    {
        cJSON_Delete(jsonRoot);
    }
    return jsonStr;
}

/*
 * This internal method converts JSON cred into binary cred.
 */
OicSecCred_t * JSONToCredBin(const char * jsonStr)
{
    OCStackResult ret = OC_STACK_ERROR;
    OicSecCred_t * headCred = NULL;
    OicSecCred_t * prevCred = NULL;
    cJSON *jsonCredArray = NULL;

    cJSON *jsonRoot = cJSON_Parse(jsonStr);
    VERIFY_NON_NULL(TAG, jsonRoot, ERROR);

    jsonCredArray = cJSON_GetObjectItem(jsonRoot, OIC_JSON_CRED_NAME);
    VERIFY_NON_NULL(TAG, jsonCredArray, ERROR);
    if (cJSON_Array == jsonCredArray->type)
    {
        int numCred = cJSON_GetArraySize(jsonCredArray);
        int idx = 0;

        unsigned char base64Buff[sizeof(((OicUuid_t*)0)->id)] = {};
        uint32_t outLen = 0;
        B64Result b64Ret = B64_OK;

        VERIFY_SUCCESS(TAG, numCred > 0, ERROR);
        do
        {
            cJSON *jsonCred = cJSON_GetArrayItem(jsonCredArray, idx);
            VERIFY_NON_NULL(TAG, jsonCred, ERROR);

            OicSecCred_t *cred = (OicSecCred_t*)OICCalloc(1, sizeof(OicSecCred_t));
            VERIFY_NON_NULL(TAG, cred, ERROR);

            headCred = (headCred) ? headCred : cred;
            if (prevCred)
            {
                prevCred->next = cred;
            }
            size_t jsonObjLen = 0;
            cJSON *jsonObj = NULL;

            //CredId -- Mandatory
            jsonObj = cJSON_GetObjectItem(jsonCred, OIC_JSON_CREDID_NAME);
            if(jsonObj)
            {
                VERIFY_SUCCESS(TAG, cJSON_Number == jsonObj->type, ERROR);
                cred->credId = jsonObj->valueint;
            }

            //subject -- Mandatory
            jsonObj = cJSON_GetObjectItem(jsonCred, OIC_JSON_SUBJECT_NAME);
            VERIFY_NON_NULL(TAG, jsonObj, ERROR);
            VERIFY_SUCCESS(TAG, cJSON_String == jsonObj->type, ERROR);
            outLen = 0;
            memset(base64Buff, 0, sizeof(base64Buff));
            b64Ret = b64Decode(jsonObj->valuestring, strlen(jsonObj->valuestring),
                    base64Buff, sizeof(base64Buff), &outLen);
            VERIFY_SUCCESS(TAG, (b64Ret == B64_OK && outLen <= sizeof(cred->subject.id)),
                           ERROR);
            memcpy(cred->subject.id, base64Buff, outLen);

            //CredType -- Mandatory
            jsonObj = cJSON_GetObjectItem(jsonCred, OIC_JSON_CREDTYPE_NAME);
            VERIFY_NON_NULL(TAG, jsonObj, ERROR);
            VERIFY_SUCCESS(TAG, cJSON_Number == jsonObj->type, ERROR);
            cred->credType = (OicSecCredType_t)jsonObj->valueint;

            //PrivateData is mandatory for some of the credential types listed below.
            jsonObj = cJSON_GetObjectItem(jsonCred, OIC_JSON_PRIVATEDATA_NAME);
            if ((cred->credType & SYMMETRIC_PAIR_WISE_KEY) ||
                (cred->credType & SYMMETRIC_GROUP_KEY) ||
                (cred->credType & PIN_PASSWORD))
            {
                VERIFY_NON_NULL(TAG, jsonObj, ERROR);
                VERIFY_SUCCESS(TAG, cJSON_String == jsonObj->type, ERROR);
            }
#ifdef __WITH_X509__
            else if (cred->credType & SIGNED_ASYMMETRIC_KEY)
            {
                VERIFY_NON_NULL(TAG, jsonObj, ERROR);
                VERIFY_SUCCESS(TAG, cJSON_Object == jsonObj->type, ERROR);
            }
#endif //  __WITH_X509__
            if (NULL != jsonObj)
            {
                if (cJSON_String == jsonObj->type)
                {
                    jsonObjLen = strlen(jsonObj->valuestring) + 1;
                    cred->privateData.data = (char *)OICMalloc(jsonObjLen);
                    VERIFY_NON_NULL(TAG, (cred->privateData.data), ERROR);
                    strncpy((char *)cred->privateData.data, (char *)jsonObj->valuestring, jsonObjLen);
                }
#ifdef __WITH_X509__
                else if (SIGNED_ASYMMETRIC_KEY == cred->credType && cJSON_Object == jsonObj->type)
                {
                    cred->privateData.data = cJSON_PrintUnformatted(jsonObj);
                    VERIFY_NON_NULL(TAG, (cred->privateData.data), ERROR);
                }
#endif // __WITH_X509__
            }

            //PublicData is mandatory only for SIGNED_ASYMMETRIC_KEY credentials type.
            jsonObj = cJSON_GetObjectItem(jsonCred, OIC_JSON_PUBLICDATA_NAME);
#ifdef __WITH_X509__
            if (cred->credType & SIGNED_ASYMMETRIC_KEY)
            {
                VERIFY_NON_NULL(TAG, jsonObj, ERROR);
                VERIFY_SUCCESS(TAG, cJSON_Object == jsonObj->type, ERROR);
            }
#endif //  __WITH_X509__
            if (NULL != jsonObj)
            {
                if (cJSON_String == jsonObj->type)
                {
                    jsonObjLen = strlen(jsonObj->valuestring) + 1;
                    cred->publicData.data = (char *)OICMalloc(jsonObjLen);
                    VERIFY_NON_NULL(TAG, (cred->publicData.data), ERROR);
                    strncpy((char *)cred->publicData.data, (char *)jsonObj->valuestring, jsonObjLen);
                }
#ifdef __WITH_X509__
                else if (SIGNED_ASYMMETRIC_KEY == cred->credType && cJSON_Object == jsonObj->type)
                {
                    cred->publicData.data = cJSON_PrintUnformatted(jsonObj);
                    VERIFY_NON_NULL(TAG, (cred->publicData.data), ERROR);
                }
#endif //  __WITH_X509__
            }

            //Period -- Not Mandatory
            jsonObj = cJSON_GetObjectItem(jsonCred, OIC_JSON_PERIOD_NAME);
            if(jsonObj && cJSON_String == jsonObj->type)
            {
                jsonObjLen = strlen(jsonObj->valuestring) + 1;
                cred->period = (char *)OICMalloc(jsonObjLen);
                VERIFY_NON_NULL(TAG, cred->period, ERROR);
                strncpy(cred->period, jsonObj->valuestring, jsonObjLen);
            }

            //Owners -- Mandatory
            jsonObj = cJSON_GetObjectItem(jsonCred, OIC_JSON_OWNERS_NAME);
            VERIFY_NON_NULL(TAG, jsonObj, ERROR);
            VERIFY_SUCCESS(TAG, cJSON_Array == jsonObj->type, ERROR);
            cred->ownersLen = cJSON_GetArraySize(jsonObj);
            VERIFY_SUCCESS(TAG, cred->ownersLen > 0, ERROR);
            cred->owners = (OicUuid_t*)OICCalloc(cred->ownersLen, sizeof(OicUuid_t));
            VERIFY_NON_NULL(TAG, (cred->owners), ERROR);
            for(size_t i = 0; i < cred->ownersLen; i++)
            {
                cJSON *jsonOwnr = cJSON_GetArrayItem(jsonObj, i);
                VERIFY_NON_NULL(TAG, jsonOwnr, ERROR);
                VERIFY_SUCCESS(TAG, cJSON_String == jsonOwnr->type, ERROR);
                outLen = 0;
                memset(base64Buff, 0, sizeof(base64Buff));
                b64Ret = b64Decode(jsonOwnr->valuestring, strlen(jsonOwnr->valuestring),
                         base64Buff, sizeof(base64Buff), &outLen);
                VERIFY_SUCCESS(TAG, (b64Ret == B64_OK &&
                               outLen <= sizeof(cred->owners[i].id)), ERROR);
                memcpy(cred->owners[i].id, base64Buff, outLen);
            }
            prevCred = cred;
        } while( ++idx < numCred);
    }

    ret = OC_STACK_OK;

exit:
    cJSON_Delete(jsonRoot);
    if (OC_STACK_OK != ret)
    {
        DeleteCredList(headCred);
        headCred = NULL;
    }
    return headCred;
}

/**
 * This function generates the bin credential data.
 *
 * @param subject pointer to subject of this credential.
 * @param credType credential type.
 * @param publicData public data such as public key.
 * @param privateData private data such as private key.
 *        The privateData is expected in base64 encoded format.
 * @param ownersLen length of owners array
 * @param owners array of owners.
 *
 * @retval
 *      pointer to instance of OicSecCred_t  - success
 *      NULL                                 - error
 */
OicSecCred_t * GenerateCredential(const OicUuid_t * subject, OicSecCredType_t credType,
                                 const char * publicData, const char * privateData,
                                 size_t ownersLen, const OicUuid_t * owners)
{
    (void)publicData;
    OCStackResult ret = OC_STACK_ERROR;

    OicSecCred_t *cred = (OicSecCred_t*)OICCalloc(1, sizeof(OicSecCred_t));
    VERIFY_NON_NULL(TAG, cred, ERROR);

    //CredId is assigned before appending new cred to the existing
    //credential list and updating svr database in AddCredential().
    cred->credId = 0;

    VERIFY_NON_NULL(TAG, subject, ERROR);
    memcpy(cred->subject.id, subject->id , sizeof(cred->subject.id));

    VERIFY_SUCCESS(TAG, credType < (NO_SECURITY_MODE | SYMMETRIC_PAIR_WISE_KEY |
            SYMMETRIC_GROUP_KEY | ASYMMETRIC_KEY | SIGNED_ASYMMETRIC_KEY | PIN_PASSWORD), ERROR);
    cred->credType = credType;

#ifdef __WITH_X509__
    if(publicData)
    {
        cred->publicData.data = (char *)OICMalloc(strlen(publicData)+1);
        VERIFY_NON_NULL(TAG, cred->publicData.data, ERROR);
        strncpy((char *)cred->publicData.data, publicData, strlen(publicData)+1);
    }
#endif // __WITH_X509__

    if(privateData)
    {
        cred->privateData.data = (char *)OICMalloc(strlen(privateData)+1);
        VERIFY_NON_NULL(TAG, cred->privateData.data, ERROR);
        strncpy((char *)cred->privateData.data, privateData, strlen(privateData)+1);
    }

    VERIFY_SUCCESS(TAG, ownersLen > 0, ERROR);
    cred->ownersLen = ownersLen;

    cred->owners = (OicUuid_t*)OICCalloc(cred->ownersLen, sizeof(OicUuid_t));
    VERIFY_NON_NULL(TAG, cred->owners, ERROR);
    for(size_t i = 0; i < cred->ownersLen; i++)
    {
        memcpy(cred->owners[i].id, owners[i].id, sizeof(cred->owners[i].id));
    }

    ret = OC_STACK_OK;
exit:
    if (OC_STACK_OK != ret)
    {
        DeleteCredList(cred);
        cred = NULL;
    }
    return cred;
}

static bool UpdatePersistentStorage(const OicSecCred_t *cred)
{
    bool ret = false;

    // Convert Cred data into JSON for update to persistent storage
    char *jsonStr = BinToCredJSON(cred);
    if (jsonStr)
    {
        cJSON *jsonCred = cJSON_Parse(jsonStr);
        OICFree(jsonStr);

        if ((jsonCred) &&
          (OC_STACK_OK == UpdateSVRDatabase(OIC_JSON_CRED_NAME, jsonCred)))
        {
            ret = true;
        }
        cJSON_Delete(jsonCred );
    }
    else //Empty cred list
    {
        if (OC_STACK_OK == UpdateSVRDatabase(OIC_JSON_CRED_NAME, NULL))
        {
            ret = true;
        }
    }
    return ret;
}

/**
 * Compare function used LL_SORT for sorting credentials
 *
 * @param first   pointer to OicSecCred_t struct
 * @param second  pointer to OicSecCred_t struct
 *
 *@retval
 *  -1    if credId of first is less than credId of second
 *   0    if credId of first is equal to credId of second
 *   1    if credId of first is greater than credId of second
 */
static int CmpCredId(const OicSecCred_t * first, const OicSecCred_t *second)
{
    if(first->credId < second->credId)
    {
        return -1;
    }
    else if(first->credId > second->credId)
    {
        return 1;
    }
    else
        return 0;
}

/**
 * GetCredId goes through the cred list and returns the next
 * available credId. The next credId could be the credId that is
 * available due deletion of OicSecCred_t object or one more than
 * credId of last credential in the list.
 *
 * @retval
 *      next available credId  - success
 *      0                      - error
 */

static uint16_t GetCredId()
{
    //Sorts credential list in incremental order of credId
    LL_SORT(gCred, CmpCredId);


    OicSecCred_t *currentCred = NULL, *credTmp = NULL;
    uint16_t nextCredId = 1;

    LL_FOREACH_SAFE(gCred, currentCred, credTmp)
    {
        if(currentCred->credId == nextCredId)
        {
            nextCredId += 1;
        }
        else
        {
            break;
        }
    }

    VERIFY_SUCCESS(TAG, nextCredId < UINT16_MAX, ERROR);
    return nextCredId;

exit:
    return 0;
}

<<<<<<< HEAD
=======
/**
 * Get the default value
 * @retval  NULL for now. Update it when we finalize the default info.
 */
static OicSecCred_t* GetCredDefault()
{
    return NULL;
}
>>>>>>> 586aa499

/**
 * This function adds the new cred to the credential list.
 *
 * @param cred pointer to new credential.
 *
 * @retval
 *      OC_STACK_OK     - cred not NULL and persistent storage gets updated
 *      OC_STACK_ERROR  - cred is NULL or fails to update persistent storage
 */
OCStackResult AddCredential(OicSecCred_t * newCred)
{
    OCStackResult ret = OC_STACK_ERROR;

    VERIFY_SUCCESS(TAG, NULL != newCred, ERROR);

    //Assigning credId to the newCred
    newCred->credId = GetCredId();

    VERIFY_SUCCESS(TAG, newCred->credId != 0, ERROR);

    //Append the new Cred to existing list
    LL_APPEND(gCred, newCred);

    if(UpdatePersistentStorage(gCred))
    {
        ret = OC_STACK_OK;
    }
<<<<<<< HEAD

exit:
    return ret;
}

=======

exit:
    return ret;
}

>>>>>>> 586aa499
OCStackResult RemoveCredential(const OicUuid_t *subject)
{
    OCStackResult ret = OC_STACK_ERROR;
    OicSecCred_t *cred = NULL;
    OicSecCred_t *tempCred = NULL;
    bool deleteFlag = false;

    LL_FOREACH_SAFE(gCred, cred, tempCred)
    {
        if(memcmp(cred->subject.id, subject->id, sizeof(subject->id)) == 0)
        {
            LL_DELETE(gCred, cred);
            FreeCred(cred);
            deleteFlag = 1;
        }
    }

    if(deleteFlag)
    {
        if(UpdatePersistentStorage(gCred))
        {
            ret = OC_STACK_RESOURCE_DELETED;
        }
    }
    return ret;

<<<<<<< HEAD
=======
}

/**
 * Remove all credential data on credential resource and persistent storage
 *
 * @retval
 *     OC_STACK_OK              - no errors
 *     OC_STACK_ERROR           - stack process error
 */
OCStackResult RemoveAllCredentials(void)
{
    DeleteCredList(gCred);
    gCred = GetCredDefault();

    if(!UpdatePersistentStorage(gCred))
    {
        return OC_STACK_ERROR;
    }
    return OC_STACK_OK;
>>>>>>> 586aa499
}

static OCEntityHandlerResult HandlePostRequest(const OCEntityHandlerRequest * ehRequest)
{
    OCEntityHandlerResult ret = OC_EH_ERROR;

    //Get binary representation of json
    OicSecCred_t * cred  = JSONToCredBin(((OCSecurityPayload*)ehRequest->payload)->securityData);

    if(cred)
    {
        //If the Post request credential has credId, it will be
        //discarded and the next available credId will be assigned
        //to it before getting appended to the existing credential
        //list and updating svr database.
        ret = (OC_STACK_OK == AddCredential(cred))? OC_EH_RESOURCE_CREATED : OC_EH_ERROR;
    }
    return ret;
}

static OCEntityHandlerResult HandleDeleteRequest(const OCEntityHandlerRequest *ehRequest)
{
<<<<<<< HEAD
    OC_LOG_V (INFO, TAG, PCF("Processing CredDeleteRequest"));
=======
    OIC_LOG(DEBUG, TAG, "Processing CredDeleteRequest");
>>>>>>> 586aa499

    OCEntityHandlerResult ehRet = OC_EH_ERROR;

    if(NULL == ehRequest->query)
   {
       return ehRet;
   }

   OicParseQueryIter_t parseIter = {.attrPos=NULL};
   OicUuid_t subject = {.id={0}};

   //Parsing REST query to get the subject
   ParseQueryIterInit((unsigned char *)ehRequest->query, &parseIter);
   while(GetNextQuery(&parseIter))
   {
       if(strncasecmp((char *)parseIter.attrPos, OIC_JSON_SUBJECT_NAME,
               parseIter.attrLen) == 0)
       {
           unsigned char base64Buff[sizeof(((OicUuid_t*)0)->id)] = {};
           uint32_t outLen = 0;
           B64Result b64Ret = B64_OK;

           b64Ret = b64Decode((char *)parseIter.valPos, parseIter.valLen,
                   base64Buff, sizeof(base64Buff), &outLen);

           VERIFY_SUCCESS(TAG, (b64Ret == B64_OK && outLen <= sizeof(subject.id)), ERROR);
           memcpy(subject.id, base64Buff, outLen);
       }
   }

   if(OC_STACK_RESOURCE_DELETED == RemoveCredential(&subject))
   {
       ehRet = OC_EH_RESOURCE_DELETED;
   }

exit:
    return ehRet;
}

<<<<<<< HEAD

=======
>>>>>>> 586aa499
/*
 * This internal method is the entity handler for Cred resources
 * to handle REST request (PUT/POST/DEL)
 */
OCEntityHandlerResult CredEntityHandler (OCEntityHandlerFlag flag,
                                        OCEntityHandlerRequest * ehRequest,
                                        void* callbackParameter)
{
    (void)callbackParameter;
    OCEntityHandlerResult ret = OC_EH_ERROR;

    if(!ehRequest)
    {
        return OC_EH_ERROR;
    }
    if (flag & OC_REQUEST_FLAG)
    {
        OIC_LOG (DEBUG, TAG, "Flag includes OC_REQUEST_FLAG");
        //TODO :  Handle PUT/DEL methods
        switch(ehRequest->method)
        {
            case OC_REST_GET:
                ret = OC_EH_FORBIDDEN;
                break;
            case OC_REST_POST:
                ret = HandlePostRequest(ehRequest);
                break;
            case OC_REST_DELETE:
                ret = HandleDeleteRequest(ehRequest);
                break;
            default:
                ret = OC_EH_ERROR;
                break;
        }
    }

    //Send payload to request originator
    ret = (SendSRMResponse(ehRequest, ret, NULL) == OC_STACK_OK ?
                       ret : OC_EH_ERROR);

    return ret;
}

/*
 * This internal method is used to create '/oic/sec/Cred' resource.
 */
OCStackResult CreateCredResource()
{
    OCStackResult ret;

    ret = OCCreateResource(&gCredHandle,
                           OIC_RSRC_TYPE_SEC_CRED,
                           OIC_MI_DEF,
                           OIC_RSRC_CRED_URI,
                           CredEntityHandler,
                           NULL,
                           OC_RES_PROP_NONE);

    if (OC_STACK_OK != ret)
    {
        OIC_LOG (FATAL, TAG, "Unable to instantiate Cred resource");
        DeInitCredResource();
    }
    return ret;
}

/**
 * Initialize Cred resource by loading data from persistent storage.
 *
 * @retval
 *     OC_STACK_OK    - no errors
 *     OC_STACK_ERROR - stack process error
 */
OCStackResult InitCredResource()
{
    OCStackResult ret = OC_STACK_ERROR;

    //Read Cred resource from PS
    char* jsonSVRDatabase = GetSVRDatabase();

    if (jsonSVRDatabase)
    {
        //Convert JSON Cred into binary format
        gCred = JSONToCredBin(jsonSVRDatabase);
    }
    /*
     * If SVR database in persistent storage got corrupted or
     * is not available for some reason, a default Cred is created
     * which allows user to initiate Cred provisioning again.
     */
    if (!jsonSVRDatabase || !gCred)
    {
        gCred = GetCredDefault();
    }
    //Instantiate 'oic.sec.cred'
    ret = CreateCredResource();
    OICFree(jsonSVRDatabase);
    return ret;
}

/**
 * Perform cleanup for Cred resources.
 *
 * @return
 *     OC_STACK_OK              - no errors
 *     OC_STACK_ERROR           - stack process error
 *     OC_STACK_NO_RESOURCE     - resource not found
 *     OC_STACK_INVALID_PARAM   - invalid param
 */
OCStackResult DeInitCredResource()
{
    OCStackResult result = OCDeleteResource(gCredHandle);
    DeleteCredList(gCred);
    gCred = NULL;
    return result;
}

/**
 * This method is used by tinydtls/SRM to retrieve credential for given Subject.
 *
 * @param subject - subject for which credential is required.
 *
 * @retval
 *     reference to OicSecCred_t - if credential is found
 *     NULL                      - if credential not found
 */
const OicSecCred_t* GetCredResourceData(const OicUuid_t* subject)
{
    OicSecCred_t *cred = NULL;

   if ( NULL == subject)
    {
       return NULL;
    }

    LL_FOREACH(gCred, cred)
    {
        if(memcmp(cred->subject.id, subject->id, sizeof(subject->id)) == 0)
        {
            return cred;
        }
    }
    return NULL;
}


#if defined(__WITH_DTLS__)
/**
 * This internal callback is used by lower stack (i.e. CA layer) to
 * retrieve PSK credentials from RI security layer.
 *
 * @param[in]  type type of PSK data required by tinyDTLS layer during DTLS handshake.
 * @param[in]  desc Additional request information.
 * @param[in]  desc_len The actual length of desc.
 * @param[out] result  Must be filled with the requested information.
 * @param[in]  result_length  Maximum size of @p result.
 *
 * @return The number of bytes written to @p result or a value
 *         less than zero on error.
 */
int32_t GetDtlsPskCredentials( CADtlsPskCredType_t type,
              const unsigned char *desc, size_t desc_len,
              unsigned char *result, size_t result_length)
{
<<<<<<< HEAD
    CADtlsPskCredsBlob_t * caBlob = NULL;
    if(credInfo)
    {
        caBlob = (CADtlsPskCredsBlob_t *)OICCalloc(sizeof(CADtlsPskCredsBlob_t), 1);
        if (caBlob)
        {
            OicUuid_t deviceID = {.id={}};
=======
    int32_t ret = -1;
>>>>>>> 586aa499

    if (NULL == result)
    {
        return ret;
    }

    switch (type)
    {
        case CA_DTLS_PSK_HINT:
        case CA_DTLS_PSK_IDENTITY:
            {
                OicUuid_t deviceID = {.id={}};
                // Retrieve Device ID from doxm resource
                if ( OC_STACK_OK != GetDoxmDeviceID(&deviceID) )
                {
                    OIC_LOG (ERROR, TAG, "Unable to retrieve doxm Device ID");
                    return ret;
                }

                if (result_length < sizeof(deviceID.id))
                {
                    OIC_LOG (ERROR, TAG, "Wrong value for result_length");
                    return ret;
                }
                memcpy(result, deviceID.id, sizeof(deviceID.id));
                return (sizeof(deviceID.id));
            }
            break;

        case CA_DTLS_PSK_KEY:
            {
                OicSecCred_t *cred = NULL;
                LL_FOREACH(gCred, cred)
                {
                    if (cred->credType != SYMMETRIC_PAIR_WISE_KEY)
                    {
                        continue;
                    }

                    if ((desc_len == sizeof(cred->subject.id)) &&
                        (memcmp(desc, cred->subject.id, sizeof(cred->subject.id)) == 0))
                    {
                        /*
                         * If the credentials are valid for limited time,
                         * check their expiry.
                         */
                        if (cred->period)
                        {
                            if(IOTVTICAL_VALID_ACCESS != IsRequestWithinValidTime(cred->period, NULL))
                            {
                                OIC_LOG (INFO, TAG, "Credentials are expired.");
                                ret = -1;
                                return ret;
                            }
                        }

                        // Convert PSK from Base64 encoding to binary before copying
                        uint32_t outLen = 0;
                        B64Result b64Ret = b64Decode(cred->privateData.data,
                                strlen(cred->privateData.data), result,
                                result_length, &outLen);
                        if (B64_OK != b64Ret)
                        {
                            OIC_LOG (ERROR, TAG, "Base64 decoding failed.");
                            ret = -1;
                            return ret;
                        }
                        return outLen;
                    }
                }
            }
            break;

        default:
            {
                OIC_LOG (ERROR, TAG, "Wrong value passed for CADtlsPskCredType_t.");
                ret = -1;
            }
            break;
    }

    return ret;
}

/**
 * Add temporal PSK to PIN based OxM
 *
 * @param[in] tmpSubject UUID of target device
 * @param[in] credType Type of credential to be added
 * @param[in] pin numeric characters
 * @param[in] pinSize length of 'pin'
 * @param[in] ownersLen Number of owners
 * @param[in] owners Array of owners
 * @param[out] tmpCredSubject Generated credential's subject.
 *
 * @return OC_STACK_OK for success and errorcode otherwise.
 */
OCStackResult AddTmpPskWithPIN(const OicUuid_t* tmpSubject, OicSecCredType_t credType,
                            const char * pin, size_t pinSize,
                            size_t ownersLen, const OicUuid_t * owners, OicUuid_t* tmpCredSubject)
{
    OCStackResult ret = OC_STACK_ERROR;

    if(tmpSubject == NULL || pin == NULL || pinSize == 0 || tmpCredSubject == NULL)
    {
        return OC_STACK_INVALID_PARAM;
    }

    uint8_t privData[OWNER_PSK_LENGTH_128] = {0,};
    int dtlsRes = DeriveCryptoKeyFromPassword((const unsigned char *)pin, pinSize, owners->id,
                                              UUID_LENGTH, PBKDF_ITERATIONS,
                                              OWNER_PSK_LENGTH_128, privData);
    VERIFY_SUCCESS(TAG, (dtlsRes == 0) , ERROR);

    uint32_t outLen = 0;
    char base64Buff[B64ENCODE_OUT_SAFESIZE(OWNER_PSK_LENGTH_128) + 1] = {};
    B64Result b64Ret = b64Encode(privData, OWNER_PSK_LENGTH_128, base64Buff,
                                sizeof(base64Buff), &outLen);
    VERIFY_SUCCESS(TAG, (B64_OK == b64Ret), ERROR);

    OicSecCred_t* cred = GenerateCredential(tmpSubject, credType, NULL,
                                            base64Buff, ownersLen, owners);
    if(NULL == cred)
    {
        OIC_LOG(ERROR, TAG, "GeneratePskWithPIN() : Failed to generate credential");
        return OC_STACK_ERROR;
    }

    memcpy(tmpCredSubject->id, cred->subject.id, UUID_LENGTH);

    ret = AddCredential(cred);
    if( OC_STACK_OK != ret)
    {
        OIC_LOG(ERROR, TAG, "GeneratePskWithPIN() : Failed to add credential");
    }

exit:
    return ret;
}

#endif /* __WITH_DTLS__ */
#ifdef __WITH_X509__
#define CERT_LEN_PREFIX (3)
#define BYTE_SIZE (8) //bits
#define PUB_KEY_X_COORD ("x")
#define PUB_KEY_Y_COORD ("y")
#define CERTIFICATE ("x5c")
#define PRIVATE_KEY ("d")


static void WriteCertPrefix(uint8_t *prefix, uint32_t certLen)
{
    for (size_t i = 0; i < CERT_LEN_PREFIX; ++i)
    {
        prefix[i] = (certLen >> (BYTE_SIZE * (CERT_LEN_PREFIX - 1 - i))) & 0xFF;
    }
}

static uint32_t ParseCertPrefix(uint8_t *prefix)
{
    uint32_t res = 0;
    if(NULL != prefix)
    {
        for(int i=0; i < CERT_LEN_PREFIX; ++i)
        {
            res |= (((uint32_t) prefix[i]) << ((CERT_LEN_PREFIX - 1 -i) * BYTE_SIZE));
        }
    }
    return res;
}

static uint32_t appendCert2Chain(uint8_t *appendPoint, char *cert, uint32_t max_len)
{
    uint32_t ret = 0;
    VERIFY_NON_NULL(TAG, appendPoint, ERROR);
    VERIFY_NON_NULL(TAG, cert, ERROR);

    uint32_t certLen;
    VERIFY_SUCCESS(TAG, B64_OK == b64Decode(cert, strlen(cert), appendPoint + CERT_LEN_PREFIX,
                                            max_len - CERT_LEN_PREFIX, &certLen), ERROR);
    WriteCertPrefix(appendPoint, certLen);

    ret = certLen + CERT_LEN_PREFIX;
exit:
    return ret;
}

static OCStackResult GetCAPublicKeyData(CADtlsX509Creds_t *credInfo){
    OCStackResult ret = OC_STACK_ERROR;
    uint8_t *ccPtr = credInfo->certificateChain;
    for(uint32_t i =0; i < credInfo->chainLen - 1; ++i)
    {
        ccPtr += CERT_LEN_PREFIX + ParseCertPrefix(ccPtr);
    }

    ByteArray cert = {
        .data = ccPtr + CERT_LEN_PREFIX,
        .len = ParseCertPrefix(ccPtr)
         };
    CertificateX509 certStruct;

    VERIFY_SUCCESS(TAG, PKI_SUCCESS == DecodeCertificate(cert, &certStruct), ERROR);

    INC_BYTE_ARRAY(certStruct.pubKey, 2);

    memcpy(credInfo->rootPublicKeyX, certStruct.pubKey.data, PUBLIC_KEY_SIZE / 2);
    memcpy(credInfo->rootPublicKeyY, certStruct.pubKey.data + PUBLIC_KEY_SIZE / 2, PUBLIC_KEY_SIZE / 2);

    ret = OC_STACK_OK;
    exit:
    return ret;
}

static OCStackResult GetCertCredPublicData(CADtlsX509Creds_t *credInfo, OicSecCred_t *cred)
{
    OCStackResult ret = OC_STACK_ERROR;
    VERIFY_NON_NULL(TAG, credInfo, ERROR);
    VERIFY_NON_NULL(TAG, cred, ERROR);
    VERIFY_NON_NULL(TAG, cred->publicData.data, ERROR);
    //VERIFY_SUCCESS(TAG, NULL == credInfo->certificateChain.data, ERROR);
    cJSON *jsonRoot = cJSON_Parse(cred->publicData.data);
    VERIFY_NON_NULL(TAG, jsonRoot, ERROR);

    //Get certificate chain
    cJSON *jsonObj = cJSON_GetObjectItem(jsonRoot, CERTIFICATE);//TODO define field names constants
    VERIFY_SUCCESS(TAG, NULL != jsonObj && cJSON_Array == jsonObj->type, ERROR);

    size_t certChainLen = cJSON_GetArraySize(jsonObj);
    credInfo->chainLen = certChainLen;
    VERIFY_SUCCESS(TAG, MAX_CHAIN_LEN >= certChainLen, ERROR);

    uint32_t len = 0;
    for (size_t i = 0; i < certChainLen; ++i)
    {
        cJSON *item = cJSON_GetArrayItem(jsonObj, i);
        VERIFY_SUCCESS(TAG, cJSON_String == item->type, ERROR);
        uint32_t appendedLen = appendCert2Chain(credInfo->certificateChain + len, item->valuestring,
                                              MAX_CERT_MESSAGE_LEN - len);
        VERIFY_SUCCESS(TAG, 0 != appendedLen, ERROR);
        len += appendedLen;
    }
    credInfo->certificateChainLen = len;
    VERIFY_SUCCESS(TAG, OC_STACK_OK == GetCAPublicKeyData(credInfo), ERROR);
    ret = OC_STACK_OK;
exit:
    cJSON_Delete(jsonRoot);
    return ret;
}

static OCStackResult GetCertCredPrivateData(CADtlsX509Creds_t *credInfo, OicSecCred_t *cred)
{
    OCStackResult ret = OC_STACK_ERROR;
    VERIFY_NON_NULL(TAG, credInfo, ERROR);
    VERIFY_NON_NULL(TAG, cred, ERROR);
    VERIFY_NON_NULL(TAG, cred->privateData.data, ERROR);
    cJSON *jsonRoot = cJSON_Parse(cred->privateData.data);
    VERIFY_NON_NULL(TAG, jsonRoot, ERROR);

    cJSON *jsonObj = cJSON_GetObjectItem(jsonRoot, PRIVATE_KEY);//TODO define field names constants
    VERIFY_SUCCESS(TAG, NULL != jsonObj && cJSON_String == jsonObj->type, ERROR);

    uint32_t read = 0u;
    VERIFY_SUCCESS(TAG, B64_OK == b64Decode(jsonObj->valuestring, strlen(jsonObj->valuestring),
                                            credInfo->devicePrivateKey, PRIVATE_KEY_SIZE, &read)
                   && PRIVATE_KEY_SIZE == read, ERROR);

    ret = OC_STACK_OK;

exit:
    cJSON_Delete(jsonRoot);
    return ret;
}

int GetDtlsX509Credentials(CADtlsX509Creds_t *credInfo)
{
    int ret = 1;
    VERIFY_NON_NULL(TAG, credInfo, ERROR);
    if (NULL == gCred)
    {
        VERIFY_SUCCESS(TAG, OC_STACK_OK == InitCredResource(), ERROR);
    }

    OicSecCred_t *cred = NULL;
    LL_SEARCH_SCALAR(gCred, cred, credType, SIGNED_ASYMMETRIC_KEY);
    VERIFY_NON_NULL(TAG, cred, ERROR);

    VERIFY_SUCCESS(TAG, OC_STACK_OK == GetCertCredPrivateData(credInfo, cred), ERROR);
    VERIFY_SUCCESS(TAG, OC_STACK_OK == GetCertCredPublicData(credInfo, cred), ERROR);

    ret = 0;
exit:

    return ret;
}
<<<<<<< HEAD

/**
 * Add temporal PSK to PIN based OxM
 *
 * @param[in] tmpSubject UUID of target device
 * @param[in] credType Type of credential to be added
 * @param[in] pin numeric characters
 * @param[in] pinSize length of 'pin'
 * @param[in] ownersLen Number of owners
 * @param[in] owners Array of owners
 * @param[out] tmpCredSubject Generated credential's subject.
 *
 * @return OC_STACK_OK for success and errorcode otherwise.
 */
OCStackResult AddTmpPskWithPIN(const OicUuid_t* tmpSubject, OicSecCredType_t credType,
                            const char * pin, size_t pinSize,
                            size_t ownersLen, const OicUuid_t * owners, OicUuid_t* tmpCredSubject)
{
    OCStackResult ret = OC_STACK_ERROR;

    if(tmpSubject == NULL || pin == NULL || pinSize == 0 || tmpCredSubject == NULL)
    {
        return OC_STACK_INVALID_PARAM;
    }

    uint8_t privData[OWNER_PSK_LENGTH_128] = {0,};
    int dtlsRes = DeriveCryptoKeyFromPassword((const unsigned char *)pin, pinSize, owners->id,
                                              UUID_LENGTH, PBKDF_ITERATIONS,
                                              OWNER_PSK_LENGTH_128, privData);
    VERIFY_SUCCESS(TAG, (dtlsRes == 0) , ERROR);

    uint32_t outLen = 0;
    char base64Buff[B64ENCODE_OUT_SAFESIZE(OWNER_PSK_LENGTH_128) + 1] = {};
    B64Result b64Ret = b64Encode(privData, OWNER_PSK_LENGTH_128, base64Buff,
                                sizeof(base64Buff), &outLen);
    VERIFY_SUCCESS(TAG, (B64_OK == b64Ret), ERROR);

    OicSecCred_t* cred = GenerateCredential(tmpSubject, credType, NULL,
                                            base64Buff, ownersLen, owners);
    if(NULL == cred)
    {
        OC_LOG(ERROR, TAG, "GeneratePskWithPIN() : Failed to generate credential");
        return OC_STACK_ERROR;
    }

    memcpy(tmpCredSubject->id, cred->subject.id, UUID_LENGTH);

    ret = AddCredential(cred);
    if( OC_STACK_OK != ret)
    {
        OC_LOG(ERROR, TAG, "GeneratePskWithPIN() : Failed to add credential");
    }

exit:
    return ret;
}

#endif /* __WITH_DTLS__ */
=======
#undef CERT_LEN_PREFIX
#endif /* __WITH_X509__ */
>>>>>>> 586aa499
<|MERGE_RESOLUTION|>--- conflicted
+++ resolved
@@ -35,10 +35,7 @@
 #include "cainterface.h"
 #include "pbkdf2.h"
 #include <stdlib.h>
-<<<<<<< HEAD
-=======
 #include "iotvticalendar.h"
->>>>>>> 586aa499
 #ifdef WITH_ARDUINO
 #include <string.h>
 #else
@@ -46,12 +43,7 @@
 #endif
 #include <stdint.h>
 
-<<<<<<< HEAD
-#define TAG  PCF("SRM-CREDL")
-=======
 #define TAG  "SRM-CREDL"
-
->>>>>>> 586aa499
 
 
 static OicSecCred_t        *gCred = NULL;
@@ -64,11 +56,7 @@
 {
     if(NULL == cred)
     {
-<<<<<<< HEAD
-        OC_LOG (INFO, TAG, PCF("Invalid Parameter"));
-=======
         OIC_LOG (ERROR, TAG, "Invalid Parameter");
->>>>>>> 586aa499
         return;
     }
     //Note: Need further clarification on roleID data type
@@ -79,7 +67,6 @@
 
     //Clean PublicData
     OICFree(cred->publicData.data);
-<<<<<<< HEAD
 
     //Clean PrivateData
     OICFree(cred->privateData.data);
@@ -94,22 +81,6 @@
     OICFree(cred);
 }
 
-=======
-
-    //Clean PrivateData
-    OICFree(cred->privateData.data);
-
-    //Clean Period
-    OICFree(cred->period);
-
-    //Clean Owners
-    OICFree(cred->owners);
-
-    //Clean Cred node itself
-    OICFree(cred);
-}
-
->>>>>>> 586aa499
 void DeleteCredList(OicSecCred_t* cred)
 {
     if (cred)
@@ -599,8 +570,6 @@
     return 0;
 }
 
-<<<<<<< HEAD
-=======
 /**
  * Get the default value
  * @retval  NULL for now. Update it when we finalize the default info.
@@ -609,7 +578,6 @@
 {
     return NULL;
 }
->>>>>>> 586aa499
 
 /**
  * This function adds the new cred to the credential list.
@@ -638,19 +606,11 @@
     {
         ret = OC_STACK_OK;
     }
-<<<<<<< HEAD
 
 exit:
     return ret;
 }
 
-=======
-
-exit:
-    return ret;
-}
-
->>>>>>> 586aa499
 OCStackResult RemoveCredential(const OicUuid_t *subject)
 {
     OCStackResult ret = OC_STACK_ERROR;
@@ -677,8 +637,6 @@
     }
     return ret;
 
-<<<<<<< HEAD
-=======
 }
 
 /**
@@ -698,7 +656,6 @@
         return OC_STACK_ERROR;
     }
     return OC_STACK_OK;
->>>>>>> 586aa499
 }
 
 static OCEntityHandlerResult HandlePostRequest(const OCEntityHandlerRequest * ehRequest)
@@ -721,11 +678,7 @@
 
 static OCEntityHandlerResult HandleDeleteRequest(const OCEntityHandlerRequest *ehRequest)
 {
-<<<<<<< HEAD
-    OC_LOG_V (INFO, TAG, PCF("Processing CredDeleteRequest"));
-=======
     OIC_LOG(DEBUG, TAG, "Processing CredDeleteRequest");
->>>>>>> 586aa499
 
     OCEntityHandlerResult ehRet = OC_EH_ERROR;
 
@@ -765,10 +718,6 @@
     return ehRet;
 }
 
-<<<<<<< HEAD
-
-=======
->>>>>>> 586aa499
 /*
  * This internal method is the entity handler for Cred resources
  * to handle REST request (PUT/POST/DEL)
@@ -933,17 +882,7 @@
               const unsigned char *desc, size_t desc_len,
               unsigned char *result, size_t result_length)
 {
-<<<<<<< HEAD
-    CADtlsPskCredsBlob_t * caBlob = NULL;
-    if(credInfo)
-    {
-        caBlob = (CADtlsPskCredsBlob_t *)OICCalloc(sizeof(CADtlsPskCredsBlob_t), 1);
-        if (caBlob)
-        {
-            OicUuid_t deviceID = {.id={}};
-=======
     int32_t ret = -1;
->>>>>>> 586aa499
 
     if (NULL == result)
     {
@@ -1238,66 +1177,5 @@
 
     return ret;
 }
-<<<<<<< HEAD
-
-/**
- * Add temporal PSK to PIN based OxM
- *
- * @param[in] tmpSubject UUID of target device
- * @param[in] credType Type of credential to be added
- * @param[in] pin numeric characters
- * @param[in] pinSize length of 'pin'
- * @param[in] ownersLen Number of owners
- * @param[in] owners Array of owners
- * @param[out] tmpCredSubject Generated credential's subject.
- *
- * @return OC_STACK_OK for success and errorcode otherwise.
- */
-OCStackResult AddTmpPskWithPIN(const OicUuid_t* tmpSubject, OicSecCredType_t credType,
-                            const char * pin, size_t pinSize,
-                            size_t ownersLen, const OicUuid_t * owners, OicUuid_t* tmpCredSubject)
-{
-    OCStackResult ret = OC_STACK_ERROR;
-
-    if(tmpSubject == NULL || pin == NULL || pinSize == 0 || tmpCredSubject == NULL)
-    {
-        return OC_STACK_INVALID_PARAM;
-    }
-
-    uint8_t privData[OWNER_PSK_LENGTH_128] = {0,};
-    int dtlsRes = DeriveCryptoKeyFromPassword((const unsigned char *)pin, pinSize, owners->id,
-                                              UUID_LENGTH, PBKDF_ITERATIONS,
-                                              OWNER_PSK_LENGTH_128, privData);
-    VERIFY_SUCCESS(TAG, (dtlsRes == 0) , ERROR);
-
-    uint32_t outLen = 0;
-    char base64Buff[B64ENCODE_OUT_SAFESIZE(OWNER_PSK_LENGTH_128) + 1] = {};
-    B64Result b64Ret = b64Encode(privData, OWNER_PSK_LENGTH_128, base64Buff,
-                                sizeof(base64Buff), &outLen);
-    VERIFY_SUCCESS(TAG, (B64_OK == b64Ret), ERROR);
-
-    OicSecCred_t* cred = GenerateCredential(tmpSubject, credType, NULL,
-                                            base64Buff, ownersLen, owners);
-    if(NULL == cred)
-    {
-        OC_LOG(ERROR, TAG, "GeneratePskWithPIN() : Failed to generate credential");
-        return OC_STACK_ERROR;
-    }
-
-    memcpy(tmpCredSubject->id, cred->subject.id, UUID_LENGTH);
-
-    ret = AddCredential(cred);
-    if( OC_STACK_OK != ret)
-    {
-        OC_LOG(ERROR, TAG, "GeneratePskWithPIN() : Failed to add credential");
-    }
-
-exit:
-    return ret;
-}
-
-#endif /* __WITH_DTLS__ */
-=======
 #undef CERT_LEN_PREFIX
-#endif /* __WITH_X509__ */
->>>>>>> 586aa499
+#endif /* __WITH_X509__ */