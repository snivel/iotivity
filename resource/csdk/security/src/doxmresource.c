--- conflicted
+++ resolved
@@ -373,14 +373,10 @@
         return false;
     }
 
-<<<<<<< HEAD
-    OicParseQueryIter_t parseIter = {.attrPos = NULL};
-=======
     bool bOwnedQry = false;         // does querystring contains 'owned' query ?
     bool bOwnedMatch = false;       // does 'owned' query value matches with doxm.owned status?
     bool bDeviceIDQry = false;      // does querystring contains 'deviceid' query ?
     bool bDeviceIDMatch = false;    // does 'deviceid' query matches with doxm.deviceid ?
->>>>>>> 586aa499
 
     OicParseQueryIter_t parseIter = {.attrPos = NULL};
 
@@ -492,11 +488,7 @@
                     sizeof(base64Buff), &outLen);
     VERIFY_SUCCESS(TAG, b64Ret == B64_OK, ERROR);
 
-<<<<<<< HEAD
-    OC_LOG (INFO, TAG, PCF("Doxm EntityHandle  generating Credential"));
-=======
     OIC_LOG (DEBUG, TAG, "Doxm EntityHandle  generating Credential");
->>>>>>> 586aa499
     cred = GenerateCredential(&ptDoxm->owner, SYMMETRIC_PAIR_WISE_KEY,
                               NULL, base64Buff, ownLen, &ptDoxm->owner);
     VERIFY_NON_NULL(TAG, cred, ERROR);
@@ -505,10 +497,7 @@
     VERIFY_SUCCESS(TAG, OC_STACK_OK == AddCredential(cred), ERROR);
 
     gDoxm->owned = true;
-<<<<<<< HEAD
-=======
     gDoxm->oxmSel = ptDoxm->oxmSel;
->>>>>>> 586aa499
     memcpy(&(gDoxm->owner), &(ptDoxm->owner), sizeof(OicUuid_t));
 
     return OC_EH_OK;
@@ -567,21 +556,13 @@
                 OCServerRequest *request = (OCServerRequest *)ehRequest->requestHandle;
 
                 //Generating OwnerPSK
-<<<<<<< HEAD
-                OC_LOG (INFO, TAG, PCF("Doxm EntityHandle  generating OwnerPSK"));
-=======
                 OIC_LOG (INFO, TAG, "Doxm EntityHandle  generating OwnerPSK");
->>>>>>> 586aa499
 
                 //Generate new credential for provisioning tool
                 ehRet = AddOwnerPSK((CAEndpoint_t *)&request->devAddr, newDoxm,
                         (uint8_t*) OXM_JUST_WORKS, strlen(OXM_JUST_WORKS));
 
-<<<<<<< HEAD
-                VERIFY_SUCCESS(TAG, ehRet = OC_EH_OK, ERROR);
-=======
                 VERIFY_SUCCESS(TAG, OC_EH_OK == ehRet, ERROR);
->>>>>>> 586aa499
 
                 // Update new state in persistent storage
                 if (true == UpdatePersistentStorage(gDoxm))
@@ -615,27 +596,17 @@
         }
         else if(OIC_RANDOM_DEVICE_PIN == newDoxm->oxmSel)
         {
-<<<<<<< HEAD
-            //this temp Credential ID is used to track temporal Cred Id
-            static OicUuid_t tmpCredId = {.id={0}};
-            static bool tmpCredGenFlag = false;
-=======
 #ifdef __WITH_DTLS__
             //this temp Credential ID is used to track temporal Cred Id
             static OicUuid_t tmpCredId = {.id={0}};
             static bool tmpCredGenFlag = false;
 #endif //__WITH_DTLS__
->>>>>>> 586aa499
 
             if ((false == gDoxm->owned) && (false == newDoxm->owned))
             {
 #ifdef __WITH_DTLS__
                 CAEnableAnonECDHCipherSuite(false);
-<<<<<<< HEAD
-                OC_LOG(DEBUG, TAG, "ECDH_ANON CipherSuite is DISABLED");
-=======
                 OIC_LOG(INFO, TAG, "ECDH_ANON CipherSuite is DISABLED");
->>>>>>> 586aa499
                 CASelectCipherSuite(TLS_ECDHE_PSK_WITH_AES_128_CBC_SHA_256);
 
                 char ranPin[OXM_RANDOM_PIN_SIZE + 1] = {0,};
@@ -643,11 +614,7 @@
                 {
                     if(tmpCredGenFlag)
                     {
-<<<<<<< HEAD
-                       OC_LOG(DEBUG, TAG, "Corrupted PSK is detected!!!");
-=======
                        OIC_LOG(INFO, TAG, "Corrupted PSK is detected!!!");
->>>>>>> 586aa499
                        VERIFY_SUCCESS(TAG,
                                       OC_STACK_RESOURCE_DELETED == RemoveCredential(&tmpCredId),
                                       ERROR);
@@ -661,11 +628,7 @@
                 }
                 else
                 {
-<<<<<<< HEAD
-                    OC_LOG(ERROR, TAG, "Failed to generate random PIN");
-=======
                     OIC_LOG(ERROR, TAG, "Failed to generate random PIN");
->>>>>>> 586aa499
                     ehRet = OC_EH_ERROR;
                 }
 
@@ -698,9 +661,6 @@
                 VERIFY_SUCCESS(TAG, OC_EH_OK == ehRet, ERROR);
 
                 //Update new state in persistent storage
-<<<<<<< HEAD
-                ehRet = (UpdatePersistentStorage(gDoxm) == true) ? OC_EH_OK : OC_EH_ERROR;
-=======
                 if((UpdatePersistentStorage(gDoxm) == true))
                 {
                     ehRet = OC_EH_OK;
@@ -717,7 +677,6 @@
                     ehRet = OC_EH_ERROR;
 
                 }
->>>>>>> 586aa499
 #endif
              }
         }
