--- conflicted
+++ resolved
@@ -190,21 +190,13 @@
             {
                 ret = OC_STACK_OK;
             }
-<<<<<<< HEAD
-            OC_LOG_V(INFO, TAG, PCF("Written %d bytes into SVR database file"), bytesWritten);
-=======
             OIC_LOG_V(DEBUG, TAG, "Written %zu bytes into SVR database file", bytesWritten);
->>>>>>> 586aa499
             ps->close(fp);
             fp = NULL;
         }
         else
         {
-<<<<<<< HEAD
-            OC_LOG (ERROR, TAG, PCF("Unable to open SVR database file!! "));
-=======
             OIC_LOG (ERROR, TAG, "Unable to open SVR database file!! ");
->>>>>>> 586aa499
         }
     }
 
