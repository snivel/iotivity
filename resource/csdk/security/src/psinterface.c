//******************************************************************
//
// Copyright 2015 Intel Mobile Communications GmbH All Rights Reserved.
//
//-=-=-=-=-=-=-=-=-=-=-=-=-=-=-=-=-=-=-=-=-=-=-=-=-=-=-=-=-=-=-=-=
//
// Licensed under the Apache License, Version 2.0 (the "License");
// you may not use this file except in compliance with the License.
// You may obtain a copy of the License at
//
//      http://www.apache.org/licenses/LICENSE-2.0
//
// Unless required by applicable law or agreed to in writing, software
// distributed under the License is distributed on an "AS IS" BASIS,
// WITHOUT WARRANTIES OR CONDITIONS OF ANY KIND, either express or implied.
// See the License for the specific language governing permissions and
// limitations under the License.
//
//-=-=-=-=-=-=-=-=-=-=-=-=-=-=-=-=-=-=-=-=-=-=-=-=-=-=-=-=-=-=-=-=

#include "ocstack.h"
#include "logger.h"
#include "oic_malloc.h"
#include "cJSON.h"
#include "cainterface.h"
#include "secureresourcemanager.h"
#include "resourcemanager.h"
#include "srmresourcestrings.h"
#include "srmutility.h"
#include <stdlib.h>
#include <string.h>

#define TAG  "SRM-PSI"

//SVR database buffer block size
const size_t DB_FILE_SIZE_BLOCK = 1023;

/**
 * Gets the Secure Virtual Database size.
 *
 * @param ps  pointer of OCPersistentStorage for the SVR name ("acl", "cred", "pstat" etc).
 *
 * @retval  total size of the SVR database.
 */
size_t GetSVRDatabaseSize(OCPersistentStorage* ps)
{
    size_t size = 0;
    if (!ps)
    {
        return size;
    }
    size_t bytesRead  = 0;
    char buffer[DB_FILE_SIZE_BLOCK];
    FILE* fp = ps->open(SVR_DB_FILE_NAME, "r");
    if (fp)
    {
        do
        {
            bytesRead = ps->read(buffer, 1, DB_FILE_SIZE_BLOCK, fp);
            size += bytesRead;
        } while (bytesRead > 0);
        ps->close(fp);
    }
    return size;
}

/**
 * Reads the Secure Virtual Database from PS into dynamically allocated
 * memory buffer.
 *
 * @note Caller of this method MUST use OICFree() method to release memory
 *       referenced by return value.
 *
 * @retval  reference to memory buffer containing SVR database.
 */
char * GetSVRDatabase()
{
    char * jsonStr = NULL;
    FILE * fp = NULL;
    OCPersistentStorage* ps = SRMGetPersistentStorageHandler();
    int size = GetSVRDatabaseSize(ps);
    if (0 == size)
    {
        OC_LOG (ERROR, TAG, "FindSVRDatabaseSize failed");
        return NULL;
    }

    if (ps && ps->open)
    {
        // Open default SRM database file. An app could change the path for its server.
        fp = ps->open(SVR_DB_FILE_NAME, "r");
        if (fp)
        {
            jsonStr = (char*)OICMalloc(size + 1);
            VERIFY_NON_NULL(TAG, jsonStr, FATAL);
            size_t bytesRead = ps->read(jsonStr, 1, size, fp);
            jsonStr[bytesRead] = '\0';

<<<<<<< HEAD
            OC_LOG_V(INFO, TAG, "Read %d bytes from SVR database file", bytesRead);
=======
            OC_LOG_V(DEBUG, TAG, "Read %zu bytes from SVR database file", bytesRead);
>>>>>>> 5565bfe4
            ps->close(fp);
            fp = NULL;
        }
        else
        {
            OC_LOG (ERROR, TAG, "Unable to open SVR database file!!");
        }
    }

exit:
    if (ps && fp)
    {
        ps->close(fp);
    }
    return jsonStr;
}


/**
 * This method is used by a entity handlers of SVR's to update
 * SVR database.
 *
 * @param rsrcName string denoting the SVR name ("acl", "cred", "pstat" etc).
 * @param jsonObj JSON object containing the SVR contents.
 *
 * @retval  OC_STACK_OK for Success, otherwise some error value
 */
OCStackResult UpdateSVRDatabase(const char* rsrcName, cJSON* jsonObj)
{
    OCStackResult ret = OC_STACK_ERROR;
    cJSON *jsonSVRDb = NULL;
    OCPersistentStorage* ps = NULL;

    // Read SVR database from PS
    char* jsonSVRDbStr = GetSVRDatabase();
    VERIFY_NON_NULL(TAG,jsonSVRDbStr, ERROR);

    // Use cJSON_Parse to parse the existing SVR database
    jsonSVRDb = cJSON_Parse(jsonSVRDbStr);
    VERIFY_NON_NULL(TAG,jsonSVRDb, ERROR);

    OICFree(jsonSVRDbStr);
    jsonSVRDbStr = NULL;

    //If Cred resource gets updated with empty list then delete the Cred
    //object from database.
    if(NULL == jsonObj && (0 == strcmp(rsrcName, OIC_JSON_CRED_NAME)))
    {
        cJSON_DeleteItemFromObject(jsonSVRDb, rsrcName);
    }
    else if (jsonObj->child )
    {
        // Create a duplicate of the JSON object which was passed.
        cJSON* jsonDuplicateObj = cJSON_Duplicate(jsonObj, 1);
        VERIFY_NON_NULL(TAG,jsonDuplicateObj, ERROR);

        cJSON* jsonObj = cJSON_GetObjectItem(jsonSVRDb, rsrcName);

        /*
         ACL, PStat & Doxm resources at least have default entries in the database but
         Cred resource may have no entries. The first cred resource entry (for provisioning tool)
         is created when the device is owned by provisioning tool and it's ownerpsk is generated.*/
        if((strcmp(rsrcName, OIC_JSON_CRED_NAME) == 0 || strcmp(rsrcName, OIC_JSON_CRL_NAME) == 0)
                                                                                    && (!jsonObj))
        {
            // Add the fist cred object in existing SVR database json
            cJSON_AddItemToObject(jsonSVRDb, rsrcName, jsonDuplicateObj->child);
        }
        else
        {
            VERIFY_NON_NULL(TAG,jsonObj, ERROR);

            // Replace the modified json object in existing SVR database json
            cJSON_ReplaceItemInObject(jsonSVRDb, rsrcName, jsonDuplicateObj->child);
        }
    }

    // Generate string representation of updated SVR database json object
    jsonSVRDbStr = cJSON_PrintUnformatted(jsonSVRDb);
    VERIFY_NON_NULL(TAG,jsonSVRDbStr, ERROR);

    // Update the persistent storage with new SVR database
    ps = SRMGetPersistentStorageHandler();
    if (ps && ps->open)
    {
        FILE* fp = ps->open(SVR_DB_FILE_NAME, "w");
        if (fp)
        {
            size_t bytesWritten = ps->write(jsonSVRDbStr, 1, strlen(jsonSVRDbStr), fp);
            if (bytesWritten == strlen(jsonSVRDbStr))
            {
                ret = OC_STACK_OK;
            }
<<<<<<< HEAD
            OC_LOG_V(INFO, TAG, "Written %d bytes into SVR database file", bytesWritten);
=======
            OC_LOG_V(DEBUG, TAG, "Written %zu bytes into SVR database file", bytesWritten);
>>>>>>> 5565bfe4
            ps->close(fp);
            fp = NULL;
        }
        else
        {
            OC_LOG (ERROR, TAG, "Unable to open SVR database file!! ");
        }
    }

exit:
    OICFree(jsonSVRDbStr);
    cJSON_Delete(jsonSVRDb);

    return ret;
}<|MERGE_RESOLUTION|>--- conflicted
+++ resolved
@@ -96,11 +96,7 @@
             size_t bytesRead = ps->read(jsonStr, 1, size, fp);
             jsonStr[bytesRead] = '\0';
 
-<<<<<<< HEAD
-            OC_LOG_V(INFO, TAG, "Read %d bytes from SVR database file", bytesRead);
-=======
             OC_LOG_V(DEBUG, TAG, "Read %zu bytes from SVR database file", bytesRead);
->>>>>>> 5565bfe4
             ps->close(fp);
             fp = NULL;
         }
@@ -194,11 +190,7 @@
             {
                 ret = OC_STACK_OK;
             }
-<<<<<<< HEAD
-            OC_LOG_V(INFO, TAG, "Written %d bytes into SVR database file", bytesWritten);
-=======
             OC_LOG_V(DEBUG, TAG, "Written %zu bytes into SVR database file", bytesWritten);
->>>>>>> 5565bfe4
             ps->close(fp);
             fp = NULL;
         }
