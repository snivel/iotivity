--- conflicted
+++ resolved
@@ -27,11 +27,7 @@
 #include "oic_malloc.h"
 #include "logger.h"
 
-<<<<<<< HEAD
-#define TAG  PCF("SRM-DOXM")
-=======
 #define TAG  "SRM-DOXM"
->>>>>>> 586aa499
 
 #ifdef __cplusplus
 extern "C" {
@@ -138,8 +134,6 @@
     EXPECT_EQ(OC_STACK_INVALID_PARAM, InitDoxmResource());
     char query[] = "oxm=0;owned=false;owner=owner1";
     OCEntityHandlerRequest req = OCEntityHandlerRequest();
-<<<<<<< HEAD
-=======
     req.method = OC_REST_GET;
     req.query = OICStrdup(query);
     EXPECT_EQ(OC_EH_ERROR, DoxmEntityHandler(OCEntityHandlerFlag::OC_REQUEST_FLAG, &req));
@@ -152,7 +146,6 @@
     EXPECT_EQ(OC_STACK_INVALID_PARAM, InitDoxmResource());
     char query[] = "deviceid=MjIyMjIyMjIyMjIyMjIyMg==";
     OCEntityHandlerRequest req = OCEntityHandlerRequest();
->>>>>>> 586aa499
     req.method = OC_REST_GET;
     req.query = OICStrdup(query);
     EXPECT_EQ(OC_EH_ERROR, DoxmEntityHandler(OCEntityHandlerFlag::OC_REQUEST_FLAG, &req));
@@ -172,11 +165,7 @@
     OicSecDoxm_t * doxm =  getBinDoxm();
 
     char * json = BinToDoxmJSON(doxm);
-<<<<<<< HEAD
-    OC_LOG_V(INFO, TAG, PCF("BinToDoxmJSON:%s"), json);
-=======
     OIC_LOG_V(INFO, TAG, "BinToDoxmJSON:%s", json);
->>>>>>> 586aa499
     EXPECT_TRUE(json != NULL);
 
     DeleteDoxmBinData(doxm);
