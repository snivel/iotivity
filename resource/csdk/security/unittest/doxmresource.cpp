// Copyright 2015 Intel Mobile Communications GmbH All Rights Reserved.
//
//-=-=-=-=-=-=-=-=-=-=-=-=-=-=-=-=-=-=-=-=-=-=-=-=-=-=-=-=-=-=-=-=
//
// Licensed under the Apache License, Version 2.0 (the "License");
// you may not use this file except in compliance with the License.
// You may obtain a copy of the License at
//
// http://www.apache.org/licenses/LICENSE-2.0
//
// Unless required by applicable law or agreed to in writing, software
// distributed under the License is distributed on an "AS IS" BASIS,
// WITHOUT WARRANTIES OR CONDITIONS OF ANY KIND, either express or implied.
// See the License for the specific language governing permissions and
// limitations under the License.
//
//-=-=-=-=-=-=-=-=-=-=-=-=-=-=-=-=-=-=-=-=-=-=-=-=-=-=-=-=-=-=-=-=

#include "gtest/gtest.h"
#include "ocstack.h"
#include "resourcemanager.h"
#include "securevirtualresourcetypes.h"
#include "srmresourcestrings.h"
#include "doxmresource.h"
#include "ocserverrequest.h"
#include "oic_string.h"
#include "oic_malloc.h"
#include "logger.h"

#define TAG  PCF("SRM-DOXM")

#ifdef __cplusplus
extern "C" {
#endif

//Declare Doxm resource methods for testing
OCStackResult CreateDoxmResource();
OCEntityHandlerResult DoxmEntityHandler (OCEntityHandlerFlag flag,
                OCEntityHandlerRequest * ehRequest);
char * BinToDoxmJSON(const OicSecDoxm_t * doxm);
OicSecDoxm_t * JSONToDoxmBin(const char * jsonStr);
void InitSecDoxmInstance(OicSecDoxm_t * doxm);
OCEntityHandlerResult HandleDoxmPostRequest (const OCEntityHandlerRequest * ehRequest);
void DeleteDoxmBinData(OicSecDoxm_t* doxm);
OCEntityHandlerResult HandleDoxmGetRequest (const OCEntityHandlerRequest * ehRequest);
#ifdef __cplusplus
}
#endif

OicSecDoxm_t * getBinDoxm()
{
    OicSecDoxm_t * doxm = (OicSecDoxm_t*)OICCalloc(1, sizeof(OicSecDoxm_t));
    if(!doxm)
    {
        return NULL;
    }
    doxm->oxmTypeLen =  1;
    doxm->oxmType    = (OicUrn_t *)OICCalloc(doxm->oxmTypeLen, sizeof(char *));
    if(!doxm->oxmType)
    {
        OICFree(doxm);
        return NULL;
    }
    doxm->oxmType[0] = (char*)OICMalloc(strlen(OXM_JUST_WORKS) + 1);
    if(!doxm->oxmType[0])
    {
        OICFree(doxm->oxmType);
        OICFree(doxm);
        return NULL;
    }

    strcpy(doxm->oxmType[0], OXM_JUST_WORKS);
    doxm->oxmLen     = 1;
    doxm->oxm        = (OicSecOxm_t *)OICCalloc(doxm->oxmLen, sizeof(OicSecOxm_t));
    if(!doxm->oxm)
    {
        OICFree(doxm->oxmType[0]);
        OICFree(doxm->oxmType);
        OICFree(doxm);
        return NULL;
    }

    doxm->oxm[0]     = OIC_JUST_WORKS;
    doxm->oxmSel     = OIC_JUST_WORKS;
    doxm->owned      = true;
    //TODO: Need more clarification on deviceIDFormat field type.
    //doxm.deviceIDFormat = URN;
    strcpy((char *) doxm->deviceID.id, "deviceId");
    strcpy((char *)doxm->owner.id, "ownersId");
    return doxm;
}

 //InitDoxmResource Tests
TEST(InitDoxmResourceTest, InitDoxmResource)
{
    EXPECT_EQ(OC_STACK_INVALID_PARAM, InitDoxmResource());
}

//DeInitDoxmResource Tests
TEST(DeInitDoxmResourceTest, DeInitDoxmResource)
{
    EXPECT_EQ(OC_STACK_ERROR, DeInitDoxmResource());
}

//CreateDoxmResource Tests
TEST(CreateDoxmResourceTest, CreateDoxmResource)
{
    EXPECT_EQ(OC_STACK_INVALID_PARAM, CreateDoxmResource());
}

 //DoxmEntityHandler Tests
TEST(DoxmEntityHandlerTest, DoxmEntityHandlerWithDummyRequest)
{
    OCEntityHandlerRequest req;
    EXPECT_EQ(OC_EH_ERROR, DoxmEntityHandler(OCEntityHandlerFlag::OC_REQUEST_FLAG, &req));
}

TEST(DoxmEntityHandlerTest, DoxmEntityHandlerWithNULLRequest)
{
    EXPECT_EQ(OC_EH_ERROR, DoxmEntityHandler(OCEntityHandlerFlag::OC_REQUEST_FLAG, NULL));
}

TEST(DoxmEntityHandlerTest, DoxmEntityHandlerInvalidFlag)
{
    OCEntityHandlerRequest req;
    EXPECT_EQ(OC_EH_ERROR, DoxmEntityHandler(OCEntityHandlerFlag::OC_OBSERVE_FLAG, &req));
}

TEST(DoxmEntityHandlerTest, DoxmEntityHandlerValidRequest)
{
    EXPECT_EQ(OC_STACK_INVALID_PARAM, InitDoxmResource());
<<<<<<< HEAD
    char query[] = "oxm=0;owned=false;owner=owner1";
    OCEntityHandlerRequest req = {};
=======
    char query[] = "oxm=0&owned=false&owner=owner1";
    OCEntityHandlerRequest req = {0};
>>>>>>> 32659ce8
    req.method = OC_REST_GET;
    req.query = OICStrdup(query);
    EXPECT_EQ(OC_EH_ERROR, DoxmEntityHandler(OCEntityHandlerFlag::OC_REQUEST_FLAG, &req));

    OICFree(req.query);
}

//BinToDoxmJSON Tests
TEST(BinToDoxmJSONTest, BinToDoxmJSONNullDoxm)
{
    char* value = BinToDoxmJSON(NULL);
    EXPECT_TRUE(value == NULL);
}

TEST(BinToDoxmJSONTest, BinToDoxmJSONValidDoxm)
{
    OicSecDoxm_t * doxm =  getBinDoxm();

    char * json = BinToDoxmJSON(doxm);
    OC_LOG_V(INFO, TAG, PCF("BinToDoxmJSON:%s"), json);
    EXPECT_TRUE(json != NULL);

    DeleteDoxmBinData(doxm);
    OICFree(json);
}

//JSONToDoxmBin Tests
TEST(JSONToDoxmBinTest, JSONToDoxmBinValidJSON)
{
    OicSecDoxm_t * doxm1 =  getBinDoxm();
    char * json = BinToDoxmJSON(doxm1);
    EXPECT_TRUE(json != NULL);

    OicSecDoxm_t *doxm2 = JSONToDoxmBin(json);
    EXPECT_TRUE(doxm2 != NULL);

    DeleteDoxmBinData(doxm1);
    DeleteDoxmBinData(doxm2);
    OICFree(json);
}

TEST(JSONToDoxmBinTest, JSONToDoxmBinNullJSON)
{
    OicSecDoxm_t *doxm = JSONToDoxmBin(NULL);
    EXPECT_TRUE(doxm == NULL);
}

#if 0
//HandleDoxmPostRequest Test
TEST(HandleDoxmPostRequestTest, HandleDoxmPostRequestValidInput)
{
    OCEntityHandlerRequest ehRequest = {};
    OCServerRequest svRequest = {};

    OicSecDoxm_t * doxm =  getBinDoxm();

    strcpy(svRequest.addressInfo.IP.ipAddress, "10.10.10.10");
    svRequest.addressInfo.IP.port = 2345;
    svRequest.connectivityType = CA_ETHERNET;

    ehRequest.reqJSONPayload = (unsigned char *) BinToDoxmJSON(doxm);
    ehRequest.requestHandle = (OCRequestHandle) &svRequest;

    EXPECT_EQ(OC_EH_ERROR, HandleDoxmPostRequest(&ehRequest));
    DeleteDoxmBinData(doxm);
    OICFree(ehRequest.reqJSONPayload);
}
#endif<|MERGE_RESOLUTION|>--- conflicted
+++ resolved
@@ -129,13 +129,8 @@
 TEST(DoxmEntityHandlerTest, DoxmEntityHandlerValidRequest)
 {
     EXPECT_EQ(OC_STACK_INVALID_PARAM, InitDoxmResource());
-<<<<<<< HEAD
     char query[] = "oxm=0;owned=false;owner=owner1";
-    OCEntityHandlerRequest req = {};
-=======
-    char query[] = "oxm=0&owned=false&owner=owner1";
     OCEntityHandlerRequest req = {0};
->>>>>>> 32659ce8
     req.method = OC_REST_GET;
     req.query = OICStrdup(query);
     EXPECT_EQ(OC_EH_ERROR, DoxmEntityHandler(OCEntityHandlerFlag::OC_REQUEST_FLAG, &req));
