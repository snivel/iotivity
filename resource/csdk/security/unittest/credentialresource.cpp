// Copyright 2015 Intel Mobile Communications GmbH All Rights Reserved.
//
//-=-=-=-=-=-=-=-=-=-=-=-=-=-=-=-=-=-=-=-=-=-=-=-=-=-=-=-=-=-=-=-=
//
// Licensed under the Apache License, Version 2.0 (the "License");
// you may not use this file except in compliance with the License.
// You may obtain a copy of the License at
//
// http://www.apache.org/licenses/LICENSE-2.0
//
// Unless required by applicable law or agreed to in writing, software
// distributed under the License is distributed on an "AS IS" BASIS,
// WITHOUT WARRANTIES OR CONDITIONS OF ANY KIND, either express or implied.
// See the License for the specific language governing permissions and
// limitations under the License.
//
//-=-=-=-=-=-=-=-=-=-=-=-=-=-=-=-=-=-=-=-=-=-=-=-=-=-=-=-=-=-=-=-=

#include "gtest/gtest.h"
#include "ocstack.h"
#include "ocpayload.h"
#include "resourcemanager.h"
#include "securevirtualresourcetypes.h"
#include "credresource.h"
#include "oic_malloc.h"
#include "oic_string.h"
#include "srmtestcommon.h"
#include "srmutility.h"
#include "logger.h"

#define TAG "SRM-CRED-UT"

#ifdef __cplusplus
extern "C" {
#endif

//Declare Cred resource methods for testing
OCStackResult CreateCredResource();
OCEntityHandlerResult CredEntityHandler (OCEntityHandlerFlag flag,
                OCEntityHandlerRequest * ehRequest);
char * BinToCredJSON(const OicSecCred_t * pstat);
OicSecCred_t * JSONToCredBin(const char * jsonStr);
void InitSecCredInstance(OicSecCred_t * cred);
void DeleteCredList(OicSecCred_t* cred);
const OicSecCred_t* GetCredResourceData(const OicUuid_t* subject);

#ifdef __cplusplus
}
#endif


OicSecCred_t * getCredList()
{

    OicSecCred_t * cred = NULL;
    size_t sz = 0;

    cred = (OicSecCred_t*)OICCalloc(1, sizeof(OicSecCred_t));
    VERIFY_NON_NULL(TAG, cred, ERROR);
    cred->credId = 1234;
    OICStrcpy((char *)cred->subject.id, sizeof(cred->subject.id), "subject1");

#if 0
    cred->roleIdsLen = 2;
    cred->roleIds = (OicSecRole_t *)OICCalloc(cred->roleIdsLen, sizeof(OicSecRole_t));
    VERIFY_NON_NULL(TAG, cred->roleIds, ERROR);
    OICStrcpy((char *)cred->roleIds[0].id, sizeof(cred->roleIds[0].id), "role11");
    OICStrcpy((char *)cred->roleIds[1].id, sizeof(cred->roleIds[1].id), "role12");

#endif

    cred->credType = SYMMETRIC_PAIR_WISE_KEY;
    cred->privateData.data = (char *)OICCalloc(1, strlen("My private Key11") + 1);
    VERIFY_NON_NULL(TAG, cred->privateData.data, ERROR);
    strcpy(cred->privateData.data, "My private Key11");
    cred->ownersLen = 1;
    cred->owners = (OicUuid_t*)OICCalloc(cred->ownersLen, sizeof(OicUuid_t));
    VERIFY_NON_NULL(TAG, cred->owners, ERROR);
    OICStrcpy((char *)cred->owners[0].id, sizeof(cred->owners[0].id), "ownersId11");

    cred->next = (OicSecCred_t*)OICCalloc(1, sizeof(OicSecCred_t));
    VERIFY_NON_NULL(TAG, cred->next, ERROR);
    cred->next->credId = 5678;
    OICStrcpy((char *)cred->next->subject.id, sizeof(cred->next->subject.id), "subject2");
#if 0
    cred->next->roleIdsLen = 0;
#endif
    cred->next->credType = SYMMETRIC_PAIR_WISE_KEY;
    sz = strlen("My private Key21") + 1;
    cred->next->privateData.data = (char *)OICCalloc(1, sz);
    VERIFY_NON_NULL(TAG, cred->next->privateData.data, ERROR);
    OICStrcpy(cred->next->privateData.data, sz,"My private Key21");
#if 0
    sz = strlen("My Public Key123") + 1
    cred->next->publicData.data = (char *)OICCalloc(1, sz);
    VERIFY_NON_NULL(TAG, cred->next->publicData.data, ERROR);
    OICStrcpy(cred->next->publicData.data, sz,"My Public Key123");
#endif
    cred->next->ownersLen = 2;
    cred->next->owners = (OicUuid_t*)OICCalloc(cred->next->ownersLen, sizeof(OicUuid_t));
    VERIFY_NON_NULL(TAG, cred->next->owners, ERROR);
    OICStrcpy((char *)cred->next->owners[0].id, sizeof(cred->next->owners[0].id), "ownersId21");
    OICStrcpy((char *)cred->next->owners[1].id, sizeof(cred->next->owners[1].id), "ownersId22");

    return cred;

exit:
    if(cred)
    {
        DeleteCredList(cred);
        cred = NULL;
    }
    return cred;
}

static void printCred(const OicSecCred_t * cred)
{
    EXPECT_TRUE(NULL != cred);

    const OicSecCred_t *credTmp1 = NULL;
    for(credTmp1 = cred; credTmp1; credTmp1 = credTmp1->next)
    {
        OC_LOG_V(INFO, TAG, "\ncred->credId = %d", credTmp1->credId);
        OC_LOG_V(INFO, TAG, "cred->subject.id = %s", credTmp1->subject.id);
        OC_LOG_V(INFO, TAG, "cred->credType = %d", credTmp1->credType);
        if(credTmp1->privateData.data)
        {
            OC_LOG_V(INFO, TAG, "cred->privateData.data = %s", credTmp1->privateData.data);
        }
        if(credTmp1->publicData.data)
        {
           OC_LOG_V(INFO, TAG, "cred->publicData.data = %s", credTmp1->publicData.data);
        }
<<<<<<< HEAD
        OC_LOG_V(INFO, TAG, "cred->ownersLen = %zd", credTmp1->ownersLen);
        for(size_t i = 0; i < cred->ownersLen; i++)
        {
            OC_LOG_V(INFO, TAG, "cred->owners[%zd].id = %s", i, credTmp1->owners[i].id);
=======
        OC_LOG_V(INFO, TAG, "cred->ownersLen = %zu", credTmp1->ownersLen);
        for(size_t i = 0; i < cred->ownersLen; i++)
        {
            OC_LOG_V(INFO, TAG, "cred->owners[%zu].id = %s", i, credTmp1->owners[i].id);
>>>>>>> 5565bfe4
        }
    }
}

 //InitCredResource Tests
TEST(InitCredResourceTest, InitCredResource)
{
    EXPECT_EQ(OC_STACK_INVALID_PARAM, InitCredResource());
}

//DeInitCredResource Tests
TEST(DeInitCredResourceTest, DeInitCredResource)
{
    EXPECT_EQ(OC_STACK_INVALID_PARAM, DeInitCredResource());
}

//CreateCredResource Tests
TEST(CreateCredResourceTest, CreateCredResource)
{
    EXPECT_EQ(OC_STACK_INVALID_PARAM, CreateCredResource());
}

 //CredEntityHandler Tests
TEST(CredEntityHandlerTest, CredEntityHandlerWithDummyRequest)
{
    OCEntityHandlerRequest req;
    EXPECT_EQ(OC_EH_ERROR,
            CredEntityHandler(OCEntityHandlerFlag::OC_REQUEST_FLAG, &req));
}

TEST(CredEntityHandlerTest, CredEntityHandlerWithNULLRequest)
{
    EXPECT_EQ(OC_EH_ERROR,
            CredEntityHandler(OCEntityHandlerFlag::OC_REQUEST_FLAG, NULL));
}

TEST(CredEntityHandlerTest, CredEntityHandlerInvalidFlag)
{
    OCEntityHandlerRequest req;
    EXPECT_EQ(OC_EH_ERROR,
            CredEntityHandler(OCEntityHandlerFlag::OC_OBSERVE_FLAG, &req));
}

//Cred DELETE request
TEST(CredEntityHandlerTest, CredEntityHandlerDeleteTest)
{
    OCEntityHandlerRequest ehReq =  OCEntityHandlerRequest();
    static OCPersistentStorage ps =  OCPersistentStorage();
    const OicSecCred_t* subjectCred1 = NULL;
    const OicSecCred_t* subjectCred2 = NULL;
    char *jsonStr = NULL;
    OCEntityHandlerResult ehRet = OC_EH_ERROR;
    char query[] = "sub=c3ViamVjdDE=";

    SetPersistentHandler(&ps, true);

    OicSecCred_t *cred = getCredList();
    VERIFY_NON_NULL(TAG, cred, ERROR);

    jsonStr = BinToCredJSON(cred);
    VERIFY_NON_NULL(TAG, jsonStr, ERROR);

    // Create Entity Handler POST request payload
    ehReq.method = OC_REST_POST;
    ehReq.payload = (OCPayload*)OCSecurityPayloadCreate(jsonStr);
    ehRet = CredEntityHandler(OC_REQUEST_FLAG, &ehReq);
    EXPECT_TRUE(OC_EH_ERROR == ehRet);

    // Verify if SRM contains Credential for the subject
    subjectCred1 = GetCredResourceData(&cred->subject);
    EXPECT_TRUE(NULL != subjectCred1);

   // Create Entity Handler DELETE request
   ehReq.method = OC_REST_DELETE;
   ehReq.query = (char*)OICMalloc(strlen(query)+1);
   VERIFY_NON_NULL(TAG, ehReq.query, ERROR);
   OICStrcpy(ehReq.query, strlen(query)+1, query);

   ehRet = CredEntityHandler(OC_REQUEST_FLAG, &ehReq);
   EXPECT_TRUE(OC_EH_ERROR == ehRet);

   // Verify if SRM has deleted ACE for the subject
   subjectCred2 = GetCredResourceData(&cred->subject);
   EXPECT_TRUE(NULL == subjectCred2);

exit:
   // Perform cleanup
   OICFree(ehReq.query);
   OICFree(jsonStr);
   OCPayloadDestroy(ehReq.payload);
   if(NULL != cred)
   {
       DeInitCredResource();
       DeleteCredList(cred);
   }
}

//BinToCredJSON Tests
TEST(BinToCredJSONTest, BinToCredJSONNullCred)
{
    char* value = BinToCredJSON(NULL);
    EXPECT_TRUE(value == NULL);
}

TEST(BinToCredJSONTest, BinToCredJSONValidCred)
{
    char* json = NULL;
    OicSecCred_t * cred = getCredList();

    json = BinToCredJSON(cred);

    OC_LOG_V(INFO, TAG, "BinToCredJSON:%s\n", json);
    EXPECT_TRUE(json != NULL);
    DeleteCredList(cred);
    OICFree(json);
}

//JSONToCredBin Tests
TEST(JSONToCredBinTest, JSONToCredBinValidJSON)
{
    OicSecCred_t* cred1 = getCredList();
    char* json = BinToCredJSON(cred1);

    EXPECT_TRUE(json != NULL);
    OicSecCred_t *cred2 = JSONToCredBin(json);
    EXPECT_TRUE(cred2 != NULL);
    DeleteCredList(cred1);
    DeleteCredList(cred2);
    OICFree(json);
}

TEST(JSONToCredBinTest, JSONToCredBinNullJSON)
{
    OicSecCred_t *cred = JSONToCredBin(NULL);
    EXPECT_TRUE(cred == NULL);
}

//GetCredResourceData Test
TEST(CredGetResourceDataTest, GetCredResourceDataNULLSubject)
{
    EXPECT_TRUE(NULL == GetCredResourceData(NULL));
}

TEST(CredGenerateCredentialTest, GenerateCredentialValidInput)
{
    OicUuid_t owners[1];
    OICStrcpy((char *)owners[0].id, sizeof(owners[0].id), "ownersId21");

    OicUuid_t subject = {{0}};
    OICStrcpy((char *)subject.id, sizeof(subject.id), "subject11");

    char privateKey[] = "My private Key11";

    OicSecCred_t * cred  = NULL;

    cred = GenerateCredential(&subject, SYMMETRIC_PAIR_WISE_KEY, NULL,
                             privateKey, 1, owners);
    printCred(cred);

    EXPECT_TRUE(NULL != cred);
    DeleteCredList(cred);
}

TEST(GenerateAndAddCredentialTest, GenerateAndAddCredentialValidInput)
{
    OicUuid_t owners[1];
    OICStrcpy((char *)owners[0].id, sizeof(owners[0].id), "ownersId11");

    OicUuid_t subject = {{0}};
    OICStrcpy((char *)subject.id, sizeof(subject.id), "subject11");

    char privateKey[] = "My private Key11";

    OicSecCred_t * cred1  = NULL;
    OicSecCred_t * headCred = NULL;

    cred1 = GenerateCredential(&subject, SYMMETRIC_PAIR_WISE_KEY, NULL,
                                 privateKey, 1, owners);

    EXPECT_EQ(OC_STACK_ERROR, AddCredential(cred1));
    headCred = cred1;

    OICStrcpy((char *)owners[0].id, sizeof(owners[0].id), "ownersId22");
    OICStrcpy((char *)subject.id, sizeof(subject.id), "subject22");
    cred1 = GenerateCredential(&subject, SYMMETRIC_PAIR_WISE_KEY, NULL,
                                     privateKey, 1, owners);
    EXPECT_EQ(OC_STACK_ERROR, AddCredential(cred1));

    OICStrcpy((char *)owners[0].id, sizeof(owners[0].id), "ownersId33");
    OICStrcpy((char *)subject.id, sizeof(subject.id), "subject33");
    cred1 = GenerateCredential(&subject, SYMMETRIC_PAIR_WISE_KEY, NULL,
                                     privateKey, 1, owners);
    EXPECT_EQ(OC_STACK_ERROR, AddCredential(cred1));

    const OicSecCred_t* credList = GetCredResourceData(&headCred->subject);

    printCred(credList);

    DeleteCredList(headCred);

}

#if 0
TEST(CredGetResourceDataTest, GetCredResourceDataValidSubject)
{
    OicSecCred_t* cred = getCredList();
    EXPECT_TRUE(NULL != GetCredResourceData(cred->subject));
}
#endif

<|MERGE_RESOLUTION|>--- conflicted
+++ resolved
@@ -131,17 +131,10 @@
         {
            OC_LOG_V(INFO, TAG, "cred->publicData.data = %s", credTmp1->publicData.data);
         }
-<<<<<<< HEAD
-        OC_LOG_V(INFO, TAG, "cred->ownersLen = %zd", credTmp1->ownersLen);
-        for(size_t i = 0; i < cred->ownersLen; i++)
-        {
-            OC_LOG_V(INFO, TAG, "cred->owners[%zd].id = %s", i, credTmp1->owners[i].id);
-=======
         OC_LOG_V(INFO, TAG, "cred->ownersLen = %zu", credTmp1->ownersLen);
         for(size_t i = 0; i < cred->ownersLen; i++)
         {
             OC_LOG_V(INFO, TAG, "cred->owners[%zu].id = %s", i, credTmp1->owners[i].id);
->>>>>>> 5565bfe4
         }
     }
 }
