{
    "acl": [
        {
            "sub": "Kg==",
            "rsrc": [
                "/oic/res",
                "/oic/d",
                "/oic/p",
                "/oic/res/types/d",
                "/oic/ad",
                "/oic/sec/acl",
                "/oic/sec/amacl"
			],
			"perms": 2,
			"ownrs" : ["MTExMTExMTExMTExMTExMQ=="]
		},
        {
            "sub": "Kg==",
            "rsrc": [
                "/oic/sec/doxm",
                "/oic/sec/pstat"
             ],
             "perms": 2,
             "ownrs" : ["MTExMTExMTExMTExMTExMQ=="]
        },
        {
            "sub": "MjIyMjIyMjIyMjIyMjIyMg==",
            "rsrc": ["/oic/sec/acl",
                      "/oic/sec/cred"],
            "perms": 8,
            "ownrs" : ["MjIyMjIyMjIyMjIyMjIyMg=="]
        },
        {
            "sub": "MjIyMjIyMjIyMjIyMjIyMg==",
            "rsrc": ["/a/led"],
            "perms": 6,
            "ownrs" : ["MjIyMjIyMjIyMjIyMjIyMg=="]
        },
        {
            "sub": "MTExMTIyMjIzMzMzNDQ0NA==",
<<<<<<< HEAD
            "rsrc": ["/a/led"],
            "perms": 6,
            "prds" : ["20150630T060000/20150630T220000", "20150630T060000/20150630T200000"],
            "recurs" : ["FREQ=DAILY; BYDAY=MO, WE, FR", "FREQ=DAILY; BYDAY=TU, TH; UNTIL=20160630"],
            "ownrs" : ["MjIyMjIyMjIyMjIyMjIyMg=="]
        },
        {
            "sub": "Nzc3Nzc3Nzc3Nzc3Nzc3Nw==",
            "rsrc": ["/a/led"],
            "perms": 6,
=======
            "rsrc": ["/a/led"],
            "perms": 6,
            "prds" : ["20150630T060000/20150630T220000", "20150630T060000/20150630T200000"],
            "recurs" : ["FREQ=DAILY; BYDAY=MO, WE, FR", "FREQ=DAILY; BYDAY=TU, TH; UNTIL=20160630"],
            "ownrs" : ["MjIyMjIyMjIyMjIyMjIyMg=="]
        },
        {
            "sub": "Nzc3Nzc3Nzc3Nzc3Nzc3Nw==",
            "rsrc": ["/a/led"],
            "perms": 6,
>>>>>>> 586aa499
            "prds" : ["20150630T060000/20150630T220000"],
            "recurs" : ["FREQ=DAILY; UNTIL=20150630"],
            "ownrs" : ["MjIyMjIyMjIyMjIyMjIyMg=="]
        }
	],
	"amacl": [{
		"rsrc" : ["/a/led"],
		"amss" : ["MTkxOTE5MTkxOTE5MTkxOQ=="],
		"ownrs" : ["MjIyMjIyMjIyMjIyMjIyMg=="]
	}],
	"pstat":	{
		"isop":	true,
		"deviceid":	"ZGV2aWNlaWQAAAAAABhanw==",
		"ch": 0,
		"cm":	0,
		"tm":	0,
		"om":	3,
		"sm":	[3]
	},
	"doxm":	{
		"oxm":	[0],
		"oxmsel": 0,
		"sct": 1,
		"owned": true,
		"deviceid":	"MTExMTExMTExMTExMTExMQ==",
		"ownr":	"YWRtaW5EZXZpY2VVVUlEAA=="
	},
    "cred":	[{
		"credid": 1,
		"sub": "MjIyMjIyMjIyMjIyMjIyMg==",
		"credtyp": 1,
		"pvdata": "QUFBQUFBQUFBQUFBQUFBQQ==",
        "ownrs" : ["MjIyMjIyMjIyMjIyMjIyMg=="]
	},
	{
	    "credid": 2,
	    "sub": "MTExMTIyMjIzMzMzNDQ0NA==",
	    "credtyp": 1,
	    "pvdata": "QUFBQUFBQUFBQUFBQUFBQQ==",
        "ownrs" : ["MjIyMjIyMjIyMjIyMjIyMg=="]
	},
	{
	    "credid": 3,
	    "sub": "Nzc3Nzc3Nzc3Nzc3Nzc3Nw==",
	    "credtyp": 1,
	    "pvdata": "QUFBQUFBQUFBQUFBQUFBQQ==",
        "ownrs" : ["MjIyMjIyMjIyMjIyMjIyMg=="]
<<<<<<< HEAD
=======
	},
	{
	    "credid": 4,
	    "sub": "NDQ0NDMzMzMyMjIyMTExMQ==",
	    "credtyp": 1,
	    "pvdata": "QUFBQUFBQUFBQUFBQUFBQQ==",
        "ownrs" : ["MjIyMjIyMjIyMjIyMjIyMg=="]
	},
	{
	    "credid": 5,
	    "sub": "MTkxOTE5MTkxOTE5MTkxOQ==",
	    "credtyp": 1,
	    "pvdata": "QkJCQkJCQkJCQkJCQkJCQg==",
        "ownrs" : ["MjIyMjIyMjIyMjIyMjIyMg=="]
>>>>>>> 586aa499
	}]
}<|MERGE_RESOLUTION|>--- conflicted
+++ resolved
@@ -38,7 +38,6 @@
         },
         {
             "sub": "MTExMTIyMjIzMzMzNDQ0NA==",
-<<<<<<< HEAD
             "rsrc": ["/a/led"],
             "perms": 6,
             "prds" : ["20150630T060000/20150630T220000", "20150630T060000/20150630T200000"],
@@ -49,18 +48,6 @@
             "sub": "Nzc3Nzc3Nzc3Nzc3Nzc3Nw==",
             "rsrc": ["/a/led"],
             "perms": 6,
-=======
-            "rsrc": ["/a/led"],
-            "perms": 6,
-            "prds" : ["20150630T060000/20150630T220000", "20150630T060000/20150630T200000"],
-            "recurs" : ["FREQ=DAILY; BYDAY=MO, WE, FR", "FREQ=DAILY; BYDAY=TU, TH; UNTIL=20160630"],
-            "ownrs" : ["MjIyMjIyMjIyMjIyMjIyMg=="]
-        },
-        {
-            "sub": "Nzc3Nzc3Nzc3Nzc3Nzc3Nw==",
-            "rsrc": ["/a/led"],
-            "perms": 6,
->>>>>>> 586aa499
             "prds" : ["20150630T060000/20150630T220000"],
             "recurs" : ["FREQ=DAILY; UNTIL=20150630"],
             "ownrs" : ["MjIyMjIyMjIyMjIyMjIyMg=="]
@@ -108,8 +95,6 @@
 	    "credtyp": 1,
 	    "pvdata": "QUFBQUFBQUFBQUFBQUFBQQ==",
         "ownrs" : ["MjIyMjIyMjIyMjIyMjIyMg=="]
-<<<<<<< HEAD
-=======
 	},
 	{
 	    "credid": 4,
@@ -124,6 +109,5 @@
 	    "credtyp": 1,
 	    "pvdata": "QkJCQkJCQkJCQkJCQkJCQg==",
         "ownrs" : ["MjIyMjIyMjIyMjIyMjIyMg=="]
->>>>>>> 586aa499
 	}]
 }