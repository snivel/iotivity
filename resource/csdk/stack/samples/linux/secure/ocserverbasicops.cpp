//******************************************************************
//
// Copyright 2014 Intel Mobile Communications GmbH All Rights Reserved.
//
//-=-=-=-=-=-=-=-=-=-=-=-=-=-=-=-=-=-=-=-=-=-=-=-=-=-=-=-=-=-=-=-=
//
// Licensed under the Apache License, Version 2.0 (the "License");
// you may not use this file except in compliance with the License.
// You may obtain a copy of the License at
//
//      http://www.apache.org/licenses/LICENSE-2.0
//
// Unless required by applicable law or agreed to in writing, software
// distributed under the License is distributed on an "AS IS" BASIS,
// WITHOUT WARRANTIES OR CONDITIONS OF ANY KIND, either express or implied.
// See the License for the specific language governing permissions and
// limitations under the License.
//
//-=-=-=-=-=-=-=-=-=-=-=-=-=-=-=-=-=-=-=-=-=-=-=-=-=-=-=-=-=-=-=-=

#include <stdio.h>
#include <string.h>
#include <stdlib.h>
#include <unistd.h>
#include <signal.h>
#include <pthread.h>
#include "ocstack.h"
#include "logger.h"
#include "ocpayload.h"
#include "ocserverbasicops.h"
#include "common.h"


int gQuitFlag = 0;

static LEDResource LED;
// This variable determines instance number of the LED resource.
// Used by POST method to create a new instance of LED resource.
static int gCurrLedInstance = 0;
#define SAMPLE_MAX_NUM_POST_INSTANCE  2
static LEDResource gLedInstance[SAMPLE_MAX_NUM_POST_INSTANCE];

char *gResourceUri= (char *)"/a/led";

//Secure Virtual Resource database for Iotivity Server
//It contains Server's Identity and the PSK credentials
//of other devices which the server trusts
static char CRED_FILE[] = "oic_svr_db_server.json";

OCRepPayload* getPayload(const char* uri, int64_t power, bool state)
{
    OCRepPayload* payload = OCRepPayloadCreate();
    if(!payload)
    {
        OIC_LOG(ERROR, TAG, PCF("Failed to allocate Payload"));
        return nullptr;
    }

    OCRepPayloadSetUri(payload, uri);
    OCRepPayloadSetPropBool(payload, "state", state);
    OCRepPayloadSetPropInt(payload, "power", power);

    return payload;
}

//This function takes the request as an input and returns the response
OCRepPayload* constructResponse (OCEntityHandlerRequest *ehRequest)
{
    if(ehRequest->payload && ehRequest->payload->type != PAYLOAD_TYPE_REPRESENTATION)
    {
        OIC_LOG(ERROR, TAG, PCF("Incoming payload not a representation"));
        return nullptr;
    }

    OCRepPayload* input = reinterpret_cast<OCRepPayload*>(ehRequest->payload);

    LEDResource *currLEDResource = &LED;

    if (ehRequest->resource == gLedInstance[0].handle)
    {
        currLEDResource = &gLedInstance[0];
        gResourceUri = (char *) "/a/led/0";
    }
    else if (ehRequest->resource == gLedInstance[1].handle)
    {
        currLEDResource = &gLedInstance[1];
        gResourceUri = (char *) "/a/led/1";
    }

    if(OC_REST_PUT == ehRequest->method)
    {
        // Get pointer to query
        int64_t pow;
        if(OCRepPayloadGetPropInt(input, "power", &pow))
        {
            currLEDResource->power =pow;
        }

        bool state;
        if(OCRepPayloadGetPropBool(input, "state", &state))
        {
            currLEDResource->state = state;
        }
    }

    return getPayload(gResourceUri, currLEDResource->power, currLEDResource->state);
}

OCEntityHandlerResult ProcessGetRequest (OCEntityHandlerRequest *ehRequest,
        OCRepPayload **payload)
{
    OCEntityHandlerResult ehResult;

    OCRepPayload *getResp = constructResponse(ehRequest);

    if(getResp)
    {
        *payload = getResp;
        ehResult = OC_EH_OK;
    }
    else
    {
        ehResult = OC_EH_ERROR;
    }

    return ehResult;
}

OCEntityHandlerResult ProcessPutRequest (OCEntityHandlerRequest *ehRequest,
        OCRepPayload **payload)
{
    OCEntityHandlerResult ehResult;

    OCRepPayload *putResp = constructResponse(ehRequest);

    if(putResp)
    {
        *payload = putResp;
        ehResult = OC_EH_OK;
    }
    else
    {
        ehResult = OC_EH_ERROR;
    }

    return ehResult;
}

OCEntityHandlerResult ProcessPostRequest (OCEntityHandlerRequest *ehRequest,
        OCEntityHandlerResponse *response, OCRepPayload **payload)
{
    OCRepPayload *respPLPost_led = nullptr;
    OCEntityHandlerResult ehResult = OC_EH_OK;

    /*
     * The entity handler determines how to process a POST request.
     * Per the REST paradigm, POST can also be used to update representation of existing
     * resource or create a new resource.
     * In the sample below, if the POST is for /a/led then a new instance of the LED
     * resource is created with default representation (if representation is included in
     * POST payload it can be used as initial values) as long as the instance is
     * lesser than max new instance count. Once max instance count is reached, POST on
     * /a/led updated the representation of /a/led (just like PUT)
     */

    if (ehRequest->resource == LED.handle)
    {
        if (gCurrLedInstance < SAMPLE_MAX_NUM_POST_INSTANCE)
        {
            // Create new LED instance
            char newLedUri[15] = "/a/led/";
            int newLedUriLength = strlen(newLedUri);
            snprintf (newLedUri + newLedUriLength, sizeof(newLedUri)-newLedUriLength, "%d", gCurrLedInstance);

            respPLPost_led = OCRepPayloadCreate();
            OCRepPayloadSetUri(respPLPost_led, gResourceUri);
            OCRepPayloadSetPropString(respPLPost_led, "createduri", newLedUri);

            if (0 == createLEDResource (newLedUri, &gLedInstance[gCurrLedInstance], false, 0))
            {
                OIC_LOG (INFO, TAG, "Created new LED instance");
                gLedInstance[gCurrLedInstance].state = 0;
                gLedInstance[gCurrLedInstance].power = 0;
                gCurrLedInstance++;
                strncpy ((char *)response->resourceUri, newLedUri, MAX_URI_LENGTH);
                ehResult = OC_EH_RESOURCE_CREATED;
            }
        }
        else
        {
            respPLPost_led = constructResponse(ehRequest);
        }
    }
    else
    {
        for (int i = 0; i < SAMPLE_MAX_NUM_POST_INSTANCE; i++)
        {
            if (ehRequest->resource == gLedInstance[i].handle)
            {
                if (i == 0)
                {
                    respPLPost_led = constructResponse(ehRequest);
                    break;
                }
                else if (i == 1)
                {
                    respPLPost_led = constructResponse(ehRequest);
                }
            }
        }
    }

    if (respPLPost_led != NULL)
    {
        *payload = respPLPost_led;
        ehResult = OC_EH_OK;
    }
    else
    {
        OIC_LOG_V (INFO, TAG, "Payload was NULL");
        ehResult = OC_EH_ERROR;
    }

    return ehResult;
}

OCEntityHandlerResult
OCEntityHandlerCb (OCEntityHandlerFlag flag,
        OCEntityHandlerRequest *entityHandlerRequest,
        void* /*callbackParam*/)
{
    OIC_LOG_V (INFO, TAG, "Inside entity handler - flags: 0x%x", flag);

    OCEntityHandlerResult ehResult = OC_EH_ERROR;
<<<<<<< HEAD
    OCEntityHandlerResponse response = OCEntityHandlerResponse();

=======
    OCEntityHandlerResponse response = { 0, 0, OC_EH_ERROR, 0, 0, { },{ 0 }, false };
>>>>>>> 586aa499
    // Validate pointer
    if (!entityHandlerRequest)
    {
        OIC_LOG (ERROR, TAG, "Invalid request pointer");
        return OC_EH_ERROR;
    }

    OCRepPayload* payload = nullptr;

    if (flag & OC_REQUEST_FLAG)
    {
        OIC_LOG (INFO, TAG, "Flag includes OC_REQUEST_FLAG");
        if (entityHandlerRequest)
        {
            if (OC_REST_GET == entityHandlerRequest->method)
            {
                OIC_LOG (INFO, TAG, "Received OC_REST_GET from client");
                ehResult = ProcessGetRequest (entityHandlerRequest, &payload);
            }
            else if (OC_REST_PUT == entityHandlerRequest->method)
            {
                OIC_LOG (INFO, TAG, "Received OC_REST_PUT from client");
                ehResult = ProcessPutRequest (entityHandlerRequest, &payload);
            }
            else if (OC_REST_POST == entityHandlerRequest->method)
            {
                OIC_LOG (INFO, TAG, "Received OC_REST_POST from client");
                ehResult = ProcessPostRequest (entityHandlerRequest, &response, &payload);
            }
            else
            {
                OIC_LOG_V (INFO, TAG, "Received unsupported method %d from client",
                        entityHandlerRequest->method);
                ehResult = OC_EH_ERROR;
            }

            if (ehResult == OC_EH_OK && ehResult != OC_EH_FORBIDDEN)
            {
                // Format the response.  Note this requires some info about the request
                response.requestHandle = entityHandlerRequest->requestHandle;
                response.resourceHandle = entityHandlerRequest->resource;
                response.ehResult = ehResult;
                response.payload = reinterpret_cast<OCPayload*>(payload);
                response.numSendVendorSpecificHeaderOptions = 0;
                memset(response.sendVendorSpecificHeaderOptions, 0, sizeof response.sendVendorSpecificHeaderOptions);
                memset(response.resourceUri, 0, sizeof(response.resourceUri));
                // Indicate that response is NOT in a persistent buffer
                response.persistentBufferFlag = 0;

                // Send the response
                if (OCDoResponse(&response) != OC_STACK_OK)
                {
                    OIC_LOG(ERROR, TAG, "Error sending response");
                    ehResult = OC_EH_ERROR;
                }
            }
        }
    }

    OCPayloadDestroy(response.payload);
    return ehResult;
}

/* SIGINT handler: set gQuitFlag to 1 for graceful termination */
void handleSigInt(int signum)
{
    if (signum == SIGINT)
    {
        gQuitFlag = 1;
    }
}

FILE* server_fopen(const char *path, const char *mode)
{
    (void)path;
    return fopen(CRED_FILE, mode);
}

int main(int /*argc*/, char* /*argv*/[])
{
    struct timespec timeout;

    OIC_LOG(DEBUG, TAG, "OCServer is starting...");

    // Initialize Persistent Storage for SVR database
<<<<<<< HEAD
    OCPersistentStorage ps = OCPersistentStorage();
    ps.open = server_fopen;
    ps.read = fread;
    ps.write = fwrite;
    ps.close = fclose;
    ps.unlink = unlink;
=======
    OCPersistentStorage ps = { server_fopen, fread, fwrite, fclose, unlink };
>>>>>>> 586aa499
    OCRegisterPersistentStorageHandler(&ps);

    if (OCInit(NULL, 0, OC_SERVER) != OC_STACK_OK)
    {
        OIC_LOG(ERROR, TAG, "OCStack init error");
        return 0;
    }

    /*
     * Declare and create the example resource: LED
     */
    createLEDResource(gResourceUri, &LED, false, 0);

    timeout.tv_sec  = 0;
    timeout.tv_nsec = 100000000L;

    // Break from loop with Ctrl-C
    OIC_LOG(INFO, TAG, "Entering ocserver main loop...");
    signal(SIGINT, handleSigInt);
    while (!gQuitFlag)
    {
        if (OCProcess() != OC_STACK_OK)
        {
            OIC_LOG(ERROR, TAG, "OCStack process error");
            return 0;
        }
        nanosleep(&timeout, NULL);
    }

    OIC_LOG(INFO, TAG, "Exiting ocserver main loop...");

    if (OCStop() != OC_STACK_OK)
    {
        OIC_LOG(ERROR, TAG, "OCStack process error");
    }

    return 0;
}

int createLEDResource (char *uri, LEDResource *ledResource, bool resourceState, int resourcePower)
{
    if (!uri)
    {
        OIC_LOG(ERROR, TAG, "Resource URI cannot be NULL");
        return -1;
    }

    ledResource->state = resourceState;
    ledResource->power= resourcePower;
    OCStackResult res = OCCreateResource(&(ledResource->handle),
            "core.led",
            OC_RSRVD_INTERFACE_DEFAULT,
            uri,
            OCEntityHandlerCb,
            NULL,
            OC_DISCOVERABLE|OC_OBSERVABLE | OC_SECURE);
    OIC_LOG_V(INFO, TAG, "Created LED resource with result: %s", getResult(res));

    return 0;
}
<|MERGE_RESOLUTION|>--- conflicted
+++ resolved
@@ -232,12 +232,7 @@
     OIC_LOG_V (INFO, TAG, "Inside entity handler - flags: 0x%x", flag);
 
     OCEntityHandlerResult ehResult = OC_EH_ERROR;
-<<<<<<< HEAD
-    OCEntityHandlerResponse response = OCEntityHandlerResponse();
-
-=======
     OCEntityHandlerResponse response = { 0, 0, OC_EH_ERROR, 0, 0, { },{ 0 }, false };
->>>>>>> 586aa499
     // Validate pointer
     if (!entityHandlerRequest)
     {
@@ -323,16 +318,7 @@
     OIC_LOG(DEBUG, TAG, "OCServer is starting...");
 
     // Initialize Persistent Storage for SVR database
-<<<<<<< HEAD
-    OCPersistentStorage ps = OCPersistentStorage();
-    ps.open = server_fopen;
-    ps.read = fread;
-    ps.write = fwrite;
-    ps.close = fclose;
-    ps.unlink = unlink;
-=======
     OCPersistentStorage ps = { server_fopen, fread, fwrite, fclose, unlink };
->>>>>>> 586aa499
     OCRegisterPersistentStorageHandler(&ps);
 
     if (OCInit(NULL, 0, OC_SERVER) != OC_STACK_OK)
