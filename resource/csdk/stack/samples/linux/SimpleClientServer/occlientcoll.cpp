//******************************************************************
//
// Copyright 2014 Intel Mobile Communications GmbH All Rights Reserved.
//
//-=-=-=-=-=-=-=-=-=-=-=-=-=-=-=-=-=-=-=-=-=-=-=-=-=-=-=-=-=-=-=-=
//
// Licensed under the Apache License, Version 2.0 (the "License");
// you may not use this file except in compliance with the License.
// You may obtain a copy of the License at
//
//      http://www.apache.org/licenses/LICENSE-2.0
//
// Unless required by applicable law or agreed to in writing, software
// distributed under the License is distributed on an "AS IS" BASIS,
// WITHOUT WARRANTIES OR CONDITIONS OF ANY KIND, either express or implied.
// See the License for the specific language governing permissions and
// limitations under the License.
//
//-=-=-=-=-=-=-=-=-=-=-=-=-=-=-=-=-=-=-=-=-=-=-=-=-=-=-=-=-=-=-=-=

#include <stdio.h>
#include <stdlib.h>
#include <string.h>
#include <signal.h>
#include <unistd.h>
#include <ocstack.h>
#include <iostream>
#include <sstream>
#include "ocpayload.h"
#include "payload_logging.h"
#include "logger.h"
const char *getResult(OCStackResult result);
std::string getQueryStrForGetPut();

#define TAG ("occlient")
#define DEFAULT_CONTEXT_VALUE 0x99
#ifndef MAX_LENGTH_IPv4_ADDR
#define MAX_LENGTH_IPv4_ADDR 16
#endif

typedef enum
{
    TEST_INVALID = 0,
    TEST_GET_DEFAULT,
    TEST_GET_BATCH,
    TEST_GET_LINK_LIST,
    TEST_PUT_DEFAULT,
    TEST_PUT_BATCH,
    TEST_PUT_LINK_LIST,
    TEST_UNKNOWN_RESOURCE_GET_DEFAULT,
    TEST_UNKNOWN_RESOURCE_GET_BATCH,
    TEST_UNKNOWN_RESOURCE_GET_LINK_LIST,
    MAX_TESTS
} CLIENT_TEST;

/**
 * List of connectivity types that can be initiated from the client
 * Required for user input validation
 */
typedef enum {
    CT_ADAPTER_DEFAULT = 0,
    CT_IP,
    MAX_CT
} CLIENT_ConnectivityType_TYPE;

unsigned static int TestType = TEST_INVALID;
unsigned static int ConnectivityType = 0;

typedef struct
{
    char text[30];
    CLIENT_TEST test;
} testToTextMap;

testToTextMap queryInterface[] = {
        {"invalid", TEST_INVALID},
        {"?if=oic.if.baseline", TEST_GET_DEFAULT},
        {"?if=oic.if.b", TEST_GET_BATCH},
        {"?if=oic.if.ll", TEST_GET_LINK_LIST},
        {"?if=oic.if.baseline", TEST_UNKNOWN_RESOURCE_GET_DEFAULT},
        {"?if=oic.if.b", TEST_UNKNOWN_RESOURCE_GET_BATCH},
        {"?if=oic.if.ll", TEST_UNKNOWN_RESOURCE_GET_LINK_LIST},
        {"?if=oic.if.baseline", TEST_PUT_DEFAULT},
        {"?if=oic.if.b", TEST_PUT_BATCH},
        {"?if=oic.if.ll", TEST_PUT_LINK_LIST},
};


//The following variable determines the interface protocol (IP, etc)
//to be used for sending unicast messages. Default set to IP.
static OCConnectivityType ConnType = CT_ADAPTER_IP;
static const char * RESOURCE_DISCOVERY_QUERY = "/oic/res";

// The handle for the observe registration
OCDoHandle gObserveDoHandle;
// After this crosses a threshold client deregisters for further observations
int gNumObserveNotifies = 1;

int gQuitFlag = 0;
/* SIGINT handler: set gQuitFlag to 1 for graceful termination */
void handleSigInt(int signum)
{
    if (signum == SIGINT)
    {
        gQuitFlag = 1;
    }
}

// Forward Declaration
OCStackApplicationResult getReqCB(void* ctx, OCDoHandle handle, OCClientResponse * clientResponse);
int InitGetRequestToUnavailableResource(OCClientResponse * clientResponse);
int InitObserveRequest(OCClientResponse * clientResponse);
int InitPutRequest(OCClientResponse * clientResponse);
int InitGetRequest(OCClientResponse * clientResponse);
int InitDiscovery();

OCPayload* putPayload()
{
    OCRepPayload* payload = OCRepPayloadCreate();

    if(!payload)
    {
        std::cout << "Failed to create put payload object"<<std::endl;
        std::exit(1);
    }

    OCRepPayloadSetPropInt(payload, "power", 15);
    OCRepPayloadSetPropBool(payload, "state", true);

    return (OCPayload*) payload;
}

void PrintUsage()
{
    OIC_LOG(INFO, TAG, "Usage : occlientcoll -t <Test Case> -c <CA connectivity Type>");
    OIC_LOG(INFO, TAG, "-c 0 : Default auto-selection");
    OIC_LOG(INFO, TAG, "-c 1 : IP Connectivity Type");
    OIC_LOG(INFO, TAG, "Test Case 1 : Discover Resources && Initiate GET Request on an "\
            "available resource using default interface.");
    OIC_LOG(INFO, TAG, "Test Case 2 : Discover Resources && Initiate GET Request on an "\
                 "available resource using batch interface.");
    OIC_LOG(INFO, TAG, "Test Case 3 : Discover Resources && Initiate GET Request on an "\
                 "available resource using link list interface.");
    OIC_LOG(INFO, TAG, "Test Case 4 : Discover Resources && Initiate GET & PUT Request on an "\
                 "available resource using default interface.");
    OIC_LOG(INFO, TAG, "Test Case 5 : Discover Resources && Initiate GET & PUT Request on an "\
                 "available resource using batch interface.");
    OIC_LOG(INFO, TAG, "Test Case 6 : Discover Resources && Initiate GET & PUT Request on an "\
                 "available resource using link list interface.");
    OIC_LOG(INFO, TAG, "Test Case 7 : Discover Resources && Initiate GET Request on an "\
                 "unavailable resource using default interface.");
    OIC_LOG(INFO, TAG, "Test Case 8 : Discover Resources && Initiate GET Request on an "\
                 "unavailable resource using batch interface.");
    OIC_LOG(INFO, TAG, "Test Case 9 : Discover Resources && Initiate GET Request on an "\
                 "unavailable resource using link list interface.");
}

OCStackApplicationResult putReqCB(void* ctx, OCDoHandle /*handle*/,
                                  OCClientResponse * clientResponse)
{
    if(clientResponse == NULL)
    {
        OIC_LOG(INFO, TAG, "The clientResponse is NULL");
        return   OC_STACK_DELETE_TRANSACTION;
    }
    if(ctx == (void*)DEFAULT_CONTEXT_VALUE)
    {
        OIC_LOG_V(INFO, TAG, "Callback Context for PUT query recvd successfully");
        OIC_LOG_PAYLOAD(INFO, clientResponse->payload);
    }

    return OC_STACK_KEEP_TRANSACTION;
}

OCStackApplicationResult getReqCB(void* ctx, OCDoHandle /*handle*/,
                                  OCClientResponse * clientResponse)
{
    OIC_LOG_V(INFO, TAG, "StackResult: %s",
            getResult(clientResponse->result));
    if(ctx == (void*)DEFAULT_CONTEXT_VALUE)
    {
        OIC_LOG_V(INFO, TAG, "SEQUENCE NUMBER: %d", clientResponse->sequenceNumber);
        if(clientResponse->sequenceNumber == 0)
        {
            OIC_LOG_V(INFO, TAG, "Callback Context for GET query recvd successfully");
            OIC_LOG_PAYLOAD(INFO, clientResponse->payload);
        }
        else
        {
            OIC_LOG_V(INFO, TAG, "Callback Context for Get recvd successfully %d",
                    gNumObserveNotifies);
            OIC_LOG_PAYLOAD(INFO, clientResponse->payload);;
            gNumObserveNotifies++;
            if (gNumObserveNotifies == 3)
            {
                if (OCCancel (gObserveDoHandle, OC_LOW_QOS, NULL, 0) != OC_STACK_OK)
                {
                    OIC_LOG(ERROR, TAG, "Observe cancel error");
                }
            }
        }
    }
    if(TestType == TEST_PUT_DEFAULT || TestType == TEST_PUT_BATCH || TestType == TEST_PUT_LINK_LIST)
    {
        InitPutRequest(clientResponse);
    }
    return OC_STACK_KEEP_TRANSACTION;
}

// This is a function called back when a device is discovered
OCStackApplicationResult discoveryReqCB(void* ctx, OCDoHandle /*handle*/,
                                        OCClientResponse * clientResponse)
{
    OIC_LOG(INFO, TAG,
            "Entering discoveryReqCB (Application Layer CB)");
    OIC_LOG_V(INFO, TAG, "StackResult: %s",
            getResult(clientResponse->result));

    if (ctx == (void*) DEFAULT_CONTEXT_VALUE)
    {
        OIC_LOG_V(INFO, TAG, "Callback Context recvd successfully");
    }

    OIC_LOG_V(INFO, TAG,
            "Device =============> Discovered @ %s:%d",
            clientResponse->devAddr.addr,
            clientResponse->devAddr.port);
    OIC_LOG_PAYLOAD(INFO, clientResponse->payload);

    ConnType = clientResponse->connType;

    if(TestType == TEST_UNKNOWN_RESOURCE_GET_DEFAULT || TestType == TEST_UNKNOWN_RESOURCE_GET_BATCH ||\
            TestType == TEST_UNKNOWN_RESOURCE_GET_LINK_LIST)
    {
        InitGetRequestToUnavailableResource(clientResponse);
    }
    else
    {
        InitGetRequest(clientResponse);
    }
    return OC_STACK_KEEP_TRANSACTION;
}


int InitGetRequestToUnavailableResource(OCClientResponse * clientResponse)
{
    OCStackResult ret;
    OCCallbackData cbData;
    std::ostringstream getQuery;
    getQuery << "/SomeUnknownResource";
    cbData.cb = getReqCB;
    cbData.context = (void*)DEFAULT_CONTEXT_VALUE;
    cbData.cd = NULL;

    ret = OCDoResource(NULL, OC_REST_GET, getQuery.str().c_str(),
                       &clientResponse->devAddr, 0, ConnType, OC_LOW_QOS,
                       &cbData, NULL, 0);
    if (ret != OC_STACK_OK)
    {
        OIC_LOG(ERROR, TAG, "OCStack resource error");
    }
    return ret;
}


int InitObserveRequest(OCClientResponse * clientResponse)
{
    OCStackResult ret;
    OCCallbackData cbData;
    OCDoHandle handle;
    std::ostringstream obsReg;
    obsReg << getQueryStrForGetPut();
    cbData.cb = getReqCB;
    cbData.context = (void*)DEFAULT_CONTEXT_VALUE;
    cbData.cd = NULL;
    OIC_LOG_V(INFO, TAG, "OBSERVE payload from client =");
    OCPayload* payload = putPayload();
    OIC_LOG_PAYLOAD(INFO, payload);
    OCPayloadDestroy(payload);

    ret = OCDoResource(&handle, OC_REST_OBSERVE, obsReg.str().c_str(),
                       &clientResponse->devAddr, 0, ConnType,
                       OC_LOW_QOS, &cbData, NULL, 0);
    if (ret != OC_STACK_OK)
    {
        OIC_LOG(ERROR, TAG, "OCStack resource error");
    }
    else
    {
        gObserveDoHandle = handle;
    }
    return ret;
}


int InitPutRequest(OCClientResponse * clientResponse)
{
    OCStackResult ret;
    OCCallbackData cbData;
    //* Make a PUT query*/
    std::ostringstream getQuery;
    getQuery << "coap://" << clientResponse->devAddr.addr << ":" <<
            clientResponse->devAddr.port <<
            "/a/room" << queryInterface[TestType].text;
    cbData.cb = putReqCB;
    cbData.context = (void*)DEFAULT_CONTEXT_VALUE;
    cbData.cd = NULL;
    OIC_LOG_V(INFO, TAG, "PUT payload from client = ");
    OCPayload* payload = putPayload();
    OIC_LOG_PAYLOAD(INFO, payload);
    OCPayloadDestroy(payload);

    ret = OCDoResource(NULL, OC_REST_PUT, getQuery.str().c_str(),
                       &clientResponse->devAddr, putPayload(), ConnType,
                       OC_LOW_QOS, &cbData, NULL, 0);
    if (ret != OC_STACK_OK)
    {
        OIC_LOG(ERROR, TAG, "OCStack resource error");
    }
    return ret;
}


int InitGetRequest(OCClientResponse * clientResponse)
{
    OCStackResult ret;
    OCCallbackData cbData;

    //* Make a GET query*/
    std::ostringstream getQuery;
    getQuery << "/a/room" << queryInterface[TestType].text;

    std::cout << "Get Query: " << getQuery.str() << std::endl;

    cbData.cb = getReqCB;
    cbData.context = (void*)DEFAULT_CONTEXT_VALUE;
    cbData.cd = NULL;
    ret = OCDoResource(NULL, OC_REST_GET, getQuery.str().c_str(),
                       &clientResponse->devAddr, 0, ConnType, OC_LOW_QOS,
                       &cbData, NULL, 0);
    if (ret != OC_STACK_OK)
    {
        OIC_LOG(ERROR, TAG, "OCStack resource error");
    }
    return ret;
}

int InitDiscovery()
{
    OCStackResult ret;
    OCCallbackData cbData;
    /* Start a discovery query*/
    char szQueryUri[64] = { 0 };

    strcpy(szQueryUri, RESOURCE_DISCOVERY_QUERY);

    cbData.cb = discoveryReqCB;
    cbData.context = (void*)DEFAULT_CONTEXT_VALUE;
    cbData.cd = NULL;
    ret = OCDoResource(NULL, OC_REST_DISCOVER, szQueryUri, NULL, 0, ConnType,
                        OC_LOW_QOS,
            &cbData, NULL, 0);
    if (ret != OC_STACK_OK)
    {
        OIC_LOG(ERROR, TAG, "OCStack resource error");
    }
    return ret;
}

int main(int argc, char* argv[])
{
    int opt;

    while ((opt = getopt(argc, argv, "t:c:")) != -1)
    {
        switch (opt)
        {
            case 't':
                TestType = atoi(optarg);
                break;
            case 'c':
                ConnectivityType = atoi(optarg);
                break;
            default:
                PrintUsage();
                return -1;
        }
    }
    if ((TestType <= TEST_INVALID || TestType >= MAX_TESTS) ||
        ConnectivityType >= MAX_CT)
    {
        PrintUsage();
        return -1;
    }

    /* Initialize OCStack*/
    if (OCInit(NULL, 0, OC_CLIENT) != OC_STACK_OK)
    {
        OIC_LOG(ERROR, TAG, "OCStack init error");
        return 0;
    }

    if(ConnectivityType == CT_ADAPTER_DEFAULT || ConnectivityType == CT_IP)
    {
        ConnType = CT_ADAPTER_IP;
    }
    else
    {
<<<<<<< HEAD
        OC_LOG(INFO, TAG, "Default Connectivity type selected...");
=======
        OIC_LOG(INFO, TAG, "Default Connectivity type selected...");
>>>>>>> 586aa499
        ConnType = CT_ADAPTER_IP;
    }

    InitDiscovery();

    // Break from loop with Ctrl+C
    OIC_LOG(INFO, TAG, "Entering occlient main loop...");
    signal(SIGINT, handleSigInt);
    while (!gQuitFlag)
    {

        if (OCProcess() != OC_STACK_OK)
        {
            OIC_LOG(ERROR, TAG, "OCStack process error");
            return 0;
        }

        sleep(2);
    } OIC_LOG(INFO, TAG, "Exiting occlient main loop...");

    if (OCStop() != OC_STACK_OK)
    {
        OIC_LOG(ERROR, TAG, "OCStack stop error");
    }

    return 0;
}

std::string getQueryStrForGetPut()
{
    return "/a/room";
}
<|MERGE_RESOLUTION|>--- conflicted
+++ resolved
@@ -406,11 +406,7 @@
     }
     else
     {
-<<<<<<< HEAD
-        OC_LOG(INFO, TAG, "Default Connectivity type selected...");
-=======
         OIC_LOG(INFO, TAG, "Default Connectivity type selected...");
->>>>>>> 586aa499
         ConnType = CT_ADAPTER_IP;
     }
 
