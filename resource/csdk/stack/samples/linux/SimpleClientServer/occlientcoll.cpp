//******************************************************************
//
// Copyright 2014 Intel Mobile Communications GmbH All Rights Reserved.
//
//-=-=-=-=-=-=-=-=-=-=-=-=-=-=-=-=-=-=-=-=-=-=-=-=-=-=-=-=-=-=-=-=
//
// Licensed under the Apache License, Version 2.0 (the "License");
// you may not use this file except in compliance with the License.
// You may obtain a copy of the License at
//
//      http://www.apache.org/licenses/LICENSE-2.0
//
// Unless required by applicable law or agreed to in writing, software
// distributed under the License is distributed on an "AS IS" BASIS,
// WITHOUT WARRANTIES OR CONDITIONS OF ANY KIND, either express or implied.
// See the License for the specific language governing permissions and
// limitations under the License.
//
//-=-=-=-=-=-=-=-=-=-=-=-=-=-=-=-=-=-=-=-=-=-=-=-=-=-=-=-=-=-=-=-=

#include <stdio.h>
#include <stdlib.h>
#include <string.h>
#include <signal.h>
#include <unistd.h>
#include <ocstack.h>
#include <iostream>
#include <sstream>
#include "logger.h"
const char *getResult(OCStackResult result);
std::string getIPAddrTBServer(OCClientResponse * clientResponse);
std::string getPortTBServer(OCClientResponse * clientResponse);
std::string getQueryStrForGetPut(const char * responsePayload);

#define TAG PCF("occlient")
#define DEFAULT_CONTEXT_VALUE 0x99
#ifndef MAX_LENGTH_IPv4_ADDR
#define MAX_LENGTH_IPv4_ADDR 16
#endif

typedef enum
{
    TEST_INVALID = 0,
    TEST_GET_DEFAULT,
    TEST_GET_BATCH,
    TEST_GET_LINK_LIST,
    TEST_PUT_DEFAULT,
    TEST_PUT_BATCH,
    TEST_PUT_LINK_LIST,
    TEST_UNKNOWN_RESOURCE_GET_DEFAULT,
    TEST_UNKNOWN_RESOURCE_GET_BATCH,
    TEST_UNKNOWN_RESOURCE_GET_LINK_LIST,
    MAX_TESTS
} CLIENT_TEST;

unsigned static int TEST = TEST_INVALID;

typedef struct
{
    char text[30];
    CLIENT_TEST test;
} testToTextMap;

testToTextMap queryInterface[] = {
        {"invalid", TEST_INVALID},
        {"?if=oc.mi.def", TEST_GET_DEFAULT},
        {"?if=oc.mi.b", TEST_GET_BATCH},
        {"?if=oc.mi.ll", TEST_GET_LINK_LIST},
        {"?if=oc.mi.def", TEST_UNKNOWN_RESOURCE_GET_DEFAULT},
        {"?if=oc.mi.b", TEST_UNKNOWN_RESOURCE_GET_BATCH},
        {"?if=oc.mi.ll", TEST_UNKNOWN_RESOURCE_GET_LINK_LIST},
        {"?if=oc.mi.def", TEST_PUT_DEFAULT},
        {"?if=oc.mi.b", TEST_PUT_BATCH},
        {"?if=oc.mi.ll", TEST_PUT_LINK_LIST},
};

static std::string putPayload = "{\"state\":\"off\",\"power\":\"0\"}";

//The following variable determines the interface (wifi, ethernet etc.)
//to be used for sending unicast messages. Default set to WIFI.
static OCConnectivityType OC_CONNTYPE = OC_WIFI;
static const char * MULTICAST_RESOURCE_DISCOVERY_QUERY = "/oc/core";

// The handle for the observe registration
OCDoHandle gObserveDoHandle;
// After this crosses a threshold client deregisters for further observations
int gNumObserveNotifies = 1;

int gQuitFlag = 0;
/* SIGINT handler: set gQuitFlag to 1 for graceful termination */
void handleSigInt(int signum)
{
    if (signum == SIGINT)
    {
        gQuitFlag = 1;
    }
}

// Forward Declaration
OCStackApplicationResult getReqCB(void* ctx, OCDoHandle handle, OCClientResponse * clientResponse);
int InitGetRequestToUnavailableResource(OCClientResponse * clientResponse);
int InitObserveRequest(OCClientResponse * clientResponse);
int InitPutRequest(OCClientResponse * clientResponse);
int InitGetRequest(OCClientResponse * clientResponse);
int InitDiscovery();

void PrintUsage()
{
    OC_LOG(INFO, TAG, "Usage : occlientcoll -t <Test Case> -c <CA connectivity Type>");
    OC_LOG(INFO, TAG, "-c <0|1> : Send messages over Ethernet or WIFI");
    OC_LOG(INFO, TAG, "Test Case 1 : Discover Resources && Initiate GET Request on an"\
            "available resource using default interface.");
    OC_LOG(INFO, TAG, "Test Case 2 : Discover Resources && Initiate GET Request on an"\
                 "available resource using batch interface.");
    OC_LOG(INFO, TAG, "Test Case 3 : Discover Resources && Initiate GET Request on an"\
                 "available resource using link list interface.");
    OC_LOG(INFO, TAG, "Test Case 4 : Discover Resources && Initiate GET & PUT Request on an"\
                 "available resource using default interface.");
    OC_LOG(INFO, TAG, "Test Case 5 : Discover Resources && Initiate GET & PUT Request on an"\
                 "available resource using batch interface.");
    OC_LOG(INFO, TAG, "Test Case 6 : Discover Resources && Initiate GET & PUT Request on an"\
                 "available resource using link list interface.");
    OC_LOG(INFO, TAG, "Test Case 7 : Discover Resources && Initiate GET Request on an"\
                 "unavailable resource using default interface.");
    OC_LOG(INFO, TAG, "Test Case 8 : Discover Resources && Initiate GET Request on an"\
                 "unavailable resource using batch interface.");
    OC_LOG(INFO, TAG, "Test Case 9 : Discover Resources && Initiate GET Request on an"\
                 "unavailable resource using link list interface.");
}

OCStackApplicationResult putReqCB(void* ctx, OCDoHandle handle, OCClientResponse * clientResponse)
{
    if(clientResponse == NULL)
    {
        OC_LOG(INFO, TAG, "The clientResponse is NULL");
        return   OC_STACK_DELETE_TRANSACTION;
    }
    if(ctx == (void*)DEFAULT_CONTEXT_VALUE)
    {
        OC_LOG_V(INFO, TAG, "Callback Context for PUT query recvd successfully");
        OC_LOG_V(INFO, TAG, "JSON = %s =============> Discovered", clientResponse->resJSONPayload);
    }

    return OC_STACK_KEEP_TRANSACTION;
}

OCStackApplicationResult getReqCB(void* ctx, OCDoHandle handle, OCClientResponse * clientResponse)
{
    OC_LOG_V(INFO, TAG, "StackResult: %s",
            getResult(clientResponse->result));
    if(ctx == (void*)DEFAULT_CONTEXT_VALUE)
    {
        OC_LOG_V(INFO, TAG, "SEQUENCE NUMBER: %d", clientResponse->sequenceNumber);
        if(clientResponse->sequenceNumber == 0)
        {
            OC_LOG_V(INFO, TAG, "Callback Context for GET query recvd successfully");
            OC_LOG_V(INFO, TAG, "Fnd' Rsrc': %s", clientResponse->resJSONPayload);
        }
        else
        {
            OC_LOG_V(INFO, TAG, "Callback Context for Get recvd successfully %d",
                    gNumObserveNotifies);
            OC_LOG_V(INFO, TAG, "Fnd' Rsrc': %s", clientResponse->resJSONPayload);
            gNumObserveNotifies++;
            if (gNumObserveNotifies == 3)
            {
                if (OCCancel (gObserveDoHandle, OC_LOW_QOS, NULL, 0) != OC_STACK_OK)
                {
                    OC_LOG(ERROR, TAG, "Observe cancel error");
                }
            }
        }
    }
    if(TEST == TEST_PUT_DEFAULT || TEST == TEST_PUT_BATCH || TEST == TEST_PUT_LINK_LIST)
    {
        InitPutRequest(clientResponse);
    }
    return OC_STACK_KEEP_TRANSACTION;
}


// This is a function called back when a device is discovered
OCStackApplicationResult discoveryReqCB(void* ctx, OCDoHandle handle,
        OCClientResponse * clientResponse)
{
    uint8_t remoteIpAddr[4];
    uint16_t remotePortNu;

    OC_LOG(INFO, TAG,
            "Entering discoveryReqCB (Application Layer CB)");
    OC_LOG_V(INFO, TAG, "StackResult: %s",
            getResult(clientResponse->result));

    if (ctx == (void*) DEFAULT_CONTEXT_VALUE)
    {
        OC_LOG_V(INFO, TAG, "Callback Context recvd successfully");
    }

    OCDevAddrToIPv4Addr((OCDevAddr *) clientResponse->addr, remoteIpAddr,
            remoteIpAddr + 1, remoteIpAddr + 2, remoteIpAddr + 3);
    OCDevAddrToPort((OCDevAddr *) clientResponse->addr, &remotePortNu);

    OC_LOG_V(INFO, TAG,
            "Device =============> Discovered %s @ %d.%d.%d.%d:%d",
            clientResponse->resJSONPayload, remoteIpAddr[0], remoteIpAddr[1],
            remoteIpAddr[2], remoteIpAddr[3], remotePortNu);

    if(TEST == TEST_UNKNOWN_RESOURCE_GET_DEFAULT || TEST == TEST_UNKNOWN_RESOURCE_GET_BATCH ||\
            TEST == TEST_UNKNOWN_RESOURCE_GET_LINK_LIST)
    {
        InitGetRequestToUnavailableResource(clientResponse);
    }
    else
    {
        InitGetRequest(clientResponse);
    }
    return OC_STACK_KEEP_TRANSACTION;
}


int InitGetRequestToUnavailableResource(OCClientResponse * clientResponse)
{
    OCStackResult ret;
    OCCallbackData cbData;
    std::ostringstream getQuery;
    getQuery << "coap://" << getIPAddrTBServer(clientResponse) << ":" <<
            getPortTBServer(clientResponse) << "/SomeUnknownResource";
    cbData.cb = getReqCB;
    cbData.context = (void*)DEFAULT_CONTEXT_VALUE;
    cbData.cd = NULL;

    ret = OCDoResource(NULL, OC_REST_GET, getQuery.str().c_str(), 0, 0, OC_CONNTYPE, OC_LOW_QOS,
            &cbData, NULL, 0);
    if (ret != OC_STACK_OK)
    {
        OC_LOG(ERROR, TAG, "OCStack resource error");
    }
    return ret;
}


int InitObserveRequest(OCClientResponse * clientResponse)
{
    OCStackResult ret;
    OCCallbackData cbData;
    OCDoHandle handle;
    std::ostringstream obsReg;
    obsReg << "coap://" << getIPAddrTBServer(clientResponse) << ":" <<
            getPortTBServer(clientResponse) <<
            getQueryStrForGetPut(clientResponse->resJSONPayload);
    cbData.cb = getReqCB;
    cbData.context = (void*)DEFAULT_CONTEXT_VALUE;
    cbData.cd = NULL;
    OC_LOG_V(INFO, TAG, "OBSERVE payload from client = %s ", putPayload.c_str());

    ret = OCDoResource(&handle, OC_REST_OBSERVE, obsReg.str().c_str(), 0, 0, OC_CONNTYPE,
            OC_LOW_QOS, &cbData, NULL, 0);
    if (ret != OC_STACK_OK)
    {
        OC_LOG(ERROR, TAG, "OCStack resource error");
    }
    else
    {
        gObserveDoHandle = handle;
    }
    return ret;
}


int InitPutRequest(OCClientResponse * clientResponse)
{
    OCStackResult ret;
    OCCallbackData cbData;
    //* Make a PUT query*/
    std::ostringstream getQuery;
    getQuery << "coap://" << getIPAddrTBServer(clientResponse) << ":" <<
            getPortTBServer(clientResponse) <<
            "/a/room" << queryInterface[TEST].text;
    cbData.cb = putReqCB;
    cbData.context = (void*)DEFAULT_CONTEXT_VALUE;
    cbData.cd = NULL;
    OC_LOG_V(INFO, TAG, "PUT payload from client = %s ", putPayload.c_str());

    ret = OCDoResource(NULL, OC_REST_PUT, getQuery.str().c_str(), 0, putPayload.c_str(),
                        OC_CONNTYPE, OC_LOW_QOS, &cbData, NULL, 0);
    if (ret != OC_STACK_OK)
    {
        OC_LOG(ERROR, TAG, "OCStack resource error");
    }
    return ret;
}


int InitGetRequest(OCClientResponse * clientResponse)
{
    OCStackResult ret;
    OCCallbackData cbData;

    uint8_t remoteIpAddr[4];
    uint16_t remotePortNu;

    OCDevAddrToIPv4Addr((OCDevAddr *) clientResponse->addr, remoteIpAddr,
            remoteIpAddr + 1, remoteIpAddr + 2, remoteIpAddr + 3);
    OCDevAddrToPort((OCDevAddr *) clientResponse->addr, &remotePortNu);

    //* Make a GET query*/
    std::ostringstream getQuery;
    getQuery << "coap://" << getIPAddrTBServer(clientResponse) << ":" <<
            getPortTBServer(clientResponse) <<
            "/a/room" << queryInterface[TEST].text;

    std::cout << "Get Query: " << getQuery.str() << std::endl;

    cbData.cb = getReqCB;
    cbData.context = (void*)DEFAULT_CONTEXT_VALUE;
    cbData.cd = NULL;
    ret = OCDoResource(NULL, OC_REST_GET,
            getQuery.str().c_str(), 0, 0, OC_CONNTYPE, OC_LOW_QOS,
            &cbData, NULL, 0);
    if (ret != OC_STACK_OK)
    {
        OC_LOG(ERROR, TAG, "OCStack resource error");
    }
    return ret;
}

int InitDiscovery()
{
    OCStackResult ret;
    OCCallbackData cbData;
    /* Start a discovery query*/
    char szQueryUri[64] = { 0 };

    strcpy(szQueryUri, MULTICAST_RESOURCE_DISCOVERY_QUERY);

    cbData.cb = discoveryReqCB;
    cbData.context = (void*)DEFAULT_CONTEXT_VALUE;
    cbData.cd = NULL;
    ret = OCDoResource(NULL, OC_REST_GET, szQueryUri, 0, 0, OC_ALL,
                        OC_LOW_QOS,
            &cbData, NULL, 0);
    if (ret != OC_STACK_OK)
    {
        OC_LOG(ERROR, TAG, "OCStack resource error");
    }
    return ret;
}

int main(int argc, char* argv[])
{
    int opt;

    while ((opt = getopt(argc, argv, "t:c:")) != -1)
    {
        switch (opt)
        {
            case 't':
                TEST = atoi(optarg);
                break;
            case 'c':
                OC_CONNTYPE = OCConnectivityType(atoi(optarg));
                break;
            default:
                PrintUsage();
                return -1;
        }
    }
    if (TEST <= TEST_INVALID || TEST >= MAX_TESTS)
    {
        PrintUsage();
        return -1;
    }

<<<<<<< HEAD
    /*Get Ip address on defined interface and initialize coap on it with random port number
     * this port number will be used as a source port in all coap communications*/
    if ( OCGetInterfaceAddress(ifname, sizeof(ifname), AF_INET, addr,
                               sizeof(addr)) == OC_ERR_SUCCESS)
    {
        OC_LOG_V(INFO, TAG, "Starting occlient on address %s",addr);
        paddr = addr;
    }

=======
>>>>>>> 8c3d005c
    /* Initialize OCStack*/
    if (OCInit(NULL, 0, OC_CLIENT) != OC_STACK_OK)
    {
        OC_LOG(ERROR, TAG, "OCStack init error");
        return 0;
    }

    InitDiscovery();

    // Break from loop with Ctrl+C
    OC_LOG(INFO, TAG, "Entering occlient main loop...");
    signal(SIGINT, handleSigInt);
    while (!gQuitFlag)
    {

        if (OCProcess() != OC_STACK_OK)
        {
            OC_LOG(ERROR, TAG, "OCStack process error");
            return 0;
        }

        sleep(2);
    } OC_LOG(INFO, TAG, "Exiting occlient main loop...");

    if (OCStop() != OC_STACK_OK)
    {
        OC_LOG(ERROR, TAG, "OCStack stop error");
    }

    return 0;
}

std::string getIPAddrTBServer(OCClientResponse * clientResponse)
{
    if (!clientResponse)
    {
        return "";
    }
    if (!clientResponse->addr)
    {
        return "";
    }
    uint8_t a, b, c, d = 0;
    if (0 != OCDevAddrToIPv4Addr(clientResponse->addr, &a, &b, &c, &d))
    {
        return "";
    }

    char ipaddr[16] = {'\0'};
    // ostringstream not working correctly here, hence snprintf
    snprintf(ipaddr,  sizeof(ipaddr), "%d.%d.%d.%d", a,b,c,d);
    return std::string (ipaddr);
}

std::string getPortTBServer(OCClientResponse * clientResponse)
{
    if (!clientResponse)
    {
        return "";
    }
    if (!clientResponse->addr)
    {
        return "";
    }
    uint16_t p = 0;
    if (0 != OCDevAddrToPort(clientResponse->addr, &p))
    {
        return "";
    }
    std::ostringstream ss;
    ss << p;
    return ss.str();
}

std::string getQueryStrForGetPut(const char * responsePayload)
{

    std::string jsonPayload(responsePayload);

    return "/a/room";
}
<|MERGE_RESOLUTION|>--- conflicted
+++ resolved
@@ -371,18 +371,6 @@
         return -1;
     }
 
-<<<<<<< HEAD
-    /*Get Ip address on defined interface and initialize coap on it with random port number
-     * this port number will be used as a source port in all coap communications*/
-    if ( OCGetInterfaceAddress(ifname, sizeof(ifname), AF_INET, addr,
-                               sizeof(addr)) == OC_ERR_SUCCESS)
-    {
-        OC_LOG_V(INFO, TAG, "Starting occlient on address %s",addr);
-        paddr = addr;
-    }
-
-=======
->>>>>>> 8c3d005c
     /* Initialize OCStack*/
     if (OCInit(NULL, 0, OC_CLIENT) != OC_STACK_OK)
     {
