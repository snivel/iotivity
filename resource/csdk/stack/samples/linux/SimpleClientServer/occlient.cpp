//******************************************************************
//
// Copyright 2014 Intel Mobile Communications GmbH All Rights Reserved.
//
//-=-=-=-=-=-=-=-=-=-=-=-=-=-=-=-=-=-=-=-=-=-=-=-=-=-=-=-=-=-=-=-=
//
// Licensed under the Apache License, Version 2.0 (the "License");
// you may not use this file except in compliance with the License.
// You may obtain a copy of the License at
//
//      http://www.apache.org/licenses/LICENSE-2.0
//
// Unless required by applicable law or agreed to in writing, software
// distributed under the License is distributed on an "AS IS" BASIS,
// WITHOUT WARRANTIES OR CONDITIONS OF ANY KIND, either express or implied.
// See the License for the specific language governing permissions and
// limitations under the License.
//
//-=-=-=-=-=-=-=-=-=-=-=-=-=-=-=-=-=-=-=-=-=-=-=-=-=-=-=-=-=-=-=-=

#include <stdio.h>
#include <stdlib.h>
#include <string.h>
#include <signal.h>
#include <unistd.h>
#include <iostream>
#include <sstream>
#include "ocstack.h"
#include "logger.h"
#include "occlient.h"

static int UNICAST_DISCOVERY = 0;
static int TEST_CASE = 0;
<<<<<<< HEAD
static const char * TEST_APP_UNICAST_DISCOVERY_QUERY = "coap://0.0.0.0:5683/oc/core";
static const char * TEST_APP_UNICAST_DEVICE_DISCOVERY_QUERY = "coap://0.0.0.0:5683/oc/core/d";
static const char * TEST_APP_MULTICAST_DEVICE_DISCOVERY_QUERY = "coap://224.0.1.187:5683/oc/core/d";
static std::string putPayload = "{\"state\":\"on\",\"power\":5}";
=======
static const char * UNICAST_DISCOVERY_QUERY = "coap://%s:6298/oc/core";
static const char * UNICAST_DEVICE_DISCOVERY_QUERY = "coap://%s:6298/oc/core/d";
static const char * MULTICAST_DEVICE_DISCOVERY_QUERY = "/oc/core/d";
static const char * MULTICAST_RESOURCE_DISCOVERY_QUERY = "/oc/core";
//The following variable determines the interface (wifi, ethernet etc.)
//to be used for sending unicast messages. Default set to WIFI.
static OCConnectivityType OC_CONNTYPE = OC_WIFI;
static std::string putPayload = "{\"oc\":[{\"rep\":{\"power\":15,\"state\":true}}]}";
>>>>>>> 8c3d005c
static std::string coapServerIP = "255.255.255.255";
static std::string coapServerPort = "5683";
static std::string coapServerResource = "/a/light";
static const int IPV4_ADDR_SIZE = 16;
//Use ipv4addr for both InitDiscovery and InitDeviceDiscovery
char ipv4addr[IPV4_ADDR_SIZE];
void StripNewLineChar(char* str);

// The handle for the observe registration
OCDoHandle gObserveDoHandle;
#ifdef WITH_PRESENCE
// The handle for observe registration
OCDoHandle gPresenceHandle;
#endif
// After this crosses a threshold client deregisters for further notifications
int gNumObserveNotifies = 0;

#ifdef WITH_PRESENCE
int gNumPresenceNotifies = 0;
#endif

int gQuitFlag = 0;
/* SIGINT handler: set gQuitFlag to 1 for graceful termination */
void handleSigInt(int signum)
{
    if (signum == SIGINT)
    {
        gQuitFlag = 1;
    }
}

static void PrintUsage()
{
    OC_LOG(INFO, TAG, "Usage : occlient -u <0|1> -t <1..17> -c <0|1>");
    OC_LOG(INFO, TAG, "-u <0|1> : Perform multicast/unicast discovery of resources");
    OC_LOG(INFO, TAG, "-c <0|1> : Send unicast messages over Ethernet or WIFI");
    OC_LOG(INFO, TAG, "-t 1  :  Discover Resources");
    OC_LOG(INFO, TAG, "-t 2  :  Discover Resources and Initiate Nonconfirmable Get Request");
    OC_LOG(INFO, TAG, "-t 3  :  Discover Resources and Initiate Nonconfirmable Put Requests");
    OC_LOG(INFO, TAG, "-t 4  :  Discover Resources and Initiate Nonconfirmable Post Requests");
    OC_LOG(INFO, TAG, "-t 5  :  Discover Resources and Initiate Nonconfirmable Delete Requests");
    OC_LOG(INFO, TAG, "-t 6  :  Discover Resources and Initiate Nonconfirmable Observe Requests");
    OC_LOG(INFO, TAG, "-t 7  :  Discover Resources and Initiate Nonconfirmable Get Request "\
            "for a resource which is unavailable");
    OC_LOG(INFO, TAG, "-t 8  :  Discover Resources and Initiate Confirmable Get Request");
    OC_LOG(INFO, TAG, "-t 9  :  Discover Resources and Initiate Confirmable Post Request");
    OC_LOG(INFO, TAG, "-t 10 :  Discover Resources and Initiate Confirmable Delete Requests");
    OC_LOG(INFO, TAG, "-t 11 :  Discover Resources and Initiate Confirmable Observe Requests");

#ifdef WITH_PRESENCE
    OC_LOG(INFO, TAG, "-t 12 :  Discover Resources and Initiate Nonconfirmable presence");
    OC_LOG(INFO, TAG, "-t 13 :  Discover Resources and Initiate Nonconfirmable presence with "\
            "filter");
    OC_LOG(INFO, TAG, "-t 14 :  Discover Resources and Initiate Nonconfirmable presence with "\
            "2 filters");
<<<<<<< HEAD
    #endif
=======
#endif
>>>>>>> 8c3d005c

    OC_LOG(INFO, TAG, "-t 15 :  Discover Resources and Initiate Nonconfirmable Observe Requests "\
            "then cancel immediately");
    OC_LOG(INFO, TAG, "-t 16 :  Discover Resources and Initiate Nonconfirmable Get Request and "\
            "add  vendor specific header options");
    OC_LOG(INFO, TAG, "-t 17 :  Discover Devices");
}

OCStackResult InvokeOCDoResource(std::ostringstream &query,
                                 OCMethod method,
                                 OCQualityOfService qos,
                                 OCClientResponseHandler cb,
                                 OCHeaderOption * options,
                                 uint8_t numOptions)
{
    OCStackResult ret;
    OCCallbackData cbData;
    OCDoHandle handle;

    cbData.cb = cb;
    cbData.context = (void*)DEFAULT_CONTEXT_VALUE;
    cbData.cd = NULL;

    ret = OCDoResource(&handle, method, query.str().c_str(), 0,
                       (method == OC_REST_PUT) ? putPayload.c_str() : NULL,
                       (OC_CONNTYPE), qos, &cbData, options, numOptions);

    if (ret != OC_STACK_OK)
    {
        OC_LOG_V(ERROR, TAG, "OCDoResource returns error %d with method %d", ret, method);
    }
    else if (method == OC_REST_OBSERVE || method == OC_REST_OBSERVE_ALL)
    {
        gObserveDoHandle = handle;
    }
#ifdef WITH_PRESENCE
    else if (method == OC_REST_PRESENCE)
    {
        gPresenceHandle = handle;
    }
#endif

    return ret;
}

OCStackApplicationResult putReqCB(void* ctx, OCDoHandle handle, OCClientResponse * clientResponse)
{
    if(ctx == (void*)DEFAULT_CONTEXT_VALUE)
    {
        OC_LOG(INFO, TAG, "Callback Context for PUT recvd successfully");
    }

    if(clientResponse)
    {
        OC_LOG_V(INFO, TAG, "StackResult: %s",  getResult(clientResponse->result));
        OC_LOG_V(INFO, TAG, "JSON = %s =============> Put Response",
                clientResponse->resJSONPayload);
    }
    else
    {
        OC_LOG_V(INFO, TAG, "putReqCB received Null clientResponse");
    }
    return OC_STACK_DELETE_TRANSACTION;
}

OCStackApplicationResult postReqCB(void *ctx, OCDoHandle handle, OCClientResponse *clientResponse)
{
    if(ctx == (void*)DEFAULT_CONTEXT_VALUE)
    {
        OC_LOG(INFO, TAG, "Callback Context for POST recvd successfully");
    }

    if(clientResponse)
    {
        OC_LOG_V(INFO, TAG, "StackResult: %s",  getResult(clientResponse->result));
        OC_LOG_V(INFO, TAG, "JSON = %s =============> Post Response",
                clientResponse->resJSONPayload);
    }
    else
    {
        OC_LOG_V(INFO, TAG, "postReqCB received Null clientResponse");
    }
    return OC_STACK_DELETE_TRANSACTION;
}

OCStackApplicationResult deleteReqCB(void *ctx,
        OCDoHandle handle, OCClientResponse *clientResponse)
{
    if(ctx == (void*)DEFAULT_CONTEXT_VALUE)
    {
        OC_LOG(INFO, TAG, "Callback Context for DELETE recvd successfully");
    }

    if(clientResponse)
    {
        OC_LOG_V(INFO, TAG, "StackResult: %s",  getResult(clientResponse->result));
        OC_LOG_V(INFO, TAG, "JSON = %s =============> Delete Response",
                clientResponse->resJSONPayload);
    }
    else
    {
        OC_LOG_V(INFO, TAG, "deleteReqCB received Null clientResponse");
    }
    return OC_STACK_DELETE_TRANSACTION;
}

OCStackApplicationResult getReqCB(void* ctx, OCDoHandle handle, OCClientResponse * clientResponse)
{
    if(clientResponse == NULL)
    {
        OC_LOG(INFO, TAG, "getReqCB received NULL clientResponse");
        return   OC_STACK_DELETE_TRANSACTION;
    }

    if(ctx == (void*)DEFAULT_CONTEXT_VALUE)
    {
        OC_LOG(INFO, TAG, "Callback Context for GET query recvd successfully");
    }

    OC_LOG_V(INFO, TAG, "StackResult: %s",  getResult(clientResponse->result));
    OC_LOG_V(INFO, TAG, "SEQUENCE NUMBER: %d", clientResponse->sequenceNumber);
    OC_LOG_V(INFO, TAG, "JSON = %s =============> Get Response", clientResponse->resJSONPayload);

    if(clientResponse->rcvdVendorSpecificHeaderOptions &&
            clientResponse->numRcvdVendorSpecificHeaderOptions)
    {
        OC_LOG (INFO, TAG, "Received vendor specific options");
        uint8_t i = 0;
        OCHeaderOption * rcvdOptions = clientResponse->rcvdVendorSpecificHeaderOptions;
        for( i = 0; i < clientResponse->numRcvdVendorSpecificHeaderOptions; i++)
        {
            if(((OCHeaderOption)rcvdOptions[i]).protocolID == OC_COAP_ID)
            {
                OC_LOG_V(INFO, TAG, "Received option with OC_COAP_ID and ID %u with",
                        ((OCHeaderOption)rcvdOptions[i]).optionID );

                OC_LOG_BUFFER(INFO, TAG, ((OCHeaderOption)rcvdOptions[i]).optionData,
                    MAX_HEADER_OPTION_DATA_LENGTH);
            }
        }
    }
    return OC_STACK_DELETE_TRANSACTION;
}

OCStackApplicationResult obsReqCB(void* ctx, OCDoHandle handle, OCClientResponse * clientResponse)
{
    if(ctx == (void*)DEFAULT_CONTEXT_VALUE)
    {
        OC_LOG(INFO, TAG, "Callback Context for OBS query recvd successfully");
    }

    if(clientResponse)
    {
        OC_LOG_V(INFO, TAG, "StackResult: %s",  getResult(clientResponse->result));
        OC_LOG_V(INFO, TAG, "SEQUENCE NUMBER: %d", clientResponse->sequenceNumber);
        OC_LOG_V(INFO, TAG, "Callback Context for OBSERVE notification recvd successfully %d",
                gNumObserveNotifies);
        OC_LOG_V(INFO, TAG, "JSON = %s =============> Obs Response",
                clientResponse->resJSONPayload);
        gNumObserveNotifies++;
        if (gNumObserveNotifies == 3) //large number to test observing in DELETE case.
        {
            if(TEST_CASE == TEST_OBS_REQ_NON || TEST_CASE == TEST_OBS_REQ_CON)
            {
                if (OCCancel (gObserveDoHandle, OC_LOW_QOS, NULL, 0) != OC_STACK_OK)
                {
                    OC_LOG(ERROR, TAG, "Observe cancel error");
                }
                return OC_STACK_DELETE_TRANSACTION;
            }
            else if(TEST_CASE == TEST_OBS_REQ_NON_CANCEL_IMM)
            {
                if (OCCancel (gObserveDoHandle, OC_HIGH_QOS, NULL, 0) != OC_STACK_OK)
                {
                    OC_LOG(ERROR, TAG, "Observe cancel error");
                }
            }
        }
        if(clientResponse->sequenceNumber == OC_OBSERVE_REGISTER)
        {
            OC_LOG(INFO, TAG, "This also serves as a registration confirmation");
        }
        else if(clientResponse->sequenceNumber == OC_OBSERVE_DEREGISTER)
        {
            OC_LOG(INFO, TAG, "This also serves as a deregistration confirmation");
            return OC_STACK_DELETE_TRANSACTION;
        }
        else if(clientResponse->sequenceNumber == OC_OBSERVE_NO_OPTION)
        {
            OC_LOG(INFO, TAG, "This also tells you that registration/deregistration failed");
            return OC_STACK_DELETE_TRANSACTION;
        }
    }
    else
    {
        OC_LOG_V(INFO, TAG, "obsReqCB received Null clientResponse");
    }
    return OC_STACK_KEEP_TRANSACTION;
}
#ifdef WITH_PRESENCE
OCStackApplicationResult presenceCB(void* ctx, OCDoHandle handle, OCClientResponse * clientResponse)
{
    if (ctx == (void*) DEFAULT_CONTEXT_VALUE)
    {
        OC_LOG(INFO, TAG, "Callback Context for Presence recvd successfully");
    }

    if (clientResponse)
    {
        OC_LOG_V(INFO, TAG, "StackResult: %s", getResult(clientResponse->result));
        OC_LOG_V(INFO, TAG, "NONCE NUMBER: %u", clientResponse->sequenceNumber);
        OC_LOG_V(INFO, TAG, "Callback Context for Presence notification recvd successfully %d",
                gNumPresenceNotifies);
        OC_LOG_V(INFO, TAG, "JSON = %s =============> Presence Response",
                clientResponse->resJSONPayload);
        gNumPresenceNotifies++;
        if (gNumPresenceNotifies == 20)
        {
            if (OCCancel(gPresenceHandle, OC_LOW_QOS, NULL, 0) != OC_STACK_OK)
            {
                OC_LOG(ERROR, TAG, "Presence cancel error");
            }
            return OC_STACK_DELETE_TRANSACTION;
        }
    }
    else
    {
        OC_LOG_V(INFO, TAG, "presenceCB received Null clientResponse");
    }
    return OC_STACK_KEEP_TRANSACTION;
}
#endif

// This is a function called back when a device is discovered
OCStackApplicationResult discoveryReqCB(void* ctx, OCDoHandle handle,
        OCClientResponse * clientResponse)
{
    uint8_t remoteIpAddr[4];
    uint16_t remotePortNu;

    if (ctx == (void*) DEFAULT_CONTEXT_VALUE)
    {
        OC_LOG(INFO, TAG, "Callback Context for DISCOVER query recvd successfully");
    }

    if (clientResponse)
    {
        OC_LOG_V(INFO, TAG, "StackResult: %s", getResult(clientResponse->result));

        OCDevAddrToIPv4Addr((OCDevAddr *) clientResponse->addr, remoteIpAddr,
                remoteIpAddr + 1, remoteIpAddr + 2, remoteIpAddr + 3);
        OCDevAddrToPort((OCDevAddr *) clientResponse->addr, &remotePortNu);

        std::string connectionType = getConnectivityType (clientResponse->connType);
        OC_LOG_V(INFO, TAG, "Discovered on %s", connectionType.c_str());
        OC_LOG_V(INFO, TAG,
                "Device =============> Discovered %s @ %d.%d.%d.%d:%d",
                clientResponse->resJSONPayload, remoteIpAddr[0], remoteIpAddr[1],
                remoteIpAddr[2], remoteIpAddr[3], remotePortNu);

        parseClientResponse(clientResponse);

        switch(TEST_CASE)
        {
            case TEST_GET_REQ_NON:
                InitGetRequest(OC_LOW_QOS, 0);
                break;
            case TEST_PUT_REQ_NON:
                InitPutRequest(OC_LOW_QOS);
                break;
            case TEST_POST_REQ_NON:
                InitPostRequest(OC_LOW_QOS);
                break;
            case TEST_DELETE_REQ_NON:
                InitDeleteRequest(OC_LOW_QOS);
                break;
            case TEST_OBS_REQ_NON:
            case TEST_OBS_REQ_NON_CANCEL_IMM:
                InitObserveRequest(OC_LOW_QOS);
                break;
            case TEST_GET_UNAVAILABLE_RES_REQ_NON:
                InitGetRequestToUnavailableResource(OC_LOW_QOS);
                break;
            case TEST_GET_REQ_CON:
                InitGetRequest(OC_HIGH_QOS, 0);
                break;
            case TEST_POST_REQ_CON:
                InitPostRequest(OC_HIGH_QOS);
                break;
            case TEST_DELETE_REQ_CON:
                InitDeleteRequest(OC_HIGH_QOS);
                break;
            case TEST_OBS_REQ_CON:
                InitObserveRequest(OC_HIGH_QOS);
                break;
#ifdef WITH_PRESENCE
            case TEST_OBS_PRESENCE:
            case TEST_OBS_PRESENCE_WITH_FILTER:
            case TEST_OBS_PRESENCE_WITH_FILTERS:
                InitPresence();
                break;
#endif
            case TEST_GET_REQ_NON_WITH_VENDOR_HEADER_OPTIONS:
                InitGetRequest(OC_LOW_QOS, 1);
                break;
            case TEST_DISCOVER_DEV_REQ:
<<<<<<< HEAD
                InitDeviceDiscovery();
=======
                InitDeviceDiscovery(OC_LOW_QOS);
>>>>>>> 8c3d005c
                break;
            default:
                PrintUsage();
                break;
        }
    }
    else
    {
        OC_LOG_V(INFO, TAG, "discoveryReqCB received Null clientResponse");
    }
    return OC_STACK_KEEP_TRANSACTION;
}

OCStackApplicationResult DeviceDiscoveryReqCB (void* ctx, OCDoHandle handle,
        OCClientResponse * clientResponse)
{
    if (ctx == (void*) DEFAULT_CONTEXT_VALUE)
    {
        OC_LOG(INFO, TAG, "Callback Context for Device DISCOVER query recvd successfully");
    }

    if(clientResponse)
    {
        //OC_LOG truncates the response as it is too long.
        fprintf(stderr, "Discovery response: \n %s\n", clientResponse->resJSONPayload);
        fflush(stderr);
    }
    else
    {
        OC_LOG_V(INFO, TAG, "DeviceDiscoveryReqCB received Null clientResponse");
    }

    return (UNICAST_DISCOVERY) ? OC_STACK_DELETE_TRANSACTION : OC_STACK_KEEP_TRANSACTION;
}

<<<<<<< HEAD
OCStackApplicationResult DeviceDiscoveryReqCB (void* ctx, OCDoHandle handle,
        OCClientResponse * clientResponse)
{
    if (ctx == (void*) DEFAULT_CONTEXT_VALUE)
    {
        OC_LOG(INFO, TAG, "Callback Context for Device DISCOVER query recvd successfully");
    }

    if(clientResponse)
    {
        //OC_LOG truncates the response as it is too long.
        fprintf(stderr, "Discovery response: \n %s\n", clientResponse->resJSONPayload);
        fflush(stderr);
    }

    return (UNICAST_DISCOVERY) ? OC_STACK_DELETE_TRANSACTION : OC_STACK_KEEP_TRANSACTION;
}

=======
>>>>>>> 8c3d005c
#ifdef WITH_PRESENCE
int InitPresence()
{
    OCStackResult result = OC_STACK_OK;
    OC_LOG_V(INFO, TAG, "\n\nExecuting %s", __func__);
    std::ostringstream query;
    std::ostringstream querySuffix;
    query << "coap://" << coapServerIP << ":" << coapServerPort << OC_PRESENCE_URI;
    if(TEST_CASE == TEST_OBS_PRESENCE)
    {
        result = InvokeOCDoResource(query, OC_REST_PRESENCE, OC_LOW_QOS,
                presenceCB, NULL, 0);
    }
    if(TEST_CASE == TEST_OBS_PRESENCE_WITH_FILTER || TEST_CASE == TEST_OBS_PRESENCE_WITH_FILTERS)
    {
        querySuffix.str("");
<<<<<<< HEAD
        querySuffix << query.str() << "?rt=core.light";
=======
        querySuffix << query.str() << "?rt=core.led";
>>>>>>> 8c3d005c
        result = InvokeOCDoResource(querySuffix, OC_REST_PRESENCE, OC_LOW_QOS,
                presenceCB, NULL, 0);
    }
    if(TEST_CASE == TEST_OBS_PRESENCE_WITH_FILTERS)
    {
        if(result == OC_STACK_OK)
        {
            querySuffix.str("");
            querySuffix << query.str() << "?rt=core.fan";
            result = InvokeOCDoResource(querySuffix, OC_REST_PRESENCE, OC_LOW_QOS,
                    presenceCB, NULL, 0);
        }
    }
    return result;
}
#endif

int InitGetRequestToUnavailableResource(OCQualityOfService qos)
{
    OC_LOG_V(INFO, TAG, "\n\nExecuting %s", __func__);
    std::ostringstream query;
    query << "coap://" << coapServerIP << ":" << coapServerPort << "/SomeUnknownResource";
    return (InvokeOCDoResource(query, OC_REST_GET, (qos == OC_HIGH_QOS)? OC_HIGH_QOS:OC_LOW_QOS,
            getReqCB, NULL, 0));
}

int InitObserveRequest(OCQualityOfService qos)
{
    OC_LOG_V(INFO, TAG, "\n\nExecuting %s", __func__);
    std::ostringstream query;
    query << "coap://" << coapServerIP << ":" << coapServerPort << coapServerResource;
    return (InvokeOCDoResource(query,
            OC_REST_OBSERVE, (qos == OC_HIGH_QOS)? OC_HIGH_QOS:OC_LOW_QOS, obsReqCB, NULL, 0));
}

int InitPutRequest(OCQualityOfService qos)
{
    OC_LOG_V(INFO, TAG, "\n\nExecuting %s", __func__);
    std::ostringstream query;
    query << "coap://" << coapServerIP << ":" << coapServerPort << coapServerResource;
    return (InvokeOCDoResource(query, OC_REST_PUT, (qos == OC_HIGH_QOS)? OC_HIGH_QOS:OC_LOW_QOS,
            putReqCB, NULL, 0));
}

int InitPostRequest(OCQualityOfService qos)
{
    OCStackResult result;
    OC_LOG_V(INFO, TAG, "\n\nExecuting %s", __func__);
    std::ostringstream query;
    query << "coap://" << coapServerIP << ":" << coapServerPort << coapServerResource;

    // First POST operation (to create an Light instance)
    result = InvokeOCDoResource(query, OC_REST_POST,
                               ((qos == OC_HIGH_QOS) ? OC_HIGH_QOS: OC_LOW_QOS),
                               postReqCB, NULL, 0);
    if (OC_STACK_OK != result)
    {
        // Error can happen if for example, network connectivity is down
        OC_LOG(INFO, TAG, "First POST call did not succeed");
    }

    // Second POST operation (to create an Light instance)
    result = InvokeOCDoResource(query, OC_REST_POST,
                               ((qos == OC_HIGH_QOS) ? OC_HIGH_QOS: OC_LOW_QOS),
                               postReqCB, NULL, 0);
    if (OC_STACK_OK != result)
    {
        OC_LOG(INFO, TAG, "Second POST call did not succeed");
    }

    // This POST operation will update the original resourced /a/light
    return (InvokeOCDoResource(query, OC_REST_POST,
                               ((qos == OC_HIGH_QOS) ? OC_HIGH_QOS: OC_LOW_QOS),
                               postReqCB, NULL, 0));
}

void* RequestDeleteDeathResourceTask(void* myqos)
{
    sleep (30);//long enough to give the server time to finish deleting the resource.
    std::ostringstream query;
    query << "coap://" << coapServerIP << ":" << coapServerPort << coapServerResource;

    OC_LOG_V(INFO, TAG, "\n\nExecuting %s", __func__);

    // Second DELETE operation to delete the resource that might have been removed already.
    OCQualityOfService qos;
    if (myqos == NULL)
    {
        qos = OC_LOW_QOS;
    }
    else
    {
        qos = OC_HIGH_QOS;
    }

    OCStackResult result = InvokeOCDoResource(query, OC_REST_DELETE,
                               qos,
                               deleteReqCB, NULL, 0);

    if (OC_STACK_OK != result)
    {
        OC_LOG(INFO, TAG, "Second DELETE call did not succeed");
    }

    return NULL;
}

int InitDeleteRequest(OCQualityOfService qos)
{
    OCStackResult result;
    std::ostringstream query;
    query << "coap://" << coapServerIP << ":" << coapServerPort << coapServerResource;

    OC_LOG_V(INFO, TAG, "\n\nExecuting %s", __func__);

    // First DELETE operation
    result = InvokeOCDoResource(query, OC_REST_DELETE,
                               qos,
                               deleteReqCB, NULL, 0);
    if (OC_STACK_OK != result)
    {
        // Error can happen if for example, network connectivity is down
        OC_LOG(INFO, TAG, "First DELETE call did not succeed");
    }
    else
    {
        //Create a thread to delete this resource again
        pthread_t threadId;
        pthread_create (&threadId, NULL, RequestDeleteDeathResourceTask, (void*)qos);
    }

    OC_LOG_V(INFO, TAG, "\n\nExit  %s", __func__);
    return result;
}

int InitGetRequest(OCQualityOfService qos, uint8_t withVendorSpecificHeaderOptions)
{
    OCHeaderOption options[MAX_HEADER_OPTIONS];

    OC_LOG_V(INFO, TAG, "\n\nExecuting %s", __func__);
    std::ostringstream query;
    query << "coap://" << coapServerIP << ":" << coapServerPort << coapServerResource;

    if (withVendorSpecificHeaderOptions)
    {
        uint8_t option0[] = { 1, 2, 3, 4, 5, 6, 7, 8, 9, 10 };
        uint8_t option1[] = { 11, 12, 13, 14, 15, 16, 17, 18, 19, 20 };
        memset(options, 0, sizeof(OCHeaderOption) * MAX_HEADER_OPTIONS);
        options[0].protocolID = OC_COAP_ID;
        options[0].optionID = 2048;
        memcpy(options[0].optionData, option0, sizeof(option0));
        options[0].optionLength = 10;
        options[1].protocolID = OC_COAP_ID;
        options[1].optionID = 3000;
        memcpy(options[1].optionData, option1, sizeof(option1));
        options[1].optionLength = 10;
    }
    if (withVendorSpecificHeaderOptions)
    {
        return (InvokeOCDoResource(query, OC_REST_GET,
                (qos == OC_HIGH_QOS) ? OC_HIGH_QOS : OC_LOW_QOS, getReqCB, options, 2));
    }
    else
    {
        return (InvokeOCDoResource(query, OC_REST_GET,
                (qos == OC_HIGH_QOS) ? OC_HIGH_QOS : OC_LOW_QOS, getReqCB, NULL, 0));
    }
}

<<<<<<< HEAD
int InitDeviceDiscovery()
{
    OCStackResult ret;
    OCCallbackData cbData;
    OCDoHandle handle;
=======
int InitDeviceDiscovery(OCQualityOfService qos)
{
    OCStackResult ret;
    OCCallbackData cbData;
>>>>>>> 8c3d005c
    char szQueryUri[64] = { 0 };

    cbData.cb = DeviceDiscoveryReqCB;
    cbData.context = (void*)DEFAULT_CONTEXT_VALUE;
    cbData.cd = NULL;

    if(UNICAST_DISCOVERY)
    {
<<<<<<< HEAD
        strncpy(szQueryUri, TEST_APP_UNICAST_DEVICE_DISCOVERY_QUERY,
                        (strlen(TEST_APP_UNICAST_DEVICE_DISCOVERY_QUERY) + 1));
    }
    else
    {
        strncpy(szQueryUri, TEST_APP_MULTICAST_DEVICE_DISCOVERY_QUERY,
                (strlen(TEST_APP_MULTICAST_DEVICE_DISCOVERY_QUERY) + 1));
    }

    ret = OCDoResource(&handle, OC_REST_GET, szQueryUri, 0, 0, OC_LOW_QOS, &cbData, NULL, 0);
=======
        snprintf(szQueryUri, sizeof(szQueryUri), UNICAST_DEVICE_DISCOVERY_QUERY, ipv4addr);
    }
    else
    {
        strncpy(szQueryUri, MULTICAST_DEVICE_DISCOVERY_QUERY,
                (strlen(MULTICAST_DEVICE_DISCOVERY_QUERY) + 1));
    }

    if(UNICAST_DISCOVERY)
    {
        ret = OCDoResource(NULL, OC_REST_GET, szQueryUri, 0, 0, OC_CONNTYPE,
                (qos == OC_HIGH_QOS) ? OC_HIGH_QOS : OC_LOW_QOS, &cbData, NULL, 0);
    }
    else
    {
        ret = OCDoResource(NULL, OC_REST_GET, szQueryUri, 0, 0, (OC_ALL),
                (qos == OC_HIGH_QOS) ? OC_HIGH_QOS : OC_LOW_QOS, &cbData, NULL, 0);
    }
>>>>>>> 8c3d005c

    if (ret != OC_STACK_OK)
    {
        OC_LOG(ERROR, TAG, "OCStack device error");
    }

    return ret;
}

<<<<<<< HEAD
int InitDiscovery()
=======
int InitDiscovery(OCQualityOfService qos)
>>>>>>> 8c3d005c
{
    OCStackResult ret;
    OCCallbackData cbData;
    /* Start a discovery query*/
    char szQueryUri[64] = { 0 };

    if (UNICAST_DISCOVERY)
    {
        snprintf(szQueryUri, sizeof(szQueryUri), UNICAST_DISCOVERY_QUERY, ipv4addr);
    }
    else
    {
        strcpy(szQueryUri, MULTICAST_RESOURCE_DISCOVERY_QUERY);
    }

    cbData.cb = discoveryReqCB;
    cbData.context = (void*)DEFAULT_CONTEXT_VALUE;
    cbData.cd = NULL;
    if(UNICAST_DISCOVERY)
    {
        ret = OCDoResource(NULL, OC_REST_GET, szQueryUri, 0, 0, OC_CONNTYPE,
                (qos == OC_HIGH_QOS) ? OC_HIGH_QOS : OC_LOW_QOS, &cbData, NULL, 0);
    }
    else
    {
        ret = OCDoResource(NULL, OC_REST_GET, szQueryUri, 0, 0, (OC_ALL),
                (qos == OC_HIGH_QOS) ? OC_HIGH_QOS : OC_LOW_QOS, &cbData, NULL, 0);
    }
    if (ret != OC_STACK_OK)
    {
        OC_LOG(ERROR, TAG, "OCStack resource error");
    }
    return ret;
}

int main(int argc, char* argv[])
{
    int opt;

    while ((opt = getopt(argc, argv, "u:t:c:")) != -1)
    {
        switch(opt)
        {
            case 'u':
                UNICAST_DISCOVERY = atoi(optarg);
                break;
            case 't':
                TEST_CASE = atoi(optarg);
                break;
            case 'c':
                OC_CONNTYPE = OCConnectivityType(atoi(optarg));
                break;
            default:
                PrintUsage();
                return -1;
        }
    }

    if ((UNICAST_DISCOVERY != 0 && UNICAST_DISCOVERY != 1) ||
            (TEST_CASE < TEST_DISCOVER_REQ || TEST_CASE >= MAX_TESTS) )
    {
        PrintUsage();
        return -1;
    }

<<<<<<< HEAD

    /*Get Ip address on defined interface and initialize coap on it with random port number
     * this port number will be used as a source port in all coap communications*/
    if ( OCGetInterfaceAddress(ifname, sizeof(ifname), AF_INET, addr,
                sizeof(addr)) == OC_ERR_SUCCESS)
    {
        OC_LOG_V(INFO, TAG, "Starting occlient on address %s",addr);
        paddr = addr;
    }

=======
>>>>>>> 8c3d005c
    /* Initialize OCStack*/
    if (OCInit(NULL, 0, OC_CLIENT) != OC_STACK_OK)
    {
        OC_LOG(ERROR, TAG, "OCStack init error");
        return 0;
    }
    if (UNICAST_DISCOVERY)
    {
        printf("Enter IPv4 address of the Server hosting resource (Ex: 192.168.0.15)\n");
        if (fgets(ipv4addr, IPV4_ADDR_SIZE, stdin))
        {
            //Strip newline char from ipv4addr
            StripNewLineChar(ipv4addr);
        }
        else
        {
            OC_LOG(ERROR, TAG, "!! Bad input for IPV4 address. !!");
            return OC_STACK_INVALID_PARAM;
        }
     }

    if(UNICAST_DISCOVERY  == 0  && TEST_CASE == TEST_DISCOVER_DEV_REQ)
    {
        InitDeviceDiscovery(OC_LOW_QOS);
    }
    else
    {
        InitDiscovery(OC_LOW_QOS);
    }

    // Break from loop with Ctrl+C
    OC_LOG(INFO, TAG, "Entering occlient main loop...");
    signal(SIGINT, handleSigInt);
    while (!gQuitFlag)
    {

        if (OCProcess() != OC_STACK_OK)
        {
            OC_LOG(ERROR, TAG, "OCStack process error");
            return 0;
        }

        sleep(2);
    }
    OC_LOG(INFO, TAG, "Exiting occlient main loop...");

    if (OCStop() != OC_STACK_OK)
    {
        OC_LOG(ERROR, TAG, "OCStack stop error");
    }

    return 0;
}

std::string getIPAddrTBServer(OCClientResponse * clientResponse)
{
    if (!clientResponse)
    {
        return "";
    }
    if (!clientResponse->addr)
    {
        return "";
    }
    uint8_t a, b, c, d = 0;
    if (0 != OCDevAddrToIPv4Addr(clientResponse->addr, &a, &b, &c, &d))
    {
        return "";
    }

    char ipaddr[16] = {'\0'};
    // ostringstream not working correctly here, hence snprintf
    snprintf(ipaddr,  sizeof(ipaddr), "%d.%d.%d.%d", a,b,c,d);
    return std::string (ipaddr);
}

std::string getPortTBServer(OCClientResponse * clientResponse)
{
    if (!clientResponse)
    {
        return "";
    }
    if (!clientResponse->addr)
    {
        return "";
    }
    uint16_t p = 0;
    if (0 != OCDevAddrToPort(clientResponse->addr, &p))
    {
        return "";
    }
    std::ostringstream ss;
    ss << p;
    return ss.str();
}

std::string getConnectivityType (OCConnectivityType connType)
{
    switch (connType)
    {
        case OC_ETHERNET:
            return "Ethernet";

        case OC_WIFI:
            return "WiFi";

        case OC_LE:
            return "BLE";

        case OC_EDR:
            return "BT";

        default:
            return "Incorrect connectivity";
    }
}

std::string getQueryStrForGetPut(OCClientResponse * clientResponse)
{

    return "/a/light";
}

void parseClientResponse(OCClientResponse * clientResponse)
{
    coapServerIP = getIPAddrTBServer(clientResponse);
    coapServerPort = getPortTBServer(clientResponse);
    coapServerResource = getQueryStrForGetPut(clientResponse);
}
<|MERGE_RESOLUTION|>--- conflicted
+++ resolved
@@ -31,12 +31,6 @@
 
 static int UNICAST_DISCOVERY = 0;
 static int TEST_CASE = 0;
-<<<<<<< HEAD
-static const char * TEST_APP_UNICAST_DISCOVERY_QUERY = "coap://0.0.0.0:5683/oc/core";
-static const char * TEST_APP_UNICAST_DEVICE_DISCOVERY_QUERY = "coap://0.0.0.0:5683/oc/core/d";
-static const char * TEST_APP_MULTICAST_DEVICE_DISCOVERY_QUERY = "coap://224.0.1.187:5683/oc/core/d";
-static std::string putPayload = "{\"state\":\"on\",\"power\":5}";
-=======
 static const char * UNICAST_DISCOVERY_QUERY = "coap://%s:6298/oc/core";
 static const char * UNICAST_DEVICE_DISCOVERY_QUERY = "coap://%s:6298/oc/core/d";
 static const char * MULTICAST_DEVICE_DISCOVERY_QUERY = "/oc/core/d";
@@ -45,7 +39,6 @@
 //to be used for sending unicast messages. Default set to WIFI.
 static OCConnectivityType OC_CONNTYPE = OC_WIFI;
 static std::string putPayload = "{\"oc\":[{\"rep\":{\"power\":15,\"state\":true}}]}";
->>>>>>> 8c3d005c
 static std::string coapServerIP = "255.255.255.255";
 static std::string coapServerPort = "5683";
 static std::string coapServerResource = "/a/light";
@@ -101,11 +94,7 @@
             "filter");
     OC_LOG(INFO, TAG, "-t 14 :  Discover Resources and Initiate Nonconfirmable presence with "\
             "2 filters");
-<<<<<<< HEAD
-    #endif
-=======
 #endif
->>>>>>> 8c3d005c
 
     OC_LOG(INFO, TAG, "-t 15 :  Discover Resources and Initiate Nonconfirmable Observe Requests "\
             "then cancel immediately");
@@ -412,11 +401,7 @@
                 InitGetRequest(OC_LOW_QOS, 1);
                 break;
             case TEST_DISCOVER_DEV_REQ:
-<<<<<<< HEAD
-                InitDeviceDiscovery();
-=======
                 InitDeviceDiscovery(OC_LOW_QOS);
->>>>>>> 8c3d005c
                 break;
             default:
                 PrintUsage();
@@ -452,27 +437,6 @@
     return (UNICAST_DISCOVERY) ? OC_STACK_DELETE_TRANSACTION : OC_STACK_KEEP_TRANSACTION;
 }
 
-<<<<<<< HEAD
-OCStackApplicationResult DeviceDiscoveryReqCB (void* ctx, OCDoHandle handle,
-        OCClientResponse * clientResponse)
-{
-    if (ctx == (void*) DEFAULT_CONTEXT_VALUE)
-    {
-        OC_LOG(INFO, TAG, "Callback Context for Device DISCOVER query recvd successfully");
-    }
-
-    if(clientResponse)
-    {
-        //OC_LOG truncates the response as it is too long.
-        fprintf(stderr, "Discovery response: \n %s\n", clientResponse->resJSONPayload);
-        fflush(stderr);
-    }
-
-    return (UNICAST_DISCOVERY) ? OC_STACK_DELETE_TRANSACTION : OC_STACK_KEEP_TRANSACTION;
-}
-
-=======
->>>>>>> 8c3d005c
 #ifdef WITH_PRESENCE
 int InitPresence()
 {
@@ -489,11 +453,7 @@
     if(TEST_CASE == TEST_OBS_PRESENCE_WITH_FILTER || TEST_CASE == TEST_OBS_PRESENCE_WITH_FILTERS)
     {
         querySuffix.str("");
-<<<<<<< HEAD
-        querySuffix << query.str() << "?rt=core.light";
-=======
         querySuffix << query.str() << "?rt=core.led";
->>>>>>> 8c3d005c
         result = InvokeOCDoResource(querySuffix, OC_REST_PRESENCE, OC_LOW_QOS,
                 presenceCB, NULL, 0);
     }
@@ -663,18 +623,10 @@
     }
 }
 
-<<<<<<< HEAD
-int InitDeviceDiscovery()
+int InitDeviceDiscovery(OCQualityOfService qos)
 {
     OCStackResult ret;
     OCCallbackData cbData;
-    OCDoHandle handle;
-=======
-int InitDeviceDiscovery(OCQualityOfService qos)
-{
-    OCStackResult ret;
-    OCCallbackData cbData;
->>>>>>> 8c3d005c
     char szQueryUri[64] = { 0 };
 
     cbData.cb = DeviceDiscoveryReqCB;
@@ -683,18 +635,6 @@
 
     if(UNICAST_DISCOVERY)
     {
-<<<<<<< HEAD
-        strncpy(szQueryUri, TEST_APP_UNICAST_DEVICE_DISCOVERY_QUERY,
-                        (strlen(TEST_APP_UNICAST_DEVICE_DISCOVERY_QUERY) + 1));
-    }
-    else
-    {
-        strncpy(szQueryUri, TEST_APP_MULTICAST_DEVICE_DISCOVERY_QUERY,
-                (strlen(TEST_APP_MULTICAST_DEVICE_DISCOVERY_QUERY) + 1));
-    }
-
-    ret = OCDoResource(&handle, OC_REST_GET, szQueryUri, 0, 0, OC_LOW_QOS, &cbData, NULL, 0);
-=======
         snprintf(szQueryUri, sizeof(szQueryUri), UNICAST_DEVICE_DISCOVERY_QUERY, ipv4addr);
     }
     else
@@ -713,7 +653,6 @@
         ret = OCDoResource(NULL, OC_REST_GET, szQueryUri, 0, 0, (OC_ALL),
                 (qos == OC_HIGH_QOS) ? OC_HIGH_QOS : OC_LOW_QOS, &cbData, NULL, 0);
     }
->>>>>>> 8c3d005c
 
     if (ret != OC_STACK_OK)
     {
@@ -723,11 +662,7 @@
     return ret;
 }
 
-<<<<<<< HEAD
-int InitDiscovery()
-=======
 int InitDiscovery(OCQualityOfService qos)
->>>>>>> 8c3d005c
 {
     OCStackResult ret;
     OCCallbackData cbData;
@@ -793,19 +728,6 @@
         return -1;
     }
 
-<<<<<<< HEAD
-
-    /*Get Ip address on defined interface and initialize coap on it with random port number
-     * this port number will be used as a source port in all coap communications*/
-    if ( OCGetInterfaceAddress(ifname, sizeof(ifname), AF_INET, addr,
-                sizeof(addr)) == OC_ERR_SUCCESS)
-    {
-        OC_LOG_V(INFO, TAG, "Starting occlient on address %s",addr);
-        paddr = addr;
-    }
-
-=======
->>>>>>> 8c3d005c
     /* Initialize OCStack*/
     if (OCInit(NULL, 0, OC_CLIENT) != OC_STACK_OK)
     {
