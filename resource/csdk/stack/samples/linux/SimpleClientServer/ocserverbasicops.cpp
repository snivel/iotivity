--- conflicted
+++ resolved
@@ -341,20 +341,7 @@
 int main(int argc, char* argv[])
 {
     OC_LOG(DEBUG, TAG, "OCServer is starting...");
-<<<<<<< HEAD
-    /*Get Ip address on defined interface and initialize coap on it with random port number
-     * this port number will be used as a source port in all coap communications*/
-    if ( OCGetInterfaceAddress(ifname, sizeof(ifname), AF_INET, addr,
-                sizeof(addr)) == OC_ERR_SUCCESS)
-    {
-        OC_LOG_V(INFO, TAG, "Starting ocserver on address %s:%d",addr,port);
-        paddr = addr;
-    }
-
-    if (OCInit((char *) paddr, port, OC_SERVER) != OC_STACK_OK)
-=======
     if (OCInit(NULL, 0, OC_SERVER) != OC_STACK_OK)
->>>>>>> 8c3d005c
     {
         OC_LOG(ERROR, TAG, "OCStack init error");
         return 0;
