--- conflicted
+++ resolved
@@ -263,11 +263,7 @@
         return -1;
     }
     query << resource->uri;
-<<<<<<< HEAD
-    OC_LOG_V(INFO, TAG,"Executing InitPutRequest, Query: %s", query.str().c_str());
-=======
     OIC_LOG_V(INFO, TAG,"Executing InitPutRequest, Query: %s", query.str().c_str());
->>>>>>> 586aa499
 
     return (InvokeOCDoResource(query, OC_REST_PUT, &resource->endpoint,
            ((qos == OC_HIGH_QOS) ? OC_HIGH_QOS: OC_LOW_QOS),
@@ -288,11 +284,7 @@
     }
 
     query << resource->uri;
-<<<<<<< HEAD
-    OC_LOG_V(INFO, TAG,"Executing InitPostRequest, Query: %s", query.str().c_str());
-=======
     OIC_LOG_V(INFO, TAG,"Executing InitPostRequest, Query: %s", query.str().c_str());
->>>>>>> 586aa499
 
     // First POST operation (to create an LED instance)
     result = InvokeOCDoResource(query, OC_REST_POST, &resource->endpoint,
@@ -331,11 +323,7 @@
         return -1;
     }
     query << resource->uri;
-<<<<<<< HEAD
-    OC_LOG_V(INFO, TAG,"Executing InitGetRequest, Query: %s", query.str().c_str());
-=======
     OIC_LOG_V(INFO, TAG,"Executing InitGetRequest, Query: %s", query.str().c_str());
->>>>>>> 586aa499
 
     return (InvokeOCDoResource(query, OC_REST_GET, &resource->endpoint,
             (qos == OC_HIGH_QOS)?OC_HIGH_QOS:OC_LOW_QOS, getReqCB, NULL, 0));
@@ -350,15 +338,9 @@
 
     if (UnicastDiscovery)
     {
-<<<<<<< HEAD
-        OC_LOG(INFO, TAG, "Enter IP address (with optional port) of the Server hosting resource\n");
-        OC_LOG(INFO, TAG, "IPv4: 192.168.0.15:45454\n");
-        OC_LOG(INFO, TAG, "IPv6: [fe80::20c:29ff:fe1b:9c5]:45454\n");
-=======
         OIC_LOG(INFO, TAG, "Enter IP address (with optional port) of the Server hosting resource\n");
         OIC_LOG(INFO, TAG, "IPv4: 192.168.0.15:45454\n");
         OIC_LOG(INFO, TAG, "IPv6: [fe80::20c:29ff:fe1b:9c5]:45454\n");
->>>>>>> 586aa499
 
         if (fgets(ipaddr, sizeof (ipaddr), stdin))
         {
@@ -366,11 +348,7 @@
         }
         else
         {
-<<<<<<< HEAD
-            OC_LOG(ERROR, TAG, "!! Bad input for IP address. !!");
-=======
             OIC_LOG(ERROR, TAG, "!! Bad input for IP address. !!");
->>>>>>> 586aa499
             return OC_STACK_INVALID_PARAM;
         }
     }
@@ -517,19 +495,11 @@
     OIC_LOG(INFO, TAG, "Resource List: ");
     while(iter)
     {
-<<<<<<< HEAD
-        OC_LOG(INFO, TAG, "*****************************************************");
-        OC_LOG_V(INFO, TAG, "sid = %s",iter->sid);
-        OC_LOG_V(INFO, TAG, "uri = %s", iter->uri);
-        OC_LOG_V(INFO, TAG, "ip = %s", iter->endpoint.addr);
-        OC_LOG_V(INFO, TAG, "port = %d", iter->endpoint.port);
-=======
         OIC_LOG(INFO, TAG, "*****************************************************");
         OIC_LOG_V(INFO, TAG, "sid = %s",iter->sid);
         OIC_LOG_V(INFO, TAG, "uri = %s", iter->uri);
         OIC_LOG_V(INFO, TAG, "ip = %s", iter->endpoint.addr);
         OIC_LOG_V(INFO, TAG, "port = %d", iter->endpoint.port);
->>>>>>> 586aa499
         switch (iter->endpoint.adapter)
         {
             case OC_ADAPTER_IP:
