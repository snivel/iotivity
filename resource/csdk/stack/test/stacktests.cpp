//******************************************************************
//
// Copyright 2014 Intel Mobile Communications GmbH All Rights Reserved.
//
//-=-=-=-=-=-=-=-=-=-=-=-=-=-=-=-=-=-=-=-=-=-=-=-=-=-=-=-=-=-=-=-=
//
// Licensed under the Apache License, Version 2.0 (the "License");
// you may not use this file except in compliance with the License.
// You may obtain a copy of the License at
//
//      http://www.apache.org/licenses/LICENSE-2.0
//
// Unless required by applicable law or agreed to in writing, software
// distributed under the License is distributed on an "AS IS" BASIS,
// WITHOUT WARRANTIES OR CONDITIONS OF ANY KIND, either express or implied.
// See the License for the specific language governing permissions and
// limitations under the License.
//
//-=-=-=-=-=-=-=-=-=-=-=-=-=-=-=-=-=-=-=-=-=-=-=-=-=-=-=-=-=-=-=-=


extern "C"
{
    #include "ocstack.h"
    #include "logger.h"
    #include "ocmalloc.h"
}

#include "gtest/gtest.h"
#include <sys/types.h>
#include <sys/stat.h>
#include <errno.h>
#include <fcntl.h>
#include <unistd.h>
#include <stdlib.h>

//-----------------------------------------------------------------------------
// Includes
//-----------------------------------------------------------------------------
#include <stdio.h>
#include <string.h>

#include <iostream>
#include <stdint.h>

#include "gtest_helper.h"

using namespace std;

namespace itst = iotivity::test;

#define DEFAULT_CONTEXT_VALUE 0x99

//-----------------------------------------------------------------------------
// Private variables
//-----------------------------------------------------------------------------
static const char TAG[] = "TestHarness";

std::chrono::seconds const SHORT_TEST_TIMEOUT = std::chrono::seconds(5);

//-----------------------------------------------------------------------------
// Callback functions
//-----------------------------------------------------------------------------
extern "C"  OCStackApplicationResult asyncDoResourcesCallback(void* ctx, OCDoHandle handle, OCClientResponse * clientResponse)
{
    OC_LOG(INFO, TAG, "Entering asyncDoResourcesCallback");

    EXPECT_EQ(OC_STACK_OK, clientResponse->result);

    if(ctx == (void*)DEFAULT_CONTEXT_VALUE) {
        OC_LOG_V(INFO, TAG, "Callback Context recvd successfully");
    }
    OC_LOG_V(INFO, TAG, "result = %d", clientResponse->result);

    return OC_STACK_KEEP_TRANSACTION;
}

//-----------------------------------------------------------------------------
// Entity handler
//-----------------------------------------------------------------------------
OCEntityHandlerResult entityHandler(OCEntityHandlerFlag flag, OCEntityHandlerRequest * entityHandlerRequest)
{
    OC_LOG(INFO, TAG, "Entering entityHandler");

    return OC_EH_OK;
}

//-----------------------------------------------------------------------------
//  Local functions
//-----------------------------------------------------------------------------
void InitStack(OCMode mode)
{
    OC_LOG(INFO, TAG, "Entering InitStack");
<<<<<<< HEAD
    uint8_t addr[20];
    uint16_t port = USE_RANDOM_PORT;

    OCGetInterfaceAddress(NULL, 0, AF_INET, addr, sizeof(addr));
    OC_LOG_V(INFO, TAG, "InitStack on address %s",addr);

    EXPECT_EQ(OC_STACK_OK, OCInit((char *) addr, port, mode));
=======

    EXPECT_EQ(OC_STACK_OK, OCInit(NULL, 0, mode));
>>>>>>> 8c3d005c
    OC_LOG(INFO, TAG, "Leaving InitStack");
}

uint8_t InitNumExpectedResources()
{
#ifdef WITH_PRESENCE
    // When presence is enabled, it is a resource and so is (currently) included
    // in the returned resource count returned by the OCGetNumberOfResources API.
    return 1;
#else
    return 0;
#endif
}

uint8_t InitResourceIndex()
{
#ifdef WITH_PRESENCE
    // When presence is enabled, it is a resource and so is (currently) included
    // in the returned resource count returned by the OCGetNumberOfResources API.
    // The index of the presence resource is 0, so the first user app resource index
    // is 1.
    return 1;
#else
    return 0;
#endif
}
//-----------------------------------------------------------------------------
//  Tests
//-----------------------------------------------------------------------------

TEST(StackInit, StackInitNullAddr)
{
<<<<<<< HEAD
=======
    itst::DeadmanTimer killSwitch(SHORT_TEST_TIMEOUT);
>>>>>>> 8c3d005c
    EXPECT_EQ(OC_STACK_OK, OCInit(0, 5683, OC_SERVER));
    EXPECT_EQ(OC_STACK_OK, OCStop());
}

TEST(StackInit, StackInitNullPort)
{
<<<<<<< HEAD
=======
    itst::DeadmanTimer killSwitch(SHORT_TEST_TIMEOUT);
>>>>>>> 8c3d005c
    EXPECT_EQ(OC_STACK_OK, OCInit("127.0.0.1", 0, OC_SERVER));
    EXPECT_EQ(OC_STACK_OK, OCStop());
}

TEST(StackInit, StackInitNullAddrAndPort)
{
<<<<<<< HEAD
=======
    itst::DeadmanTimer killSwitch(SHORT_TEST_TIMEOUT);
>>>>>>> 8c3d005c
    EXPECT_EQ(OC_STACK_OK, OCInit(0, 0, OC_SERVER));
    EXPECT_EQ(OC_STACK_OK, OCStop());
}

TEST(StackInit, StackInitInvalidMode)
{
<<<<<<< HEAD
=======
    itst::DeadmanTimer killSwitch(SHORT_TEST_TIMEOUT);
>>>>>>> 8c3d005c
    EXPECT_EQ(OC_STACK_ERROR, OCInit(0, 0, (OCMode)10));
    EXPECT_EQ(OC_STACK_ERROR, OCStop());
}

TEST(StackStart, StackStartSuccessClient)
{
<<<<<<< HEAD
=======
    itst::DeadmanTimer killSwitch(SHORT_TEST_TIMEOUT);
>>>>>>> 8c3d005c
    EXPECT_EQ(OC_STACK_OK, OCInit("127.0.0.1", 5683, OC_CLIENT));
    EXPECT_EQ(OC_STACK_OK, OCStop());
}

TEST(StackStart, StackStartSuccessServer)
{
<<<<<<< HEAD
=======
    itst::DeadmanTimer killSwitch(SHORT_TEST_TIMEOUT);
>>>>>>> 8c3d005c
    EXPECT_EQ(OC_STACK_OK, OCInit("127.0.0.1", 5683, OC_SERVER));
    EXPECT_EQ(OC_STACK_OK, OCStop());
}

TEST(StackStart, StackStartSuccessClientServer)
{
<<<<<<< HEAD
=======
    itst::DeadmanTimer killSwitch(SHORT_TEST_TIMEOUT);
>>>>>>> 8c3d005c
    EXPECT_EQ(OC_STACK_OK, OCInit("127.0.0.1", 5683, OC_CLIENT_SERVER));
    EXPECT_EQ(OC_STACK_OK, OCStop());
}

TEST(StackStart, StackStartSuccessiveInits)
{
<<<<<<< HEAD
=======
    itst::DeadmanTimer killSwitch(SHORT_TEST_TIMEOUT);
>>>>>>> 8c3d005c
    EXPECT_EQ(OC_STACK_OK, OCInit("127.0.0.1", 5683, OC_SERVER));
    EXPECT_EQ(OC_STACK_OK, OCInit("127.0.0.2", 5683, OC_SERVER));
    EXPECT_EQ(OC_STACK_OK, OCStop());
}

TEST(StackDiscovery, DoResourceDeviceDiscovery)
{
<<<<<<< HEAD
=======
    itst::DeadmanTimer killSwitch(SHORT_TEST_TIMEOUT);
>>>>>>> 8c3d005c
    OCCallbackData cbData;
    OCDoHandle handle;

    OC_LOG(INFO, TAG, "Starting DoResourceDeviceDiscovery test ");
    InitStack(OC_CLIENT);

    /* Start a discovery query*/
    char szQueryUri[64] = { 0 };
    strcpy(szQueryUri, OC_WELL_KNOWN_QUERY);
    cbData.cb = asyncDoResourcesCallback;
    cbData.context = (void*)DEFAULT_CONTEXT_VALUE;
    cbData.cd = NULL;
<<<<<<< HEAD

    EXPECT_EQ(OC_STACK_OK, OCDoResource(&handle, OC_REST_GET, szQueryUri, 0, 0, OC_LOW_QOS, &cbData, NULL, 0));
=======
    EXPECT_EQ(OC_STACK_OK, OCDoResource(&handle,
                                        OC_REST_GET,
                                        szQueryUri,
                                        0,
                                        0,
                                        OC_WIFI,
                                        OC_LOW_QOS,
                                        &cbData,
                                        NULL,
                                        0));
>>>>>>> 8c3d005c
    EXPECT_EQ(OC_STACK_OK, OCStop());
}

TEST(StackStop, StackStopWithoutInit)
{
<<<<<<< HEAD
=======
    itst::DeadmanTimer killSwitch(SHORT_TEST_TIMEOUT);
>>>>>>> 8c3d005c
    EXPECT_EQ(OC_STACK_OK, OCInit("127.0.0.1", 5683, OC_CLIENT));
    EXPECT_EQ(OC_STACK_OK, OCStop());
    EXPECT_EQ(OC_STACK_ERROR, OCStop());
}

TEST(StackResource, UpdateResourceNullURI)
{
<<<<<<< HEAD
=======
    itst::DeadmanTimer killSwitch(SHORT_TEST_TIMEOUT);
>>>>>>> 8c3d005c
    OCCallbackData cbData;
    OCDoHandle handle;

    OC_LOG(INFO, TAG, "Starting UpdateResourceNullURI test");
    InitStack(OC_CLIENT);

    /* Start a discovery query*/
    char szQueryUri[64] = { 0 };
    strcpy(szQueryUri, OC_WELL_KNOWN_QUERY);
    cbData.cb = asyncDoResourcesCallback;
    cbData.context = (void*)DEFAULT_CONTEXT_VALUE;
    cbData.cd = NULL;
<<<<<<< HEAD
    EXPECT_EQ(OC_STACK_OK, OCDoResource(&handle, OC_REST_GET, szQueryUri, 0, 0, OC_LOW_QOS, &cbData, NULL, 0));
=======
    EXPECT_EQ(OC_STACK_OK, OCDoResource(&handle,
                                        OC_REST_GET,
                                        szQueryUri,
                                        0,
                                        0,
                                        OC_WIFI,
                                        OC_LOW_QOS,
                                        &cbData,
                                        NULL,
                                        0));
>>>>>>> 8c3d005c
    EXPECT_EQ(OC_STACK_OK, OCStop());
}

TEST(StackResource, CreateResourceBadParams)
{
<<<<<<< HEAD
=======
    itst::DeadmanTimer killSwitch(SHORT_TEST_TIMEOUT);
>>>>>>> 8c3d005c
    OC_LOG(INFO, TAG, "Starting CreateResourceBadParams test");
    InitStack(OC_SERVER);

    OCResourceHandle handle;

    EXPECT_EQ(OC_STACK_INVALID_PARAM, OCCreateResource(NULL, //&handle,
                                            "core.led",
                                            "core.rw",
                                            "/a/led",
                                            0,
                                            OC_DISCOVERABLE|OC_OBSERVABLE));

    EXPECT_EQ(OC_STACK_INVALID_PARAM, OCCreateResource(&handle,
                                            NULL, //"core.led",
                                            "core.rw",
                                            "/a/led",
                                            0,
                                            OC_DISCOVERABLE|OC_OBSERVABLE));

    // Property bitmask out of range
    EXPECT_EQ(OC_STACK_INVALID_PARAM, OCCreateResource(&handle,
                                            "core.led",
                                            "core.rw",
                                            "/a/led",
                                            0,
                                            128));// invalid bitmask for OCResourceProperty

    EXPECT_EQ(OC_STACK_OK, OCStop());
}
<<<<<<< HEAD


TEST(StackResource, CreateResourceSuccess)
{
=======


TEST(StackResource, CreateResourceSuccess)
{
    itst::DeadmanTimer killSwitch(SHORT_TEST_TIMEOUT);
>>>>>>> 8c3d005c
    OC_LOG(INFO, TAG, "Starting CreateResourceSuccess test");
    InitStack(OC_SERVER);

    OCResourceHandle handle;
    EXPECT_EQ(OC_STACK_OK, OCCreateResource(&handle,
                                            "core.led",
                                            "core.rw",
                                            "/a/led",
                                            0,
                                            OC_DISCOVERABLE|OC_OBSERVABLE));
    const char *url = OCGetResourceUri(handle);
    EXPECT_STREQ("/a/led", url);

    EXPECT_EQ(OC_STACK_OK, OCStop());
}

TEST(StackResource, CreateResourceFailDuplicateUri)
{
<<<<<<< HEAD
=======
    itst::DeadmanTimer killSwitch(SHORT_TEST_TIMEOUT);
>>>>>>> 8c3d005c
    OC_LOG(INFO, TAG, "Starting CreateResourceFailDuplicateUri test");
    InitStack(OC_SERVER);

    OCResourceHandle handle;
    EXPECT_EQ(OC_STACK_OK, OCCreateResource(&handle,
                                            "core.led",
                                            "core.rw",
                                            "/a/led",
                                            0,
                                            OC_DISCOVERABLE|OC_OBSERVABLE));
    const char *url = OCGetResourceUri(handle);
    EXPECT_STREQ("/a/led", url);

    EXPECT_EQ(OC_STACK_INVALID_PARAM, OCCreateResource(&handle,
                                            "core.led",
                                            "core.rw",
                                            "/a/led",
                                            0,
                                            OC_DISCOVERABLE|OC_OBSERVABLE));

    EXPECT_EQ(OC_STACK_OK, OCStop());
}

TEST(StackResource, CreateResourceMultipleResources)
{
<<<<<<< HEAD
=======
    itst::DeadmanTimer killSwitch(SHORT_TEST_TIMEOUT);
>>>>>>> 8c3d005c
    OC_LOG(INFO, TAG, "Starting CreateResourceMultipleResources test");
    InitStack(OC_SERVER);

    OCResourceHandle handle1;
    EXPECT_EQ(OC_STACK_OK, OCCreateResource(&handle1,
                                            "core.led",
                                            "core.rw",
                                            "/a/led1",
                                            0,
                                            OC_DISCOVERABLE|OC_OBSERVABLE));

    OCResourceHandle handle2;
    EXPECT_EQ(OC_STACK_OK, OCCreateResource(&handle2,
                                            "core.led",
                                            "core.rw",
                                            "/a/led2",
                                            0,
                                            OC_DISCOVERABLE|OC_OBSERVABLE));
    OCResourceHandle handle3;
    EXPECT_EQ(OC_STACK_OK, OCCreateResource(&handle3,
                                            "core.led",
                                            "core.rw",
                                            "/a/led3",
                                            0,
                                            OC_DISCOVERABLE|OC_OBSERVABLE));

    const char *url = OCGetResourceUri(handle1);
    EXPECT_STREQ("/a/led1", url);

    url = OCGetResourceUri(handle2);
    EXPECT_STREQ("/a/led2", url);

    url = OCGetResourceUri(handle3);
    EXPECT_STREQ("/a/led3", url);

    EXPECT_EQ(OC_STACK_OK, OCStop());
}

TEST(StackResource, CreateResourceBadResoureType)
{
<<<<<<< HEAD
=======
    itst::DeadmanTimer killSwitch(SHORT_TEST_TIMEOUT);
>>>>>>> 8c3d005c
    OC_LOG(INFO, TAG, "Starting CreateResourceBadResoureType test");
    InitStack(OC_SERVER);

    OCResourceHandle handle;
    EXPECT_EQ(OC_STACK_INVALID_PARAM, OCCreateResource(&handle,
                                            NULL, //"core.led",
                                            "core.rw",
                                            "/a/led",
                                            0,
                                            OC_DISCOVERABLE|OC_OBSERVABLE));

    EXPECT_EQ(OC_STACK_OK, OCStop());
}

TEST(StackResource, CreateResourceGoodResourceType)
{
<<<<<<< HEAD
=======
    itst::DeadmanTimer killSwitch(SHORT_TEST_TIMEOUT);
>>>>>>> 8c3d005c
    OC_LOG(INFO, TAG, "Starting CreateResourceGoodResourceType test");
    InitStack(OC_SERVER);

    OCResourceHandle handle;
    EXPECT_EQ(OC_STACK_OK, OCCreateResource(&handle,
                                            "core.led",
                                            "core.rw",
                                            "/a/led",
                                            0,
                                            OC_DISCOVERABLE|OC_OBSERVABLE));

    EXPECT_EQ(OC_STACK_OK, OCStop());
}

TEST(StackResource, ResourceTypeName)
{
<<<<<<< HEAD
=======
    itst::DeadmanTimer killSwitch(SHORT_TEST_TIMEOUT);
>>>>>>> 8c3d005c
    OC_LOG(INFO, TAG, "Starting ResourceTypeName test");
    InitStack(OC_SERVER);

    OCResourceHandle handle;
    EXPECT_EQ(OC_STACK_OK, OCCreateResource(&handle,
                                            "core.led",
                                            "core.rw",
                                            "/a/led",
                                            0,
                                            OC_DISCOVERABLE|OC_OBSERVABLE));

    uint8_t numResourceTypes;
    EXPECT_EQ(OC_STACK_OK, OCGetNumberOfResourceTypes(handle, &numResourceTypes));
    EXPECT_EQ(1, numResourceTypes);
    const char *resourceTypeName = OCGetResourceTypeName(handle, 0);
    EXPECT_STREQ("core.led", resourceTypeName);

    // try getting resource type names with an invalid index
    resourceTypeName = OCGetResourceTypeName(handle, 1);
    EXPECT_STREQ(NULL, resourceTypeName);
    // try getting resource type names with an invalid index
    resourceTypeName = OCGetResourceTypeName(handle, 10);
    EXPECT_STREQ(NULL, resourceTypeName);

    EXPECT_EQ(OC_STACK_OK, OCStop());
}

TEST(StackResource, ResourceTypeAttrRepresentation)
{
<<<<<<< HEAD
=======
    itst::DeadmanTimer killSwitch(SHORT_TEST_TIMEOUT);
>>>>>>> 8c3d005c
    OC_LOG(INFO, TAG, "Starting ResourceTypeAttrRepresentation test");
    InitStack(OC_SERVER);

    OCResourceHandle handle;
    EXPECT_EQ(OC_STACK_OK, OCCreateResource(&handle,
                                            "core.led",
                                            "core.rw",
                                            "/a/led",
                                            0,
                                            OC_DISCOVERABLE|OC_OBSERVABLE));

    uint8_t numResourceTypes;
    EXPECT_EQ(OC_STACK_OK, OCGetNumberOfResourceTypes(handle, &numResourceTypes));
    EXPECT_EQ(1, numResourceTypes);

    EXPECT_EQ(OC_STACK_OK, OCStop());
}

TEST(StackResource, ResourceTypeInterface)
{
<<<<<<< HEAD
=======
    itst::DeadmanTimer killSwitch(SHORT_TEST_TIMEOUT);
>>>>>>> 8c3d005c
    OC_LOG(INFO, TAG, "Starting ResourceTypeInterface test");
    InitStack(OC_SERVER);

    OCResourceHandle handle;
    EXPECT_EQ(OC_STACK_OK, OCCreateResource(&handle,
                                            "core.led",
                                            "core.rw",
                                            "/a/led",
                                            0,
                                            OC_DISCOVERABLE|OC_OBSERVABLE));

    uint8_t numResourceInterfaces;
    EXPECT_EQ(OC_STACK_OK, OCGetNumberOfResourceInterfaces(handle, &numResourceInterfaces));
    EXPECT_EQ(1, numResourceInterfaces);
    const char *resourceInterfaceName = OCGetResourceInterfaceName(handle, 0);
    EXPECT_STREQ("core.rw", resourceInterfaceName);

    // try getting resource interface names with an invalid index
    resourceInterfaceName = OCGetResourceInterfaceName(handle, 1);
    EXPECT_STREQ(NULL, resourceInterfaceName);
    // try getting resource interface names with an invalid index
    resourceInterfaceName = OCGetResourceInterfaceName(handle, 10);
    EXPECT_STREQ(NULL, resourceInterfaceName);

    EXPECT_EQ(OC_STACK_OK, OCStop());
}

TEST(StackResource, ResourceTypeInterfaceMethods)
{
<<<<<<< HEAD
    OC_LOG(INFO, TAG, "Starting ResourceTypeInterfaceMethods test");
    InitStack(OC_SERVER);

    OCResourceHandle handle;
    EXPECT_EQ(OC_STACK_OK, OCCreateResource(&handle,
                                            "core.led",
                                            "core.rw",
                                            "/a/led",
                                            0,
                                            OC_DISCOVERABLE|OC_OBSERVABLE));

=======
    itst::DeadmanTimer killSwitch(SHORT_TEST_TIMEOUT);
    OC_LOG(INFO, TAG, "Starting ResourceTypeInterfaceMethods test");
    InitStack(OC_SERVER);

    OCResourceHandle handle;
    EXPECT_EQ(OC_STACK_OK, OCCreateResource(&handle,
                                            "core.led",
                                            "core.rw",
                                            "/a/led",
                                            0,
                                            OC_DISCOVERABLE|OC_OBSERVABLE));

>>>>>>> 8c3d005c
    uint8_t numResourceInterfaces;
    EXPECT_EQ(OC_STACK_OK, OCGetNumberOfResourceInterfaces(handle, &numResourceInterfaces));
    EXPECT_EQ(1, numResourceInterfaces);

    EXPECT_EQ(OC_STACK_OK, OCStop());
}

TEST(StackResource, GetResourceProperties)
{
<<<<<<< HEAD
=======
    itst::DeadmanTimer killSwitch(SHORT_TEST_TIMEOUT);
>>>>>>> 8c3d005c
    OC_LOG(INFO, TAG, "Starting GetResourceProperties test");
    InitStack(OC_SERVER);

    OCResourceHandle handle;
    EXPECT_EQ(OC_STACK_OK, OCCreateResource(&handle,
                                            "core.led",
                                            "core.rw",
                                            "/a/led",
                                            0,
                                            OC_DISCOVERABLE|OC_OBSERVABLE));

    EXPECT_EQ(OC_ACTIVE|OC_DISCOVERABLE|OC_OBSERVABLE, OCGetResourceProperties(handle));
    EXPECT_EQ(OC_STACK_OK, OCDeleteResource(handle));

    EXPECT_EQ(OC_STACK_OK, OCStop());
}

TEST(StackResource, StackTestResourceDiscoverOneResourceBad)
{
<<<<<<< HEAD
=======
    itst::DeadmanTimer killSwitch(SHORT_TEST_TIMEOUT);
>>>>>>> 8c3d005c
    OC_LOG(INFO, TAG, "Starting StackTestResourceDiscoverOneResourceBad test");
    InitStack(OC_SERVER);

    OCResourceHandle handle;
    EXPECT_EQ(OC_STACK_OK, OCCreateResource(&handle,
                                            "core.led",
                                            "core.rw",
                                            "/a1/led",
                                            0,
                                            OC_DISCOVERABLE|OC_OBSERVABLE));
    const char *url = OCGetResourceUri(handle);
    EXPECT_STREQ("/a1/led", url);

    //EXPECT_EQ(OC_STACK_INVALID_URI, OCHandleServerRequest(&res, uri, query, req, rsp));
    EXPECT_EQ(OC_STACK_OK, OCDeleteResource(handle));
    uint8_t numResources = 0;
    uint8_t numExpectedResources = InitNumExpectedResources();

    EXPECT_EQ(OC_STACK_OK, OCGetNumberOfResources(&numResources));
    EXPECT_EQ(numExpectedResources, numResources);

    EXPECT_EQ(OC_STACK_OK, OCStop());
}

TEST(StackResource, StackTestResourceDiscoverOneResource)
{
<<<<<<< HEAD
    OC_LOG(INFO, TAG, "Starting StackTestResourceDiscoverOneResource test");
    InitStack(OC_SERVER);

    OCResourceHandle handle;
    EXPECT_EQ(OC_STACK_OK, OCCreateResource(&handle,
                                            "core.led",
                                            "core.rw",
                                            "/a/led",
                                            0,
                                            OC_DISCOVERABLE|OC_OBSERVABLE));
    const char *url = OCGetResourceUri(handle);
    EXPECT_STREQ("/a/led", url);

    //EXPECT_EQ(OC_STACK_OK, OCHandleServerRequest(&res, uri, query, req, rsp));
    EXPECT_EQ(OC_STACK_OK, OCDeleteResource(handle));

    EXPECT_EQ(OC_STACK_OK, OCStop());
}

TEST(StackResource, StackTestResourceDiscoverManyResources)
{
    OC_LOG(INFO, TAG, "Starting StackTestResourceDiscoverManyResources test");
    InitStack(OC_SERVER);

    OCResourceHandle handle1;
    EXPECT_EQ(OC_STACK_OK, OCCreateResource(&handle1,
                                            "core.led",
                                            "core.rw",
                                            "/a/led1",
                                            0,
                                            OC_DISCOVERABLE));
    const char *url = OCGetResourceUri(handle1);
    EXPECT_STREQ("/a/led1", url);

    OCResourceHandle handle2;
    EXPECT_EQ(OC_STACK_OK, OCCreateResource(&handle2,
                                            "core.led",
                                            "core.rw",
                                            "/a/led2",
                                            0,
                                            OC_DISCOVERABLE|OC_OBSERVABLE));
    url = OCGetResourceUri(handle2);
    EXPECT_STREQ("/a/led2", url);

    EXPECT_EQ(OC_STACK_OK, OCBindResourceTypeToResource(handle2, "core.brightled"));
    EXPECT_EQ(OC_STACK_OK, OCBindResourceTypeToResource(handle2, "core.colorled"));

    OCResourceHandle handle3;
    EXPECT_EQ(OC_STACK_OK, OCCreateResource(&handle3,
                                            "core.led",
                                            "core.rw",
                                            "/a/led3",
                                            0,
                                            OC_DISCOVERABLE|OC_OBSERVABLE));
    url = OCGetResourceUri(handle3);
    EXPECT_STREQ("/a/led3", url);

    EXPECT_EQ(OC_STACK_OK, OCBindResourceInterfaceToResource(handle3, "oc.mi.ll"));
    EXPECT_EQ(OC_STACK_OK, OCBindResourceInterfaceToResource(handle3, "oc.mi.b"));

    OCResourceHandle handle4;
    EXPECT_EQ(OC_STACK_OK, OCCreateResource(&handle4,
                                            "core.led",
                                            "core.rw",
                                            "/a/led4",
                                            0,
                                            OC_DISCOVERABLE));
    url = OCGetResourceUri(handle4);
    EXPECT_STREQ("/a/led4", url);

=======
    itst::DeadmanTimer killSwitch(SHORT_TEST_TIMEOUT);
    OC_LOG(INFO, TAG, "Starting StackTestResourceDiscoverOneResource test");
    InitStack(OC_SERVER);

    OCResourceHandle handle;
    EXPECT_EQ(OC_STACK_OK, OCCreateResource(&handle,
                                            "core.led",
                                            "core.rw",
                                            "/a/led",
                                            0,
                                            OC_DISCOVERABLE|OC_OBSERVABLE));
    const char *url = OCGetResourceUri(handle);
    EXPECT_STREQ("/a/led", url);

    //EXPECT_EQ(OC_STACK_OK, OCHandleServerRequest(&res, uri, query, req, rsp));
    EXPECT_EQ(OC_STACK_OK, OCDeleteResource(handle));

    EXPECT_EQ(OC_STACK_OK, OCStop());
}

TEST(StackResource, StackTestResourceDiscoverManyResources)
{
    itst::DeadmanTimer killSwitch(SHORT_TEST_TIMEOUT);
    OC_LOG(INFO, TAG, "Starting StackTestResourceDiscoverManyResources test");
    InitStack(OC_SERVER);

    OCResourceHandle handle1;
    EXPECT_EQ(OC_STACK_OK, OCCreateResource(&handle1,
                                            "core.led",
                                            "core.rw",
                                            "/a/led1",
                                            0,
                                            OC_DISCOVERABLE));
    const char *url = OCGetResourceUri(handle1);
    EXPECT_STREQ("/a/led1", url);

    OCResourceHandle handle2;
    EXPECT_EQ(OC_STACK_OK, OCCreateResource(&handle2,
                                            "core.led",
                                            "core.rw",
                                            "/a/led2",
                                            0,
                                            OC_DISCOVERABLE|OC_OBSERVABLE));
    url = OCGetResourceUri(handle2);
    EXPECT_STREQ("/a/led2", url);

    EXPECT_EQ(OC_STACK_OK, OCBindResourceTypeToResource(handle2, "core.brightled"));
    EXPECT_EQ(OC_STACK_OK, OCBindResourceTypeToResource(handle2, "core.colorled"));

    OCResourceHandle handle3;
    EXPECT_EQ(OC_STACK_OK, OCCreateResource(&handle3,
                                            "core.led",
                                            "core.rw",
                                            "/a/led3",
                                            0,
                                            OC_DISCOVERABLE|OC_OBSERVABLE));
    url = OCGetResourceUri(handle3);
    EXPECT_STREQ("/a/led3", url);

    EXPECT_EQ(OC_STACK_OK, OCBindResourceInterfaceToResource(handle3, "oc.mi.ll"));
    EXPECT_EQ(OC_STACK_OK, OCBindResourceInterfaceToResource(handle3, "oc.mi.b"));

    OCResourceHandle handle4;
    EXPECT_EQ(OC_STACK_OK, OCCreateResource(&handle4,
                                            "core.led",
                                            "core.rw",
                                            "/a/led4",
                                            0,
                                            OC_DISCOVERABLE));
    url = OCGetResourceUri(handle4);
    EXPECT_STREQ("/a/led4", url);

>>>>>>> 8c3d005c
    EXPECT_EQ(OC_STACK_OK, OCBindResourceTypeToResource(handle4, "core.brightled"));
    EXPECT_EQ(OC_STACK_OK, OCBindResourceInterfaceToResource(handle4, "oc.mi.ll"));
    EXPECT_EQ(OC_STACK_OK, OCBindResourceInterfaceToResource(handle4, "oc.mi.b"));

    //EXPECT_EQ(OC_STACK_OK, OCHandleServerRequest(&res, uri, query, req, rsp));

    EXPECT_EQ(OC_STACK_OK, OCStop());
}

TEST(StackBind, BindResourceTypeNameBad)
{
<<<<<<< HEAD
=======
    itst::DeadmanTimer killSwitch(SHORT_TEST_TIMEOUT);
>>>>>>> 8c3d005c
    OC_LOG(INFO, TAG, "Starting BindResourceTypeNameBad test");
    InitStack(OC_SERVER);

    OCResourceHandle handle;
    EXPECT_EQ(OC_STACK_OK, OCCreateResource(&handle,
                                            "core.led",
                                            "core.rw",
                                            "/a/led",
                                            0,
                                            OC_DISCOVERABLE|OC_OBSERVABLE));

    uint8_t numResourceTypes;
    EXPECT_EQ(OC_STACK_OK, OCGetNumberOfResourceTypes(handle, &numResourceTypes));
    EXPECT_EQ(1, numResourceTypes);
    const char *resourceTypeName = OCGetResourceTypeName(handle, 0);
    EXPECT_STREQ("core.led", resourceTypeName);

    EXPECT_EQ(OC_STACK_INVALID_PARAM, OCBindResourceTypeToResource(handle, NULL));

    EXPECT_EQ(OC_STACK_OK, OCStop());
}

TEST(StackBind, BindResourceTypeNameGood)
{
<<<<<<< HEAD
=======
    itst::DeadmanTimer killSwitch(SHORT_TEST_TIMEOUT);
>>>>>>> 8c3d005c
    OC_LOG(INFO, TAG, "Starting BindResourceTypeNameGood test");
    InitStack(OC_SERVER);

    OCResourceHandle handle;
    EXPECT_EQ(OC_STACK_OK, OCCreateResource(&handle,
                                            "core.led",
                                            "core.rw",
                                            "/a/led",
                                            0,
                                            OC_DISCOVERABLE|OC_OBSERVABLE));

    uint8_t numResourceTypes;
    EXPECT_EQ(OC_STACK_OK, OCGetNumberOfResourceTypes(handle, &numResourceTypes));
    EXPECT_EQ(1, numResourceTypes);
    const char *resourceTypeName = OCGetResourceTypeName(handle, 0);
    EXPECT_STREQ("core.led", resourceTypeName);

    EXPECT_EQ(OC_STACK_OK, OCBindResourceTypeToResource(handle, "core.brightled"));
    EXPECT_EQ(OC_STACK_OK, OCGetNumberOfResourceTypes(handle, &numResourceTypes));
    EXPECT_EQ(2, numResourceTypes);
    resourceTypeName = OCGetResourceTypeName(handle, 1);
    EXPECT_STREQ("core.brightled", resourceTypeName);

    EXPECT_EQ(OC_STACK_OK, OCBindResourceTypeToResource(handle, "core.reallybrightled"));
    EXPECT_EQ(OC_STACK_OK, OCGetNumberOfResourceTypes(handle, &numResourceTypes));
    EXPECT_EQ(3, numResourceTypes);
    resourceTypeName = OCGetResourceTypeName(handle, 2);
    EXPECT_STREQ("core.reallybrightled", resourceTypeName);

    EXPECT_EQ(OC_STACK_OK, OCStop());
}

TEST(StackBind, BindResourceTypeAttribRepGood)
{
<<<<<<< HEAD
=======
    itst::DeadmanTimer killSwitch(SHORT_TEST_TIMEOUT);
>>>>>>> 8c3d005c
    OC_LOG(INFO, TAG, "Starting BindResourceTypeAttribRepGood test");
    InitStack(OC_SERVER);

    OCResourceHandle handle;
    EXPECT_EQ(OC_STACK_OK, OCCreateResource(&handle,
                                            "core.led",
                                            "core.rw",
                                            "/a/led",
                                            0,
                                            OC_DISCOVERABLE|OC_OBSERVABLE));

    uint8_t numResourceTypes;
    EXPECT_EQ(OC_STACK_OK, OCGetNumberOfResourceTypes(handle, &numResourceTypes));
    EXPECT_EQ(1, numResourceTypes);

    EXPECT_EQ(OC_STACK_OK, OCBindResourceTypeToResource(handle, "core.brightled"));
    EXPECT_EQ(OC_STACK_OK, OCGetNumberOfResourceTypes(handle, &numResourceTypes));
    EXPECT_EQ(2, numResourceTypes);

    EXPECT_EQ(OC_STACK_OK, OCBindResourceTypeToResource(handle, "core.reallybrightled"));
    EXPECT_EQ(OC_STACK_OK, OCGetNumberOfResourceTypes(handle, &numResourceTypes));
    EXPECT_EQ(3, numResourceTypes);

    EXPECT_EQ(OC_STACK_OK, OCStop());
}


TEST(StackBind, BindResourceInterfaceNameBad)
{
<<<<<<< HEAD
=======
    itst::DeadmanTimer killSwitch(SHORT_TEST_TIMEOUT);
>>>>>>> 8c3d005c
    OC_LOG(INFO, TAG, "Starting BindResourceInterfaceNameBad test");
    InitStack(OC_SERVER);

    OCResourceHandle handle;
    EXPECT_EQ(OC_STACK_OK, OCCreateResource(&handle,
                                            "core.led",
                                            "core.rw",
                                            "/a/led",
                                            0,
                                            OC_DISCOVERABLE|OC_OBSERVABLE));

    uint8_t numResourceInterfaces;
    EXPECT_EQ(OC_STACK_OK, OCGetNumberOfResourceInterfaces(handle, &numResourceInterfaces));
    EXPECT_EQ(1, numResourceInterfaces);
    const char *resourceInterfaceName = OCGetResourceInterfaceName(handle, 0);
    EXPECT_STREQ("core.rw", resourceInterfaceName);

    EXPECT_EQ(OC_STACK_INVALID_PARAM, OCBindResourceInterfaceToResource(handle, NULL));

    EXPECT_EQ(OC_STACK_OK, OCStop());
}

TEST(StackBind, BindResourceInterfaceNameGood)
{
<<<<<<< HEAD
=======
    itst::DeadmanTimer killSwitch(SHORT_TEST_TIMEOUT);
>>>>>>> 8c3d005c
    OC_LOG(INFO, TAG, "Starting BindResourceInterfaceNameGood test");
    InitStack(OC_SERVER);

    OCResourceHandle handle;
    EXPECT_EQ(OC_STACK_OK, OCCreateResource(&handle,
                                            "core.led",
                                            "core.rw",
                                            "/a/led",
                                            0,
                                            OC_DISCOVERABLE|OC_OBSERVABLE));

    uint8_t numResourceInterfaces;
    EXPECT_EQ(OC_STACK_OK, OCGetNumberOfResourceInterfaces(handle, &numResourceInterfaces));
    EXPECT_EQ(1, numResourceInterfaces);
    const char *resourceInterfaceName = OCGetResourceInterfaceName(handle, 0);
    EXPECT_STREQ("core.rw", resourceInterfaceName);

    EXPECT_EQ(OC_STACK_OK, OCBindResourceInterfaceToResource(handle, "core.r"));

    EXPECT_EQ(OC_STACK_OK, OCGetNumberOfResourceInterfaces(handle, &numResourceInterfaces));
    EXPECT_EQ(2, numResourceInterfaces);
    resourceInterfaceName = OCGetResourceInterfaceName(handle, 1);
    EXPECT_STREQ("core.r", resourceInterfaceName);

    EXPECT_EQ(OC_STACK_OK, OCStop());
}

TEST(StackBind, BindResourceInterfaceMethodsBad)
{
<<<<<<< HEAD
=======
    itst::DeadmanTimer killSwitch(SHORT_TEST_TIMEOUT);
>>>>>>> 8c3d005c
    OC_LOG(INFO, TAG, "Starting BindResourceInterfaceMethodsBad test");
    InitStack(OC_SERVER);

    OCResourceHandle handle;
    EXPECT_EQ(OC_STACK_OK, OCCreateResource(&handle,
                                            "core.led",
                                            "core.rw",
                                            "/a/led",
                                            0,
                                            OC_DISCOVERABLE|OC_OBSERVABLE));

    uint8_t numResourceInterfaces;
    EXPECT_EQ(OC_STACK_OK, OCGetNumberOfResourceInterfaces(handle, &numResourceInterfaces));
    EXPECT_EQ(1, numResourceInterfaces);

    EXPECT_EQ(OC_STACK_INVALID_PARAM, OCBindResourceInterfaceToResource(handle, 0));

    EXPECT_EQ(OC_STACK_OK, OCStop());
}

TEST(StackBind, BindResourceInterfaceMethodsGood)
{
<<<<<<< HEAD
=======
    itst::DeadmanTimer killSwitch(SHORT_TEST_TIMEOUT);
>>>>>>> 8c3d005c
    OC_LOG(INFO, TAG, "Starting BindResourceInterfaceMethodsGood test");
    InitStack(OC_SERVER);

    OCResourceHandle handle;
    EXPECT_EQ(OC_STACK_OK, OCCreateResource(&handle,
                                            "core.led",
                                            "core.rw",
                                            "/a/led",
                                            0,
                                            OC_DISCOVERABLE|OC_OBSERVABLE));

    uint8_t numResourceInterfaces;
    EXPECT_EQ(OC_STACK_OK, OCGetNumberOfResourceInterfaces(handle, &numResourceInterfaces));
    EXPECT_EQ(1, numResourceInterfaces);

    EXPECT_EQ(OC_STACK_OK, OCBindResourceInterfaceToResource(handle, "core.r"));

    EXPECT_EQ(OC_STACK_OK, OCGetNumberOfResourceInterfaces(handle, &numResourceInterfaces));
    EXPECT_EQ(2, numResourceInterfaces);

    EXPECT_EQ(OC_STACK_OK, OCStop());
}

TEST(StackBind, BindContainedResourceBad)
{
<<<<<<< HEAD
=======
    itst::DeadmanTimer killSwitch(SHORT_TEST_TIMEOUT);
>>>>>>> 8c3d005c
    OC_LOG(INFO, TAG, "Starting BindContainedResourceBad test");
    InitStack(OC_SERVER);

    OCResourceHandle containerHandle;
    EXPECT_EQ(OC_STACK_OK, OCCreateResource(&containerHandle,
                                            "core.led",
                                            "core.rw",
                                            "/a/kitchen",
                                            0,
                                            OC_DISCOVERABLE|OC_OBSERVABLE));

    OCResourceHandle handle0;
    EXPECT_EQ(OC_STACK_OK, OCCreateResource(&handle0,
                                            "core.led",
                                            "core.rw",
                                            "/a/led",
                                            0,
                                            OC_DISCOVERABLE|OC_OBSERVABLE));

    EXPECT_EQ(OC_STACK_INVALID_PARAM, OCBindResource(containerHandle, containerHandle));

    EXPECT_EQ(OC_STACK_ERROR, OCBindResource((OCResourceHandle) 0, handle0));

    EXPECT_EQ(OC_STACK_OK, OCStop());
}

TEST(StackBind, BindContainedResourceGood)
{
<<<<<<< HEAD
=======
    itst::DeadmanTimer killSwitch(SHORT_TEST_TIMEOUT);
>>>>>>> 8c3d005c
    OC_LOG(INFO, TAG, "Starting BindContainedResourceGood test");
    InitStack(OC_SERVER);

    uint8_t numResources = 0;
    uint8_t numExpectedResources = InitNumExpectedResources();

    EXPECT_EQ(OC_STACK_OK, OCGetNumberOfResources(&numResources));
    EXPECT_EQ(numExpectedResources, numResources);

    OCResourceHandle containerHandle;
    EXPECT_EQ(OC_STACK_OK, OCCreateResource(&containerHandle,
                                            "core.led",
                                            "core.rw",
                                            "/a/kitchen",
                                            0,
                                            OC_DISCOVERABLE|OC_OBSERVABLE));
    EXPECT_EQ(OC_STACK_OK, OCGetNumberOfResources(&numResources));
    EXPECT_EQ(++numExpectedResources, numResources);

    OCResourceHandle handle0;
    EXPECT_EQ(OC_STACK_OK, OCCreateResource(&handle0,
                                            "core.led",
                                            "core.rw",
                                            "/a/led0",
                                            0,
                                            OC_DISCOVERABLE|OC_OBSERVABLE));
    EXPECT_EQ(OC_STACK_OK, OCGetNumberOfResources(&numResources));
    EXPECT_EQ(++numExpectedResources, numResources);

    OCResourceHandle handle1;
    EXPECT_EQ(OC_STACK_OK, OCCreateResource(&handle1,
                                            "core.led",
                                            "core.rw",
                                            "/a/led1",
                                            0,
                                            OC_DISCOVERABLE|OC_OBSERVABLE));
    EXPECT_EQ(OC_STACK_OK, OCGetNumberOfResources(&numResources));
    EXPECT_EQ(++numExpectedResources, numResources);

    OCResourceHandle handle2;
    EXPECT_EQ(OC_STACK_OK, OCCreateResource(&handle2,
                                            "core.led",
                                            "core.rw",
                                            "/a/led2",
                                            0,
                                            OC_DISCOVERABLE|OC_OBSERVABLE));
    EXPECT_EQ(OC_STACK_OK, OCGetNumberOfResources(&numResources));
    EXPECT_EQ(++numExpectedResources, numResources);

    OCResourceHandle handle3;
    EXPECT_EQ(OC_STACK_OK, OCCreateResource(&handle3,
                                            "core.led",
                                            "core.rw",
                                            "/a/led3",
                                            0,
                                            OC_DISCOVERABLE|OC_OBSERVABLE));
    EXPECT_EQ(OC_STACK_OK, OCGetNumberOfResources(&numResources));
    EXPECT_EQ(++numExpectedResources, numResources);

    OCResourceHandle handle4;
    EXPECT_EQ(OC_STACK_OK, OCCreateResource(&handle4,
                                            "core.led",
                                            "core.rw",
                                            "/a/led4",
                                            0,
                                            OC_DISCOVERABLE|OC_OBSERVABLE));
    EXPECT_EQ(OC_STACK_OK, OCGetNumberOfResources(&numResources));
    EXPECT_EQ(++numExpectedResources, numResources);

    OCResourceHandle handle5;
    EXPECT_EQ(OC_STACK_OK, OCCreateResource(&handle5,
                                            "core.led",
                                            "core.rw",
                                            "/a/led5",
                                            0,
                                            OC_DISCOVERABLE|OC_OBSERVABLE));
    EXPECT_EQ(OC_STACK_OK, OCGetNumberOfResources(&numResources));
    EXPECT_EQ(++numExpectedResources, numResources);


    EXPECT_EQ(OC_STACK_OK, OCBindResource(containerHandle, handle0));
    EXPECT_EQ(OC_STACK_OK, OCBindResource(containerHandle, handle1));
    EXPECT_EQ(OC_STACK_OK, OCBindResource(containerHandle, handle2));
    EXPECT_EQ(OC_STACK_OK, OCBindResource(containerHandle, handle3));
    EXPECT_EQ(OC_STACK_OK, OCBindResource(containerHandle, handle4));
    EXPECT_EQ(OC_STACK_ERROR, OCBindResource(containerHandle, handle5));

    EXPECT_EQ(handle0, OCGetResourceHandleFromCollection(containerHandle, 0));
    EXPECT_EQ(handle1, OCGetResourceHandleFromCollection(containerHandle, 1));
    EXPECT_EQ(handle2, OCGetResourceHandleFromCollection(containerHandle, 2));
    EXPECT_EQ(handle3, OCGetResourceHandleFromCollection(containerHandle, 3));
    EXPECT_EQ(handle4, OCGetResourceHandleFromCollection(containerHandle, 4));

    EXPECT_EQ(NULL, OCGetResourceHandleFromCollection(containerHandle, 5));

    EXPECT_EQ(OC_STACK_OK, OCStop());
}


TEST(StackBind, BindEntityHandlerBad)
{
<<<<<<< HEAD
=======
    itst::DeadmanTimer killSwitch(SHORT_TEST_TIMEOUT);
>>>>>>> 8c3d005c
    OC_LOG(INFO, TAG, "Starting BindEntityHandlerBad test");
    InitStack(OC_SERVER);

    OCResourceHandle handle;
    EXPECT_EQ(OC_STACK_OK, OCCreateResource(&handle,
                                            "core.led",
                                            "core.rw",
                                            "/a/led",
                                            0,
                                            OC_DISCOVERABLE|OC_OBSERVABLE));

    EXPECT_EQ(OC_STACK_INVALID_PARAM, OCBindResourceHandler(NULL, NULL));

    EXPECT_EQ(OC_STACK_OK, OCStop());
}

TEST(StackBind, BindEntityHandlerGood)
{
<<<<<<< HEAD
=======
    itst::DeadmanTimer killSwitch(SHORT_TEST_TIMEOUT);
>>>>>>> 8c3d005c
    OC_LOG(INFO, TAG, "Starting BindEntityHandlerGood test");
    InitStack(OC_SERVER);

    OCResourceHandle handle;
    EXPECT_EQ(OC_STACK_OK, OCCreateResource(&handle,
                                            "core.led",
                                            "core.rw",
                                            "/a/led",
                                            0,
                                            OC_DISCOVERABLE|OC_OBSERVABLE));
<<<<<<< HEAD

    OCEntityHandler myHandler = entityHandler;

    EXPECT_EQ(OC_STACK_OK, OCBindResourceHandler(handle, myHandler));

    EXPECT_EQ(myHandler, OCGetResourceHandler(handle));

    EXPECT_EQ(OC_STACK_OK, OCStop());
}

TEST(StackResourceAccess, GetResourceByIndex)
{
=======

    OCEntityHandler myHandler = entityHandler;

    EXPECT_EQ(OC_STACK_OK, OCBindResourceHandler(handle, myHandler));

    EXPECT_EQ(myHandler, OCGetResourceHandler(handle));

    EXPECT_EQ(OC_STACK_OK, OCStop());
}

TEST(StackResourceAccess, GetResourceByIndex)
{
    itst::DeadmanTimer killSwitch(SHORT_TEST_TIMEOUT);
>>>>>>> 8c3d005c
    OC_LOG(INFO, TAG, "Starting GetResourceByIndex test");
    InitStack(OC_SERVER);

    uint8_t numResources = 0;
    uint8_t numExpectedResources = InitNumExpectedResources();
    uint8_t resourceIndex = InitResourceIndex();

    EXPECT_EQ(OC_STACK_OK, OCGetNumberOfResources(&numResources));
    EXPECT_EQ(numExpectedResources, numResources);

    OCResourceHandle containerHandle;
    EXPECT_EQ(OC_STACK_OK, OCCreateResource(&containerHandle,
                                            "core.led",
                                            "core.rw",
                                            "/a/kitchen",
                                            0,
                                            OC_DISCOVERABLE|OC_OBSERVABLE));
    EXPECT_EQ(OC_STACK_OK, OCGetNumberOfResources(&numResources));
    EXPECT_EQ(++numExpectedResources, numResources);

    OCResourceHandle handle0;
    EXPECT_EQ(OC_STACK_OK, OCCreateResource(&handle0,
                                            "core.led",
                                            "core.rw",
                                            "/a/led0",
                                            0,
                                            OC_DISCOVERABLE|OC_OBSERVABLE));
    EXPECT_EQ(OC_STACK_OK, OCGetNumberOfResources(&numResources));
    EXPECT_EQ(++numExpectedResources, numResources);

    OCResourceHandle handle1;
    EXPECT_EQ(OC_STACK_OK, OCCreateResource(&handle1,
                                            "core.led",
                                            "core.rw",
                                            "/a/led1",
                                            0,
                                            OC_DISCOVERABLE|OC_OBSERVABLE));
    EXPECT_EQ(OC_STACK_OK, OCGetNumberOfResources(&numResources));
    EXPECT_EQ(++numExpectedResources, numResources);

    OCResourceHandle handle2;
    EXPECT_EQ(OC_STACK_OK, OCCreateResource(&handle2,
                                            "core.led",
                                            "core.rw",
                                            "/a/led2",
                                            0,
                                            OC_DISCOVERABLE|OC_OBSERVABLE));
    EXPECT_EQ(OC_STACK_OK, OCGetNumberOfResources(&numResources));
    EXPECT_EQ(++numExpectedResources, numResources);

    OCResourceHandle handle3;
    EXPECT_EQ(OC_STACK_OK, OCCreateResource(&handle3,
                                            "core.led",
                                            "core.rw",
                                            "/a/led3",
                                            0,
                                            OC_DISCOVERABLE|OC_OBSERVABLE));
    EXPECT_EQ(OC_STACK_OK, OCGetNumberOfResources(&numResources));
    EXPECT_EQ(++numExpectedResources, numResources);

    OCResourceHandle handle4;
    EXPECT_EQ(OC_STACK_OK, OCCreateResource(&handle4,
                                            "core.led",
                                            "core.rw",
                                            "/a/led4",
                                            0,
                                            OC_DISCOVERABLE|OC_OBSERVABLE));
    EXPECT_EQ(OC_STACK_OK, OCGetNumberOfResources(&numResources));
    EXPECT_EQ(++numExpectedResources, numResources);

    OCResourceHandle handle5;
    EXPECT_EQ(OC_STACK_OK, OCCreateResource(&handle5,
                                            "core.led",
                                            "core.rw",
                                            "/a/led5",
                                            0,
                                            OC_DISCOVERABLE|OC_OBSERVABLE));
    EXPECT_EQ(OC_STACK_OK, OCGetNumberOfResources(&numResources));
    EXPECT_EQ(++numExpectedResources, numResources);

    EXPECT_EQ(containerHandle, OCGetResourceHandle(resourceIndex));
    EXPECT_EQ(handle0, OCGetResourceHandle(++resourceIndex));
    EXPECT_EQ(handle1, OCGetResourceHandle(++resourceIndex));
    EXPECT_EQ(handle2, OCGetResourceHandle(++resourceIndex));
    EXPECT_EQ(handle3, OCGetResourceHandle(++resourceIndex));
    EXPECT_EQ(handle4, OCGetResourceHandle(++resourceIndex));
    EXPECT_EQ(handle5, OCGetResourceHandle(++resourceIndex));

    EXPECT_EQ(OC_STACK_OK, OCStop());
}

TEST(StackResourceAccess, DeleteHeadResource)
{
<<<<<<< HEAD
=======
    itst::DeadmanTimer killSwitch(SHORT_TEST_TIMEOUT);
>>>>>>> 8c3d005c
    OC_LOG(INFO, TAG, "Starting DeleteHeadResource test");
    InitStack(OC_SERVER);

    uint8_t numResources = 0;
    uint8_t numExpectedResources = InitNumExpectedResources();

    EXPECT_EQ(OC_STACK_OK, OCGetNumberOfResources(&numResources));
    EXPECT_EQ(numExpectedResources, numResources);

    OCResourceHandle handle0;
    EXPECT_EQ(OC_STACK_OK, OCCreateResource(&handle0,
                                            "core.led",
                                            "core.rw",
                                            "/a/led0",
                                            0,
                                            OC_DISCOVERABLE|OC_OBSERVABLE));
    EXPECT_EQ(OC_STACK_OK, OCGetNumberOfResources(&numResources));
    EXPECT_EQ(++numExpectedResources, numResources);

    EXPECT_EQ(OC_STACK_OK, OCDeleteResource(handle0));
    EXPECT_EQ(OC_STACK_OK, OCGetNumberOfResources(&numResources));
    EXPECT_EQ(--numExpectedResources, numResources);

    EXPECT_EQ(OC_STACK_OK, OCStop());
}

TEST(StackResourceAccess, DeleteHeadResource2)
{
<<<<<<< HEAD
=======
    itst::DeadmanTimer killSwitch(SHORT_TEST_TIMEOUT);
>>>>>>> 8c3d005c
    OC_LOG(INFO, TAG, "Starting DeleteHeadResource2 test");
    InitStack(OC_SERVER);

    uint8_t numResources = 0;
    uint8_t numExpectedResources = InitNumExpectedResources();
    uint8_t resourceIndex = InitResourceIndex();

    EXPECT_EQ(OC_STACK_OK, OCGetNumberOfResources(&numResources));
    EXPECT_EQ(numExpectedResources, numResources);

    OCResourceHandle handle0;
    EXPECT_EQ(OC_STACK_OK, OCCreateResource(&handle0,
                                            "core.led",
                                            "core.rw",
                                            "/a/led0",
                                            0,
                                            OC_DISCOVERABLE|OC_OBSERVABLE));
    EXPECT_EQ(OC_STACK_OK, OCGetNumberOfResources(&numResources));
    EXPECT_EQ(++numExpectedResources, numResources);

    OCResourceHandle handle1;
    EXPECT_EQ(OC_STACK_OK, OCCreateResource(&handle1,
                                            "core.led",
                                            "core.rw",
                                            "/a/led1",
                                            0,
                                            OC_DISCOVERABLE|OC_OBSERVABLE));
    EXPECT_EQ(OC_STACK_OK, OCGetNumberOfResources(&numResources));
    EXPECT_EQ(++numExpectedResources, numResources);

    EXPECT_EQ(OC_STACK_OK, OCDeleteResource(handle0));
    EXPECT_EQ(OC_STACK_OK, OCGetNumberOfResources(&numResources));
    EXPECT_EQ(--numExpectedResources, numResources);

    EXPECT_EQ(handle1, OCGetResourceHandle(resourceIndex));

    EXPECT_EQ(OC_STACK_OK, OCStop());
}


TEST(StackResourceAccess, DeleteLastResource)
{
<<<<<<< HEAD
=======
    itst::DeadmanTimer killSwitch(SHORT_TEST_TIMEOUT);
>>>>>>> 8c3d005c
    OC_LOG(INFO, TAG, "Starting DeleteLastResource test");
    InitStack(OC_SERVER);

    uint8_t numResources = 0;
    uint8_t numExpectedResources = InitNumExpectedResources();
    uint8_t resourceIndex = InitResourceIndex();

    EXPECT_EQ(OC_STACK_OK, OCGetNumberOfResources(&numResources));
    EXPECT_EQ(numExpectedResources, numResources);

    OCResourceHandle handle0;
    EXPECT_EQ(OC_STACK_OK, OCCreateResource(&handle0,
                                            "core.led",
                                            "core.rw",
                                            "/a/led0",
                                            0,
                                            OC_DISCOVERABLE|OC_OBSERVABLE));
    EXPECT_EQ(OC_STACK_OK, OCGetNumberOfResources(&numResources));
    EXPECT_EQ(++numExpectedResources, numResources);

    OCResourceHandle handle1;
    EXPECT_EQ(OC_STACK_OK, OCCreateResource(&handle1,
                                            "core.led",
                                            "core.rw",
                                            "/a/led1",
                                            0,
                                            OC_DISCOVERABLE|OC_OBSERVABLE));
    EXPECT_EQ(OC_STACK_OK, OCGetNumberOfResources(&numResources));
    EXPECT_EQ(++numExpectedResources, numResources);

    EXPECT_EQ(OC_STACK_OK, OCDeleteResource(handle1));
    EXPECT_EQ(OC_STACK_OK, OCGetNumberOfResources(&numResources));
    EXPECT_EQ(--numExpectedResources, numResources);

    EXPECT_EQ(handle0, OCGetResourceHandle(resourceIndex));

    OCResourceHandle handle2;
    EXPECT_EQ(OC_STACK_OK, OCCreateResource(&handle2,
                                            "core.led",
                                            "core.rw",
                                            "/a/led2",
                                            0,
                                            OC_DISCOVERABLE|OC_OBSERVABLE));
    EXPECT_EQ(OC_STACK_OK, OCGetNumberOfResources(&numResources));
    EXPECT_EQ(++numExpectedResources, numResources);

    EXPECT_EQ(OC_STACK_OK, OCStop());
}

TEST(StackResourceAccess, DeleteMiddleResource)
{
<<<<<<< HEAD
=======
    itst::DeadmanTimer killSwitch(SHORT_TEST_TIMEOUT);
>>>>>>> 8c3d005c
    OC_LOG(INFO, TAG, "Starting DeleteMiddleResource test");
    InitStack(OC_SERVER);

    uint8_t numResources = 0;
    uint8_t numExpectedResources = InitNumExpectedResources();
    uint8_t resourceIndex = InitResourceIndex();

    EXPECT_EQ(OC_STACK_OK, OCGetNumberOfResources(&numResources));
    EXPECT_EQ(numExpectedResources, numResources);

    OCResourceHandle handle0;
    EXPECT_EQ(OC_STACK_OK, OCCreateResource(&handle0,
                                            "core.led",
                                            "core.rw",
                                            "/a/led0",
                                            0,
                                            OC_DISCOVERABLE|OC_OBSERVABLE));
    EXPECT_EQ(OC_STACK_OK, OCGetNumberOfResources(&numResources));
    EXPECT_EQ(++numExpectedResources, numResources);

    OCResourceHandle handle1;
    EXPECT_EQ(OC_STACK_OK, OCCreateResource(&handle1,
                                            "core.led",
                                            "core.rw",
                                            "/a/led1",
                                            0,
                                            OC_DISCOVERABLE|OC_OBSERVABLE));
    EXPECT_EQ(OC_STACK_OK, OCGetNumberOfResources(&numResources));
    EXPECT_EQ(++numExpectedResources, numResources);

    OCResourceHandle handle2;
    EXPECT_EQ(OC_STACK_OK, OCCreateResource(&handle2,
                                            "core.led",
                                            "core.rw",
                                            "/a/led2",
                                            0,
                                            OC_DISCOVERABLE|OC_OBSERVABLE));
    EXPECT_EQ(OC_STACK_OK, OCGetNumberOfResources(&numResources));
    EXPECT_EQ(++numExpectedResources, numResources);

    EXPECT_EQ(OC_STACK_OK, OCDeleteResource(handle1));
    EXPECT_EQ(OC_STACK_OK, OCGetNumberOfResources(&numResources));
    EXPECT_EQ(--numExpectedResources, numResources);

    EXPECT_EQ(handle0, OCGetResourceHandle(resourceIndex));
    EXPECT_EQ(handle2, OCGetResourceHandle(++resourceIndex));

    // Make sure the resource elements are still correct
    uint8_t numResourceInterfaces;
    EXPECT_EQ(OC_STACK_OK, OCGetNumberOfResourceInterfaces(handle2, &numResourceInterfaces));
    EXPECT_EQ(1, numResourceInterfaces);
    const char *resourceInterfaceName = OCGetResourceInterfaceName(handle2, 0);
    EXPECT_STREQ("core.rw", resourceInterfaceName);

    EXPECT_EQ(OC_STACK_OK, OCStop());
}

<<<<<<< HEAD
#if 0
TEST(StackTest, StackTestResourceDiscoverIfFilteringBad) {
    uint8_t addr[20];
    uint16_t port = USE_RANDOM_PORT;
    uint8_t ifname[] = "eth0";
    char uri[] = "/oc/core";
    char query[] = "if";
    char req[1024] = {};
    char rsp[1024] = {};
    //OCServerRequestResult res;

    //EXPECT_EQ(OC_STACK_INVALID_QUERY, OCHandleServerRequest(&res, uri, query, req, rsp));
}

TEST(StackTest, StackTestResourceDiscoverRtFilteringBad) {
    uint8_t addr[20];
    uint16_t port = USE_RANDOM_PORT;
    uint8_t ifname[] = "eth0";
    char uri[] = "/oc/core";
    char query[] = "rt";
    char req[1024] = {};
    char rsp[1024] = {};
    //OCServerRequestResult res;

    //EXPECT_EQ(OC_STACK_INVALID_QUERY, OCHandleServerRequest(&res, uri, query, req, rsp));
}
TEST(StackTest, StackTestResourceDiscoverIfFiltering) {
    uint8_t addr[20];
    uint16_t port = USE_RANDOM_PORT;
    uint8_t ifname[] = "eth0";
    char uri[] = "/oc/core";
    char query[] = "if=oc.mi.ll";
    char req[1024] = {};
    char rsp[1024] = {};
    //OCServerRequestResult res;

    //EXPECT_EQ(OC_STACK_OK, OCHandleServerRequest(&res, uri, query, req, rsp));
}
=======
>>>>>>> 8c3d005c

#ifdef __cplusplus
extern "C" {
#endif // __cplusplus
    void parsePresencePayload(char* payload, uint32_t* seqNum, uint32_t* maxAge, char** resType);
#ifdef __cplusplus
}
#endif // __cplusplus

TEST(StackPresence, ParsePresencePayload)
{
    itst::DeadmanTimer killSwitch(SHORT_TEST_TIMEOUT);
    OC_LOG(INFO, TAG, "Starting ParsePresencePayload test");

    char payload[100];
    uint32_t seqNum = 0, maxAge = 0;
    char * resType = NULL;

    //Good Scenario
    strncpy(payload, "{\"oc\":[100:99:presence]}", sizeof(payload));
    parsePresencePayload(payload, &seqNum, &maxAge, &resType);
    EXPECT_TRUE(100 == seqNum);
    EXPECT_TRUE(99 == maxAge);
    EXPECT_STREQ("presence", resType);
    OCFree(resType);

    //Bad Scenario -- should not result in Seg Fault
    parsePresencePayload(payload, NULL, &maxAge, &resType);

    //Bad Scenario
    seqNum = 0; maxAge = 0; resType = NULL;
    strncpy(payload, "{abracadabra}", sizeof(payload));
    parsePresencePayload(payload, &seqNum, &maxAge, &resType);
    EXPECT_TRUE(0 == seqNum);
    EXPECT_TRUE(0 == maxAge);
    EXPECT_EQ(NULL, resType);
    OCFree(resType);

    //Bad Scenario
    seqNum = 0; maxAge = 0; resType = NULL;
    strncpy(payload, "{\"oc\":[100]}", sizeof(payload));
    parsePresencePayload(payload, &seqNum, &maxAge, &resType);
    EXPECT_TRUE(100 == seqNum);
    EXPECT_TRUE(0 == maxAge);
    EXPECT_EQ(NULL, resType);
    OCFree(resType);

    //Bad Scenario
    seqNum = 0; maxAge = 0; resType = NULL;
    strncpy(payload, "{\"oc\":[]}", sizeof(payload));
    parsePresencePayload(payload, &seqNum, &maxAge, &resType);
    EXPECT_TRUE(0 == seqNum);
    EXPECT_TRUE(0 == maxAge);
    EXPECT_EQ(NULL, resType);
    OCFree(resType);

    //Bad Scenario
    strncpy(payload, "{:]}", sizeof(payload));
    parsePresencePayload(payload, &seqNum, &maxAge, &resType);
    EXPECT_TRUE(0 == seqNum);
    EXPECT_TRUE(0 == maxAge);
    EXPECT_EQ(NULL, resType);
    OCFree(resType);

    //Bad Scenario
    strncpy(payload, "{:[presence}", sizeof(payload));
    parsePresencePayload(payload, &seqNum, &maxAge, &resType);
    EXPECT_TRUE(0 == seqNum);
    EXPECT_TRUE(0 == maxAge);
    EXPECT_EQ(NULL, resType);
    OCFree(resType);
}<|MERGE_RESOLUTION|>--- conflicted
+++ resolved
@@ -91,18 +91,8 @@
 void InitStack(OCMode mode)
 {
     OC_LOG(INFO, TAG, "Entering InitStack");
-<<<<<<< HEAD
-    uint8_t addr[20];
-    uint16_t port = USE_RANDOM_PORT;
-
-    OCGetInterfaceAddress(NULL, 0, AF_INET, addr, sizeof(addr));
-    OC_LOG_V(INFO, TAG, "InitStack on address %s",addr);
-
-    EXPECT_EQ(OC_STACK_OK, OCInit((char *) addr, port, mode));
-=======
 
     EXPECT_EQ(OC_STACK_OK, OCInit(NULL, 0, mode));
->>>>>>> 8c3d005c
     OC_LOG(INFO, TAG, "Leaving InitStack");
 }
 
@@ -135,80 +125,56 @@
 
 TEST(StackInit, StackInitNullAddr)
 {
-<<<<<<< HEAD
-=======
-    itst::DeadmanTimer killSwitch(SHORT_TEST_TIMEOUT);
->>>>>>> 8c3d005c
+    itst::DeadmanTimer killSwitch(SHORT_TEST_TIMEOUT);
     EXPECT_EQ(OC_STACK_OK, OCInit(0, 5683, OC_SERVER));
     EXPECT_EQ(OC_STACK_OK, OCStop());
 }
 
 TEST(StackInit, StackInitNullPort)
 {
-<<<<<<< HEAD
-=======
-    itst::DeadmanTimer killSwitch(SHORT_TEST_TIMEOUT);
->>>>>>> 8c3d005c
+    itst::DeadmanTimer killSwitch(SHORT_TEST_TIMEOUT);
     EXPECT_EQ(OC_STACK_OK, OCInit("127.0.0.1", 0, OC_SERVER));
     EXPECT_EQ(OC_STACK_OK, OCStop());
 }
 
 TEST(StackInit, StackInitNullAddrAndPort)
 {
-<<<<<<< HEAD
-=======
-    itst::DeadmanTimer killSwitch(SHORT_TEST_TIMEOUT);
->>>>>>> 8c3d005c
+    itst::DeadmanTimer killSwitch(SHORT_TEST_TIMEOUT);
     EXPECT_EQ(OC_STACK_OK, OCInit(0, 0, OC_SERVER));
     EXPECT_EQ(OC_STACK_OK, OCStop());
 }
 
 TEST(StackInit, StackInitInvalidMode)
 {
-<<<<<<< HEAD
-=======
-    itst::DeadmanTimer killSwitch(SHORT_TEST_TIMEOUT);
->>>>>>> 8c3d005c
+    itst::DeadmanTimer killSwitch(SHORT_TEST_TIMEOUT);
     EXPECT_EQ(OC_STACK_ERROR, OCInit(0, 0, (OCMode)10));
     EXPECT_EQ(OC_STACK_ERROR, OCStop());
 }
 
 TEST(StackStart, StackStartSuccessClient)
 {
-<<<<<<< HEAD
-=======
-    itst::DeadmanTimer killSwitch(SHORT_TEST_TIMEOUT);
->>>>>>> 8c3d005c
+    itst::DeadmanTimer killSwitch(SHORT_TEST_TIMEOUT);
     EXPECT_EQ(OC_STACK_OK, OCInit("127.0.0.1", 5683, OC_CLIENT));
     EXPECT_EQ(OC_STACK_OK, OCStop());
 }
 
 TEST(StackStart, StackStartSuccessServer)
 {
-<<<<<<< HEAD
-=======
-    itst::DeadmanTimer killSwitch(SHORT_TEST_TIMEOUT);
->>>>>>> 8c3d005c
+    itst::DeadmanTimer killSwitch(SHORT_TEST_TIMEOUT);
     EXPECT_EQ(OC_STACK_OK, OCInit("127.0.0.1", 5683, OC_SERVER));
     EXPECT_EQ(OC_STACK_OK, OCStop());
 }
 
 TEST(StackStart, StackStartSuccessClientServer)
 {
-<<<<<<< HEAD
-=======
-    itst::DeadmanTimer killSwitch(SHORT_TEST_TIMEOUT);
->>>>>>> 8c3d005c
+    itst::DeadmanTimer killSwitch(SHORT_TEST_TIMEOUT);
     EXPECT_EQ(OC_STACK_OK, OCInit("127.0.0.1", 5683, OC_CLIENT_SERVER));
     EXPECT_EQ(OC_STACK_OK, OCStop());
 }
 
 TEST(StackStart, StackStartSuccessiveInits)
 {
-<<<<<<< HEAD
-=======
-    itst::DeadmanTimer killSwitch(SHORT_TEST_TIMEOUT);
->>>>>>> 8c3d005c
+    itst::DeadmanTimer killSwitch(SHORT_TEST_TIMEOUT);
     EXPECT_EQ(OC_STACK_OK, OCInit("127.0.0.1", 5683, OC_SERVER));
     EXPECT_EQ(OC_STACK_OK, OCInit("127.0.0.2", 5683, OC_SERVER));
     EXPECT_EQ(OC_STACK_OK, OCStop());
@@ -216,10 +182,7 @@
 
 TEST(StackDiscovery, DoResourceDeviceDiscovery)
 {
-<<<<<<< HEAD
-=======
-    itst::DeadmanTimer killSwitch(SHORT_TEST_TIMEOUT);
->>>>>>> 8c3d005c
+    itst::DeadmanTimer killSwitch(SHORT_TEST_TIMEOUT);
     OCCallbackData cbData;
     OCDoHandle handle;
 
@@ -232,10 +195,6 @@
     cbData.cb = asyncDoResourcesCallback;
     cbData.context = (void*)DEFAULT_CONTEXT_VALUE;
     cbData.cd = NULL;
-<<<<<<< HEAD
-
-    EXPECT_EQ(OC_STACK_OK, OCDoResource(&handle, OC_REST_GET, szQueryUri, 0, 0, OC_LOW_QOS, &cbData, NULL, 0));
-=======
     EXPECT_EQ(OC_STACK_OK, OCDoResource(&handle,
                                         OC_REST_GET,
                                         szQueryUri,
@@ -246,16 +205,12 @@
                                         &cbData,
                                         NULL,
                                         0));
->>>>>>> 8c3d005c
     EXPECT_EQ(OC_STACK_OK, OCStop());
 }
 
 TEST(StackStop, StackStopWithoutInit)
 {
-<<<<<<< HEAD
-=======
-    itst::DeadmanTimer killSwitch(SHORT_TEST_TIMEOUT);
->>>>>>> 8c3d005c
+    itst::DeadmanTimer killSwitch(SHORT_TEST_TIMEOUT);
     EXPECT_EQ(OC_STACK_OK, OCInit("127.0.0.1", 5683, OC_CLIENT));
     EXPECT_EQ(OC_STACK_OK, OCStop());
     EXPECT_EQ(OC_STACK_ERROR, OCStop());
@@ -263,10 +218,7 @@
 
 TEST(StackResource, UpdateResourceNullURI)
 {
-<<<<<<< HEAD
-=======
-    itst::DeadmanTimer killSwitch(SHORT_TEST_TIMEOUT);
->>>>>>> 8c3d005c
+    itst::DeadmanTimer killSwitch(SHORT_TEST_TIMEOUT);
     OCCallbackData cbData;
     OCDoHandle handle;
 
@@ -279,9 +231,6 @@
     cbData.cb = asyncDoResourcesCallback;
     cbData.context = (void*)DEFAULT_CONTEXT_VALUE;
     cbData.cd = NULL;
-<<<<<<< HEAD
-    EXPECT_EQ(OC_STACK_OK, OCDoResource(&handle, OC_REST_GET, szQueryUri, 0, 0, OC_LOW_QOS, &cbData, NULL, 0));
-=======
     EXPECT_EQ(OC_STACK_OK, OCDoResource(&handle,
                                         OC_REST_GET,
                                         szQueryUri,
@@ -292,16 +241,12 @@
                                         &cbData,
                                         NULL,
                                         0));
->>>>>>> 8c3d005c
     EXPECT_EQ(OC_STACK_OK, OCStop());
 }
 
 TEST(StackResource, CreateResourceBadParams)
 {
-<<<<<<< HEAD
-=======
-    itst::DeadmanTimer killSwitch(SHORT_TEST_TIMEOUT);
->>>>>>> 8c3d005c
+    itst::DeadmanTimer killSwitch(SHORT_TEST_TIMEOUT);
     OC_LOG(INFO, TAG, "Starting CreateResourceBadParams test");
     InitStack(OC_SERVER);
 
@@ -331,18 +276,11 @@
 
     EXPECT_EQ(OC_STACK_OK, OCStop());
 }
-<<<<<<< HEAD
 
 
 TEST(StackResource, CreateResourceSuccess)
 {
-=======
-
-
-TEST(StackResource, CreateResourceSuccess)
-{
-    itst::DeadmanTimer killSwitch(SHORT_TEST_TIMEOUT);
->>>>>>> 8c3d005c
+    itst::DeadmanTimer killSwitch(SHORT_TEST_TIMEOUT);
     OC_LOG(INFO, TAG, "Starting CreateResourceSuccess test");
     InitStack(OC_SERVER);
 
@@ -361,10 +299,7 @@
 
 TEST(StackResource, CreateResourceFailDuplicateUri)
 {
-<<<<<<< HEAD
-=======
-    itst::DeadmanTimer killSwitch(SHORT_TEST_TIMEOUT);
->>>>>>> 8c3d005c
+    itst::DeadmanTimer killSwitch(SHORT_TEST_TIMEOUT);
     OC_LOG(INFO, TAG, "Starting CreateResourceFailDuplicateUri test");
     InitStack(OC_SERVER);
 
@@ -390,10 +325,7 @@
 
 TEST(StackResource, CreateResourceMultipleResources)
 {
-<<<<<<< HEAD
-=======
-    itst::DeadmanTimer killSwitch(SHORT_TEST_TIMEOUT);
->>>>>>> 8c3d005c
+    itst::DeadmanTimer killSwitch(SHORT_TEST_TIMEOUT);
     OC_LOG(INFO, TAG, "Starting CreateResourceMultipleResources test");
     InitStack(OC_SERVER);
 
@@ -434,10 +366,7 @@
 
 TEST(StackResource, CreateResourceBadResoureType)
 {
-<<<<<<< HEAD
-=======
-    itst::DeadmanTimer killSwitch(SHORT_TEST_TIMEOUT);
->>>>>>> 8c3d005c
+    itst::DeadmanTimer killSwitch(SHORT_TEST_TIMEOUT);
     OC_LOG(INFO, TAG, "Starting CreateResourceBadResoureType test");
     InitStack(OC_SERVER);
 
@@ -454,10 +383,7 @@
 
 TEST(StackResource, CreateResourceGoodResourceType)
 {
-<<<<<<< HEAD
-=======
-    itst::DeadmanTimer killSwitch(SHORT_TEST_TIMEOUT);
->>>>>>> 8c3d005c
+    itst::DeadmanTimer killSwitch(SHORT_TEST_TIMEOUT);
     OC_LOG(INFO, TAG, "Starting CreateResourceGoodResourceType test");
     InitStack(OC_SERVER);
 
@@ -474,10 +400,7 @@
 
 TEST(StackResource, ResourceTypeName)
 {
-<<<<<<< HEAD
-=======
-    itst::DeadmanTimer killSwitch(SHORT_TEST_TIMEOUT);
->>>>>>> 8c3d005c
+    itst::DeadmanTimer killSwitch(SHORT_TEST_TIMEOUT);
     OC_LOG(INFO, TAG, "Starting ResourceTypeName test");
     InitStack(OC_SERVER);
 
@@ -507,10 +430,7 @@
 
 TEST(StackResource, ResourceTypeAttrRepresentation)
 {
-<<<<<<< HEAD
-=======
-    itst::DeadmanTimer killSwitch(SHORT_TEST_TIMEOUT);
->>>>>>> 8c3d005c
+    itst::DeadmanTimer killSwitch(SHORT_TEST_TIMEOUT);
     OC_LOG(INFO, TAG, "Starting ResourceTypeAttrRepresentation test");
     InitStack(OC_SERVER);
 
@@ -531,10 +451,7 @@
 
 TEST(StackResource, ResourceTypeInterface)
 {
-<<<<<<< HEAD
-=======
-    itst::DeadmanTimer killSwitch(SHORT_TEST_TIMEOUT);
->>>>>>> 8c3d005c
+    itst::DeadmanTimer killSwitch(SHORT_TEST_TIMEOUT);
     OC_LOG(INFO, TAG, "Starting ResourceTypeInterface test");
     InitStack(OC_SERVER);
 
@@ -564,7 +481,7 @@
 
 TEST(StackResource, ResourceTypeInterfaceMethods)
 {
-<<<<<<< HEAD
+    itst::DeadmanTimer killSwitch(SHORT_TEST_TIMEOUT);
     OC_LOG(INFO, TAG, "Starting ResourceTypeInterfaceMethods test");
     InitStack(OC_SERVER);
 
@@ -576,20 +493,6 @@
                                             0,
                                             OC_DISCOVERABLE|OC_OBSERVABLE));
 
-=======
-    itst::DeadmanTimer killSwitch(SHORT_TEST_TIMEOUT);
-    OC_LOG(INFO, TAG, "Starting ResourceTypeInterfaceMethods test");
-    InitStack(OC_SERVER);
-
-    OCResourceHandle handle;
-    EXPECT_EQ(OC_STACK_OK, OCCreateResource(&handle,
-                                            "core.led",
-                                            "core.rw",
-                                            "/a/led",
-                                            0,
-                                            OC_DISCOVERABLE|OC_OBSERVABLE));
-
->>>>>>> 8c3d005c
     uint8_t numResourceInterfaces;
     EXPECT_EQ(OC_STACK_OK, OCGetNumberOfResourceInterfaces(handle, &numResourceInterfaces));
     EXPECT_EQ(1, numResourceInterfaces);
@@ -599,10 +502,7 @@
 
 TEST(StackResource, GetResourceProperties)
 {
-<<<<<<< HEAD
-=======
-    itst::DeadmanTimer killSwitch(SHORT_TEST_TIMEOUT);
->>>>>>> 8c3d005c
+    itst::DeadmanTimer killSwitch(SHORT_TEST_TIMEOUT);
     OC_LOG(INFO, TAG, "Starting GetResourceProperties test");
     InitStack(OC_SERVER);
 
@@ -622,10 +522,7 @@
 
 TEST(StackResource, StackTestResourceDiscoverOneResourceBad)
 {
-<<<<<<< HEAD
-=======
-    itst::DeadmanTimer killSwitch(SHORT_TEST_TIMEOUT);
->>>>>>> 8c3d005c
+    itst::DeadmanTimer killSwitch(SHORT_TEST_TIMEOUT);
     OC_LOG(INFO, TAG, "Starting StackTestResourceDiscoverOneResourceBad test");
     InitStack(OC_SERVER);
 
@@ -652,7 +549,7 @@
 
 TEST(StackResource, StackTestResourceDiscoverOneResource)
 {
-<<<<<<< HEAD
+    itst::DeadmanTimer killSwitch(SHORT_TEST_TIMEOUT);
     OC_LOG(INFO, TAG, "Starting StackTestResourceDiscoverOneResource test");
     InitStack(OC_SERVER);
 
@@ -674,6 +571,7 @@
 
 TEST(StackResource, StackTestResourceDiscoverManyResources)
 {
+    itst::DeadmanTimer killSwitch(SHORT_TEST_TIMEOUT);
     OC_LOG(INFO, TAG, "Starting StackTestResourceDiscoverManyResources test");
     InitStack(OC_SERVER);
 
@@ -723,80 +621,6 @@
     url = OCGetResourceUri(handle4);
     EXPECT_STREQ("/a/led4", url);
 
-=======
-    itst::DeadmanTimer killSwitch(SHORT_TEST_TIMEOUT);
-    OC_LOG(INFO, TAG, "Starting StackTestResourceDiscoverOneResource test");
-    InitStack(OC_SERVER);
-
-    OCResourceHandle handle;
-    EXPECT_EQ(OC_STACK_OK, OCCreateResource(&handle,
-                                            "core.led",
-                                            "core.rw",
-                                            "/a/led",
-                                            0,
-                                            OC_DISCOVERABLE|OC_OBSERVABLE));
-    const char *url = OCGetResourceUri(handle);
-    EXPECT_STREQ("/a/led", url);
-
-    //EXPECT_EQ(OC_STACK_OK, OCHandleServerRequest(&res, uri, query, req, rsp));
-    EXPECT_EQ(OC_STACK_OK, OCDeleteResource(handle));
-
-    EXPECT_EQ(OC_STACK_OK, OCStop());
-}
-
-TEST(StackResource, StackTestResourceDiscoverManyResources)
-{
-    itst::DeadmanTimer killSwitch(SHORT_TEST_TIMEOUT);
-    OC_LOG(INFO, TAG, "Starting StackTestResourceDiscoverManyResources test");
-    InitStack(OC_SERVER);
-
-    OCResourceHandle handle1;
-    EXPECT_EQ(OC_STACK_OK, OCCreateResource(&handle1,
-                                            "core.led",
-                                            "core.rw",
-                                            "/a/led1",
-                                            0,
-                                            OC_DISCOVERABLE));
-    const char *url = OCGetResourceUri(handle1);
-    EXPECT_STREQ("/a/led1", url);
-
-    OCResourceHandle handle2;
-    EXPECT_EQ(OC_STACK_OK, OCCreateResource(&handle2,
-                                            "core.led",
-                                            "core.rw",
-                                            "/a/led2",
-                                            0,
-                                            OC_DISCOVERABLE|OC_OBSERVABLE));
-    url = OCGetResourceUri(handle2);
-    EXPECT_STREQ("/a/led2", url);
-
-    EXPECT_EQ(OC_STACK_OK, OCBindResourceTypeToResource(handle2, "core.brightled"));
-    EXPECT_EQ(OC_STACK_OK, OCBindResourceTypeToResource(handle2, "core.colorled"));
-
-    OCResourceHandle handle3;
-    EXPECT_EQ(OC_STACK_OK, OCCreateResource(&handle3,
-                                            "core.led",
-                                            "core.rw",
-                                            "/a/led3",
-                                            0,
-                                            OC_DISCOVERABLE|OC_OBSERVABLE));
-    url = OCGetResourceUri(handle3);
-    EXPECT_STREQ("/a/led3", url);
-
-    EXPECT_EQ(OC_STACK_OK, OCBindResourceInterfaceToResource(handle3, "oc.mi.ll"));
-    EXPECT_EQ(OC_STACK_OK, OCBindResourceInterfaceToResource(handle3, "oc.mi.b"));
-
-    OCResourceHandle handle4;
-    EXPECT_EQ(OC_STACK_OK, OCCreateResource(&handle4,
-                                            "core.led",
-                                            "core.rw",
-                                            "/a/led4",
-                                            0,
-                                            OC_DISCOVERABLE));
-    url = OCGetResourceUri(handle4);
-    EXPECT_STREQ("/a/led4", url);
-
->>>>>>> 8c3d005c
     EXPECT_EQ(OC_STACK_OK, OCBindResourceTypeToResource(handle4, "core.brightled"));
     EXPECT_EQ(OC_STACK_OK, OCBindResourceInterfaceToResource(handle4, "oc.mi.ll"));
     EXPECT_EQ(OC_STACK_OK, OCBindResourceInterfaceToResource(handle4, "oc.mi.b"));
@@ -808,10 +632,7 @@
 
 TEST(StackBind, BindResourceTypeNameBad)
 {
-<<<<<<< HEAD
-=======
-    itst::DeadmanTimer killSwitch(SHORT_TEST_TIMEOUT);
->>>>>>> 8c3d005c
+    itst::DeadmanTimer killSwitch(SHORT_TEST_TIMEOUT);
     OC_LOG(INFO, TAG, "Starting BindResourceTypeNameBad test");
     InitStack(OC_SERVER);
 
@@ -836,10 +657,7 @@
 
 TEST(StackBind, BindResourceTypeNameGood)
 {
-<<<<<<< HEAD
-=======
-    itst::DeadmanTimer killSwitch(SHORT_TEST_TIMEOUT);
->>>>>>> 8c3d005c
+    itst::DeadmanTimer killSwitch(SHORT_TEST_TIMEOUT);
     OC_LOG(INFO, TAG, "Starting BindResourceTypeNameGood test");
     InitStack(OC_SERVER);
 
@@ -874,10 +692,7 @@
 
 TEST(StackBind, BindResourceTypeAttribRepGood)
 {
-<<<<<<< HEAD
-=======
-    itst::DeadmanTimer killSwitch(SHORT_TEST_TIMEOUT);
->>>>>>> 8c3d005c
+    itst::DeadmanTimer killSwitch(SHORT_TEST_TIMEOUT);
     OC_LOG(INFO, TAG, "Starting BindResourceTypeAttribRepGood test");
     InitStack(OC_SERVER);
 
@@ -907,10 +722,7 @@
 
 TEST(StackBind, BindResourceInterfaceNameBad)
 {
-<<<<<<< HEAD
-=======
-    itst::DeadmanTimer killSwitch(SHORT_TEST_TIMEOUT);
->>>>>>> 8c3d005c
+    itst::DeadmanTimer killSwitch(SHORT_TEST_TIMEOUT);
     OC_LOG(INFO, TAG, "Starting BindResourceInterfaceNameBad test");
     InitStack(OC_SERVER);
 
@@ -935,10 +747,7 @@
 
 TEST(StackBind, BindResourceInterfaceNameGood)
 {
-<<<<<<< HEAD
-=======
-    itst::DeadmanTimer killSwitch(SHORT_TEST_TIMEOUT);
->>>>>>> 8c3d005c
+    itst::DeadmanTimer killSwitch(SHORT_TEST_TIMEOUT);
     OC_LOG(INFO, TAG, "Starting BindResourceInterfaceNameGood test");
     InitStack(OC_SERVER);
 
@@ -968,10 +777,7 @@
 
 TEST(StackBind, BindResourceInterfaceMethodsBad)
 {
-<<<<<<< HEAD
-=======
-    itst::DeadmanTimer killSwitch(SHORT_TEST_TIMEOUT);
->>>>>>> 8c3d005c
+    itst::DeadmanTimer killSwitch(SHORT_TEST_TIMEOUT);
     OC_LOG(INFO, TAG, "Starting BindResourceInterfaceMethodsBad test");
     InitStack(OC_SERVER);
 
@@ -994,10 +800,7 @@
 
 TEST(StackBind, BindResourceInterfaceMethodsGood)
 {
-<<<<<<< HEAD
-=======
-    itst::DeadmanTimer killSwitch(SHORT_TEST_TIMEOUT);
->>>>>>> 8c3d005c
+    itst::DeadmanTimer killSwitch(SHORT_TEST_TIMEOUT);
     OC_LOG(INFO, TAG, "Starting BindResourceInterfaceMethodsGood test");
     InitStack(OC_SERVER);
 
@@ -1023,10 +826,7 @@
 
 TEST(StackBind, BindContainedResourceBad)
 {
-<<<<<<< HEAD
-=======
-    itst::DeadmanTimer killSwitch(SHORT_TEST_TIMEOUT);
->>>>>>> 8c3d005c
+    itst::DeadmanTimer killSwitch(SHORT_TEST_TIMEOUT);
     OC_LOG(INFO, TAG, "Starting BindContainedResourceBad test");
     InitStack(OC_SERVER);
 
@@ -1055,10 +855,7 @@
 
 TEST(StackBind, BindContainedResourceGood)
 {
-<<<<<<< HEAD
-=======
-    itst::DeadmanTimer killSwitch(SHORT_TEST_TIMEOUT);
->>>>>>> 8c3d005c
+    itst::DeadmanTimer killSwitch(SHORT_TEST_TIMEOUT);
     OC_LOG(INFO, TAG, "Starting BindContainedResourceGood test");
     InitStack(OC_SERVER);
 
@@ -1160,10 +957,7 @@
 
 TEST(StackBind, BindEntityHandlerBad)
 {
-<<<<<<< HEAD
-=======
-    itst::DeadmanTimer killSwitch(SHORT_TEST_TIMEOUT);
->>>>>>> 8c3d005c
+    itst::DeadmanTimer killSwitch(SHORT_TEST_TIMEOUT);
     OC_LOG(INFO, TAG, "Starting BindEntityHandlerBad test");
     InitStack(OC_SERVER);
 
@@ -1182,10 +976,7 @@
 
 TEST(StackBind, BindEntityHandlerGood)
 {
-<<<<<<< HEAD
-=======
-    itst::DeadmanTimer killSwitch(SHORT_TEST_TIMEOUT);
->>>>>>> 8c3d005c
+    itst::DeadmanTimer killSwitch(SHORT_TEST_TIMEOUT);
     OC_LOG(INFO, TAG, "Starting BindEntityHandlerGood test");
     InitStack(OC_SERVER);
 
@@ -1196,7 +987,6 @@
                                             "/a/led",
                                             0,
                                             OC_DISCOVERABLE|OC_OBSERVABLE));
-<<<<<<< HEAD
 
     OCEntityHandler myHandler = entityHandler;
 
@@ -1209,21 +999,7 @@
 
 TEST(StackResourceAccess, GetResourceByIndex)
 {
-=======
-
-    OCEntityHandler myHandler = entityHandler;
-
-    EXPECT_EQ(OC_STACK_OK, OCBindResourceHandler(handle, myHandler));
-
-    EXPECT_EQ(myHandler, OCGetResourceHandler(handle));
-
-    EXPECT_EQ(OC_STACK_OK, OCStop());
-}
-
-TEST(StackResourceAccess, GetResourceByIndex)
-{
-    itst::DeadmanTimer killSwitch(SHORT_TEST_TIMEOUT);
->>>>>>> 8c3d005c
+    itst::DeadmanTimer killSwitch(SHORT_TEST_TIMEOUT);
     OC_LOG(INFO, TAG, "Starting GetResourceByIndex test");
     InitStack(OC_SERVER);
 
@@ -1317,10 +1093,7 @@
 
 TEST(StackResourceAccess, DeleteHeadResource)
 {
-<<<<<<< HEAD
-=======
-    itst::DeadmanTimer killSwitch(SHORT_TEST_TIMEOUT);
->>>>>>> 8c3d005c
+    itst::DeadmanTimer killSwitch(SHORT_TEST_TIMEOUT);
     OC_LOG(INFO, TAG, "Starting DeleteHeadResource test");
     InitStack(OC_SERVER);
 
@@ -1349,10 +1122,7 @@
 
 TEST(StackResourceAccess, DeleteHeadResource2)
 {
-<<<<<<< HEAD
-=======
-    itst::DeadmanTimer killSwitch(SHORT_TEST_TIMEOUT);
->>>>>>> 8c3d005c
+    itst::DeadmanTimer killSwitch(SHORT_TEST_TIMEOUT);
     OC_LOG(INFO, TAG, "Starting DeleteHeadResource2 test");
     InitStack(OC_SERVER);
 
@@ -1395,10 +1165,7 @@
 
 TEST(StackResourceAccess, DeleteLastResource)
 {
-<<<<<<< HEAD
-=======
-    itst::DeadmanTimer killSwitch(SHORT_TEST_TIMEOUT);
->>>>>>> 8c3d005c
+    itst::DeadmanTimer killSwitch(SHORT_TEST_TIMEOUT);
     OC_LOG(INFO, TAG, "Starting DeleteLastResource test");
     InitStack(OC_SERVER);
 
@@ -1450,10 +1217,7 @@
 
 TEST(StackResourceAccess, DeleteMiddleResource)
 {
-<<<<<<< HEAD
-=======
-    itst::DeadmanTimer killSwitch(SHORT_TEST_TIMEOUT);
->>>>>>> 8c3d005c
+    itst::DeadmanTimer killSwitch(SHORT_TEST_TIMEOUT);
     OC_LOG(INFO, TAG, "Starting DeleteMiddleResource test");
     InitStack(OC_SERVER);
 
@@ -1511,47 +1275,6 @@
     EXPECT_EQ(OC_STACK_OK, OCStop());
 }
 
-<<<<<<< HEAD
-#if 0
-TEST(StackTest, StackTestResourceDiscoverIfFilteringBad) {
-    uint8_t addr[20];
-    uint16_t port = USE_RANDOM_PORT;
-    uint8_t ifname[] = "eth0";
-    char uri[] = "/oc/core";
-    char query[] = "if";
-    char req[1024] = {};
-    char rsp[1024] = {};
-    //OCServerRequestResult res;
-
-    //EXPECT_EQ(OC_STACK_INVALID_QUERY, OCHandleServerRequest(&res, uri, query, req, rsp));
-}
-
-TEST(StackTest, StackTestResourceDiscoverRtFilteringBad) {
-    uint8_t addr[20];
-    uint16_t port = USE_RANDOM_PORT;
-    uint8_t ifname[] = "eth0";
-    char uri[] = "/oc/core";
-    char query[] = "rt";
-    char req[1024] = {};
-    char rsp[1024] = {};
-    //OCServerRequestResult res;
-
-    //EXPECT_EQ(OC_STACK_INVALID_QUERY, OCHandleServerRequest(&res, uri, query, req, rsp));
-}
-TEST(StackTest, StackTestResourceDiscoverIfFiltering) {
-    uint8_t addr[20];
-    uint16_t port = USE_RANDOM_PORT;
-    uint8_t ifname[] = "eth0";
-    char uri[] = "/oc/core";
-    char query[] = "if=oc.mi.ll";
-    char req[1024] = {};
-    char rsp[1024] = {};
-    //OCServerRequestResult res;
-
-    //EXPECT_EQ(OC_STACK_OK, OCHandleServerRequest(&res, uri, query, req, rsp));
-}
-=======
->>>>>>> 8c3d005c
 
 #ifdef __cplusplus
 extern "C" {
