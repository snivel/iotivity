--- conflicted
+++ resolved
@@ -2,18 +2,6 @@
 //  NOTICE - Transition to SCONS
 //---------------------------------------------------------------------
 
-<<<<<<< HEAD
-The IoTivity build system is transitioning to SCONS. Although the 
-makefiles are still available (until v1.0) and some developers are 
-still using them, they are currently no longer supported. To learn more 
-about building using SCONS see Readme.scons.txt in the repository root 
-directory. The build steps used in continuous integration can be found
-in auto_build.sh which is also in the the repository root directory.
-
-//---------------------------------------------------------------------
-
-stacktests.cpp is a unit test of the APIs in ocstack.c.  
-=======
 The IoTivity build system is transitioning to SCONS. Although the
 makefiles are still available (until v1.0) and some developers are
 still using them, they are currently no longer supported. To learn more
@@ -27,7 +15,6 @@
 //---------------------------------------------------------------------
 
 stacktests.cpp is a unit test of the APIs in ocstack.c.
->>>>>>> 8c3d005c
 It uses Google Test for the unit tests.  Note that
 the unit tests are only to test the functionality of
 ocstack.c.  It is not a system or end-to-end test.
