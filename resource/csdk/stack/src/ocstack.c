--- conflicted
+++ resolved
@@ -22,10 +22,6 @@
 //-----------------------------------------------------------------------------
 // Includes
 //-----------------------------------------------------------------------------
-<<<<<<< HEAD
-#define _POSIX_C_SOURCE 200112L
-#include <string.h>
-=======
 
 // Defining _POSIX_C_SOURCE macro with 200112L (or greater) as value
 // causes header files to expose definitions
@@ -36,7 +32,6 @@
 #define _POSIX_C_SOURCE 200112L
 #include <string.h>
 #include <ctype.h>
->>>>>>> 8c3d005c
 
 #include "ocstack.h"
 #include "ocstackinternal.h"
@@ -571,40 +566,6 @@
 
     switch(caCode)
     {
-<<<<<<< HEAD
-        OC_LOG(INFO, TAG, PCF("This is a new Server Request"));
-        result = AddServerRequest(&request, protocolRequest->coapID,
-                protocolRequest->delayedResNeeded, protocolRequest->secured, 0,
-                protocolRequest->method, protocolRequest->numRcvdVendorSpecificHeaderOptions,
-                protocolRequest->observationOption, protocolRequest->qos,
-                protocolRequest->query, protocolRequest->rcvdVendorSpecificHeaderOptions,
-                protocolRequest->reqJSONPayload, &protocolRequest->requestToken,
-                &protocolRequest->requesterAddr, protocolRequest->resourceUrl,
-                protocolRequest->reqTotalSize);
-        if (OC_STACK_OK != result)
-        {
-            OC_LOG(ERROR, TAG, PCF("Error adding server request"));
-            return result;
-        }
-        VERIFY_NON_NULL(request, ERROR, OC_STACK_NO_MEMORY);
-
-        if(!protocolRequest->reqMorePacket)
-        {
-            request->requestComplete = 1;
-        }
-
-        if(request->requestComplete)
-        {
-            OC_LOG(INFO, TAG, PCF("This Server Request is complete"));
-            result = DetermineResourceHandling (request, &resHandling, &resource);
-            if (result == OC_STACK_OK)
-            {
-                result = ProcessRequest(resHandling, resource, request);
-            }
-            else
-            {
-                result = OC_STACK_ERROR;
-=======
         case CA_SUCCESS:
             ret = OC_STACK_OK;
             break;
@@ -889,15 +850,10 @@
                 OCFree(cbNode->presence->timeOut);
                 OCFree(cbNode->presence);
                 cbNode->presence = NULL;
->>>>>>> 8c3d005c
             }
         }
         else
         {
-<<<<<<< HEAD
-            OC_LOG(INFO, TAG, PCF("This Server Request is incomplete"));
-            result = OC_STACK_CONTINUE;
-=======
             if(!cbNode->presence)
             {
                 cbNode->presence = (OCPresence *) OCMalloc(sizeof(OCPresence));
@@ -948,18 +904,10 @@
                     goto exit;
                 }
             }
->>>>>>> 8c3d005c
         }
     }
     else
     {
-<<<<<<< HEAD
-        OC_LOG(INFO, TAG, PCF("This is either a repeated Server Request or blocked Server Request"));
-        result = OC_STACK_DUPLICATE_REQUEST;
-    }
-
-    return result;
-=======
         // This is the multicast case
 
         OCMulticastNode* mcNode = NULL;
@@ -1459,7 +1407,6 @@
     // The token is copied in there, and is thus still owned by this function.
     OCFree(serverRequest.requestToken);
     OC_LOG(INFO, TAG, PCF("Exit HandleCARequests"));
->>>>>>> 8c3d005c
 }
 
 OCStackResult HandleStackRequests(OCServerProtocolRequest * protocolRequest)
@@ -1696,29 +1643,11 @@
     // Free memory dynamically allocated for resources
     deleteAllResources();
     DeleteDeviceInfo();
-<<<<<<< HEAD
-
-    // Make call to OCCoAP layer
-    if (OCStopCoAP() == OC_STACK_OK)
-    {
-        // Remove all observers
-        DeleteObserverList();
-        // Remove all the client callbacks
-        DeleteClientCBList();
-        stackState = OC_STACK_UNINITIALIZED;
-        result = OC_STACK_OK;
-    } else {
-        stackState = OC_STACK_INITIALIZED;
-        result = OC_STACK_ERROR;
-    }
-
-=======
     CATerminate();
     // Remove all observers
     DeleteObserverList();
     // Remove all the client callbacks
     DeleteClientCBList();
->>>>>>> 8c3d005c
     // Deinit security blob
     DeinitOCSecurityInfo();
     stackState = OC_STACK_UNINITIALIZED;
@@ -2144,6 +2073,7 @@
     uint8_t ipAddr[4] = { 0 };
     uint16_t port = 0;
 
+    OC_LOG(INFO, TAG, PCF("Entering RequestPresence"));
     ClientCB* cbNode = NULL;
     OCDevAddr dst = {};
     OCClientResponse clientResponse ={};
@@ -2253,21 +2183,8 @@
     }
     return result;
 }
-<<<<<<< HEAD
-#endif
-
-/**
- * Called in main loop of OC client or server.  Allows low-level processing of
- * stack services.
- *
- * @return
- *     OC_STACK_OK    - no errors
- *     OC_STACK_ERROR - stack process error
- */
-=======
 #endif // WITH_PRESENCE
 
->>>>>>> 8c3d005c
 OCStackResult OCProcess()
 {
     #ifdef WITH_PRESENCE
@@ -2359,42 +2276,16 @@
 {
     OC_LOG(INFO, TAG, PCF("Entering OCSetDeviceInfo"));
 
-<<<<<<< HEAD
-    if(myStackMode == OC_CLIENT)
+    if(myStackMode ==  OC_SERVER || myStackMode == OC_CLIENT_SERVER)
+    {
+        return SaveDeviceInfo(deviceInfo);
+    }
+    else
     {
         return OC_STACK_ERROR;
     }
-
-    return SaveDeviceInfo(deviceInfo);
-}
-
-/**
- * Create a resource
- *
- * @param handle - pointer to handle to newly created resource.  Set by ocstack.  Used to refer to resource
- * @param resourceTypeName - name of resource type.  Example: "core.led"
- * @param resourceInterfaceName - name of resource interface.  Example: "core.rw"
- * @param uri - URI of the resource.  Example:  "/a/led"
- * @param entityHandler - entity handler function that is called by ocstack to handle requests, etc
- *                        NULL for default entity handler
- * @param resourceProperties - properties supported by resource.  Example: OC_DISCOVERABLE|OC_OBSERVABLE
- *
- * @return
- *     OC_STACK_OK    - no errors
- *     OC_STACK_ERROR - stack process error
- */
-=======
-    if(myStackMode ==  OC_SERVER || myStackMode == OC_CLIENT_SERVER)
-    {
-        return SaveDeviceInfo(deviceInfo);
-    }
-    else
-    {
-        return OC_STACK_ERROR;
-    }
-}
-
->>>>>>> 8c3d005c
+}
+
 OCStackResult OCCreateResource(OCResourceHandle *handle,
         const char *resourceTypeName,
         const char *resourceInterfaceName,
@@ -2414,22 +2305,14 @@
         return OC_STACK_INVALID_PARAM;
     }
     // Validate parameters
-<<<<<<< HEAD
-    if(!uri || (strlen(uri) == 0))
-=======
     if(!uri || uri[0]=='\0' || strlen(uri)>=MAX_URI_LENGTH )
->>>>>>> 8c3d005c
     {
         OC_LOG(ERROR, TAG, PCF("URI is invalid"));
         return OC_STACK_INVALID_URI;
     }
     // Is it presented during resource discovery?
-<<<<<<< HEAD
-    if (!handle || !resourceTypeName) {
-=======
     if (!handle || !resourceTypeName)
     {
->>>>>>> 8c3d005c
         OC_LOG(ERROR, TAG, PCF("Input parameter is NULL"));
         return OC_STACK_INVALID_PARAM;
     }
@@ -3682,13 +3565,8 @@
         goto exit;
     }
     strcpy(tempURI, uri);
-<<<<<<< HEAD
-    char* strTokPtr;
-    leftToken = strtok_r((char *)tempURI, "?", &strTokPtr);
-=======
     strTokPtr = NULL;
     leftToken = strtok_r(tempURI, "?", &strTokPtr);
->>>>>>> 8c3d005c
 
     //TODO-CA: This could be simplified. Clean up required.
     while(leftToken != NULL)
