--- conflicted
+++ resolved
@@ -932,11 +932,8 @@
         if(cbNode->sequenceNumber == response.sequenceNumber)
         {
             OC_LOG(INFO, TAG, "No presence change");
-<<<<<<< HEAD
-=======
             ResetPresenceTTL(cbNode, maxAge);
             OC_LOG_V(INFO, TAG, "ResetPresenceTTL - TTLlevel:%d\n", cbNode->presence->TTLlevel);
->>>>>>> 5565bfe4
             goto exit;
         }
 
@@ -1062,8 +1059,6 @@
     VERIFY_NON_NULL_NR(responseInfo, FATAL);
 
     OC_LOG(INFO, TAG, "Enter HandleCAResponses");
-<<<<<<< HEAD
-=======
 
 #if defined (ROUTING_GATEWAY) || defined (ROUTING_EP)
 #ifdef ROUTING_GATEWAY
@@ -1092,7 +1087,6 @@
                  (uint8_t *) &(responseInfo->info.numOptions),
                  (CAEndpoint_t *) endPoint);
 #endif
->>>>>>> 5565bfe4
 
     if(responseInfo->info.resourceUri &&
         strcmp(responseInfo->info.resourceUri, OC_RSRVD_PRESENCE_URI) == 0)
@@ -1161,11 +1155,6 @@
             if(responseInfo->info.payload &&
                responseInfo->info.payloadSize)
             {
-<<<<<<< HEAD
-                OC_LOG(ERROR, TAG, "Error converting payload");
-                OCPayloadDestroy(response.payload);
-                return;
-=======
                 OCPayloadType type = PAYLOAD_TYPE_INVALID;
                 // check the security resource
                 if (SRMIsSecurityResourceURI(cbNode->requestUri))
@@ -1241,7 +1230,6 @@
                     OCPayloadDestroy(response.payload);
                     return;
                 }
->>>>>>> 5565bfe4
             }
 
             response.numRcvdVendorSpecificHeaderOptions = 0;
@@ -1466,11 +1454,7 @@
     if(CA_STATUS_OK != caResult)
     {
         OC_LOG(ERROR, TAG, "CASendResponse error");
-<<<<<<< HEAD
-        return OC_STACK_ERROR;
-=======
         return CAResultToOCResult(caResult);
->>>>>>> 5565bfe4
     }
     return OC_STACK_OK;
 }
@@ -2483,11 +2467,7 @@
             OC_LOG(ERROR, TAG, "Failed to create CBOR Payload");
             goto exit;
         }
-<<<<<<< HEAD
-        requestInfo.info.payloadFormat = CA_FORMAT_CBOR;
-=======
         requestInfo.info.payloadFormat = CA_FORMAT_APPLICATION_CBOR;
->>>>>>> 5565bfe4
     }
     else
     {
@@ -2536,11 +2516,6 @@
     result = OCSendRequest(&endpoint, &requestInfo);
     if (OC_STACK_OK != result)
     {
-<<<<<<< HEAD
-        OC_LOG(ERROR, TAG, "CASendRequest");
-        result = OC_STACK_COMM_ERROR;
-=======
->>>>>>> 5565bfe4
         goto exit;
     }
 
@@ -2604,13 +2579,8 @@
     ClientCB *clientCB = GetClientCB(NULL, 0, handle, NULL);
     if (!clientCB)
     {
-<<<<<<< HEAD
-        OC_LOG(ERROR, TAG, "Client callback not found. Called OCCancel twice?");
-        goto Error;
-=======
         OC_LOG(ERROR, TAG, "Callback not found. Called OCCancel on same resource twice?");
         return OC_STACK_ERROR;
->>>>>>> 5565bfe4
     }
 
     switch (clientCB->method)
@@ -2625,13 +2595,6 @@
                 FindAndDeleteClientCB(clientCB);
                 break;
             }
-<<<<<<< HEAD
-            else
-            {
-                OC_LOG(INFO, TAG, "Cancelling observation as CONFIRMABLE");
-            }
-=======
->>>>>>> 5565bfe4
 
             OC_LOG(INFO, TAG, "Cancelling observation as CONFIRMABLE");
 
@@ -2657,12 +2620,7 @@
             }
             if (requestInfo.info.resourceUri)
             {
-<<<<<<< HEAD
-                OC_LOG(ERROR, TAG, "CASendRequest error");
-                ret = OC_STACK_ERROR;
-=======
                 OICFree (requestInfo.info.resourceUri);
->>>>>>> 5565bfe4
             }
 
             break;
@@ -2798,10 +2756,6 @@
         result = OCSendRequest(&endpoint, &requestInfo);
         if (OC_STACK_OK != result)
         {
-<<<<<<< HEAD
-            OC_LOG(ERROR, TAG, "CASendRequest error");
-=======
->>>>>>> 5565bfe4
             goto exit;
         }
 
