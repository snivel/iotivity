--- conflicted
+++ resolved
@@ -1173,19 +1173,16 @@
                     {
                         type = PAYLOAD_TYPE_PLATFORM;
                     }
-<<<<<<< HEAD
 #ifdef ROUTING_GATEWAY
                     else if (strcmp(cbNode->requestUri, OC_RSRVD_GATEWAY_URI) == 0)
                     {
                         type = PAYLOAD_TYPE_REPRESENTATION;
                     }
 #endif
-=======
                     else if (strcmp(cbNode->requestUri, OC_RSRVD_RD_URI) == 0)
                     {
                         type = PAYLOAD_TYPE_RD;
                     }
->>>>>>> daab9411
                     else
                     {
                         OC_LOG_V(ERROR, TAG, "Unknown Payload type in Discovery: %d %s",
