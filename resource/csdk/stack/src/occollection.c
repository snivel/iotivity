--- conflicted
+++ resolved
@@ -466,17 +466,10 @@
         return result;
     }
 
-<<<<<<< HEAD
-  
-    if(!((ehRequest->method == OC_REST_GET) || 
-        (ehRequest->method == OC_REST_PUT) ||
-        (ehRequest->method == OC_REST_POST)))
-=======
     if(!((ehRequest->method == OC_REST_GET) ||
         (ehRequest->method == OC_REST_PUT) ||
         (ehRequest->method == OC_REST_POST)))
     {
->>>>>>> 8c3d005c
         return OC_STACK_ERROR;
     }
 
@@ -535,7 +528,6 @@
                 return BuildCollectionGroupActionJSONResponse(OC_REST_PUT/*flag*/,
                         (OCResource *) ehRequest->resource, ehRequest);
             }
-<<<<<<< HEAD
             default:
                 return OC_STACK_ERROR;
         }
@@ -552,8 +544,6 @@
                 return BuildCollectionGroupActionJSONResponse(OC_REST_POST/*flag*/,
                         (OCResource *) ehRequest->resource, ehRequest);
             }
-=======
->>>>>>> 8c3d005c
             default:
                 return OC_STACK_ERROR;
         }
