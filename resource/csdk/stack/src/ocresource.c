--- conflicted
+++ resolved
@@ -38,14 +38,13 @@
 #include "secureresourcemanager.h"
 #include "cacommon.h"
 #include "cainterface.h"
-<<<<<<< HEAD
 
 #ifdef WITH_RD
 #include "rd_server.h"
-=======
+#endif 
+
 #ifdef ROUTING_GATEWAY
 #include "routingmanager.h"
->>>>>>> 3ef15700
 #endif
 
 /// Module Name
