--- conflicted
+++ resolved
@@ -817,8 +817,6 @@
     OCEntityHandlerRequest ehRequest = {0};
 
     OC_LOG(INFO, TAG, "Entering HandleResourceWithEntityHandler");
-<<<<<<< HEAD
-=======
     OCPayloadType type = PAYLOAD_TYPE_REPRESENTATION;
     // check the security resource
     if (request && request->resourceUrl && SRMIsSecurityResourceURI(request->resourceUrl))
@@ -831,7 +829,6 @@
     {
         type = PAYLOAD_TYPE_RD;
     }
->>>>>>> 5565bfe4
 
     result = FormOCEntityHandlerRequest(&ehRequest,
                                         (OCRequestHandle)request,
@@ -856,8 +853,6 @@
     else if(ehRequest.obsInfo.action == OC_OBSERVE_REGISTER && !collectionResource)
     {
         OC_LOG(INFO, TAG, "Observation registration requested");
-<<<<<<< HEAD
-=======
 
         ResourceObserver *obs = GetObserverUsingToken (request->requestToken,
                                     request->tokenLength);
@@ -876,7 +871,6 @@
             FindAndDeleteServerRequest (request);
             return OC_STACK_OK;
         }
->>>>>>> 5565bfe4
 
         result = GenerateObserverId(&ehRequest.obsInfo.obsId);
         VERIFY_SUCCESS(result, OC_STACK_OK);
@@ -1127,11 +1121,7 @@
     }
     else
     {
-<<<<<<< HEAD
-        OC_LOG(ERROR, TAG, "Platform info saved.");
-=======
         OC_LOG(INFO, TAG, "Platform info saved.");
->>>>>>> 5565bfe4
     }
 
     return res;
