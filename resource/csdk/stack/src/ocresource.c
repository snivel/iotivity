//******************************************************************
//
// Copyright 2014 Intel Mobile Communications GmbH All Rights Reserved.
//
//-=-=-=-=-=-=-=-=-=-=-=-=-=-=-=-=-=-=-=-=-=-=-=-=-=-=-=-=-=-=-=-=
//
// Licensed under the Apache License, Version 2.0 (the "License");
// you may not use this file except in compliance with the License.
// You may obtain a copy of the License at
//
//      http://www.apache.org/licenses/LICENSE-2.0
//
// Unless required by applicable law or agreed to in writing, software
// distributed under the License is distributed on an "AS IS" BASIS,
// WITHOUT WARRANTIES OR CONDITIONS OF ANY KIND, either express or implied.
// See the License for the specific language governing permissions and
// limitations under the License.
//
//-=-=-=-=-=-=-=-=-=-=-=-=-=-=-=-=-=-=-=-=-=-=-=-=-=-=-=-=-=-=-=-=

<<<<<<< HEAD
=======
// Defining _POSIX_C_SOURCE macro with 200112L (or greater) as value
// causes header files to expose definitions
// corresponding to the POSIX.1-2001 base
// specification (excluding the XSI extension).
// For POSIX.1-2001 base specification,
// Refer http://pubs.opengroup.org/onlinepubs/009695399/
>>>>>>> 8c3d005c
#define _POSIX_C_SOURCE 200112L
#include <string.h>
#include "ocstack.h"
#include "ocstackconfig.h"
#include "ocstackinternal.h"
#include "ocresourcehandler.h"
#include "ocobserve.h"
#include "occollection.h"
#include "ocmalloc.h"
#include "logger.h"
#include "cJSON.h"

#include "cacommon.h"
#include "cainterface.h"


/// Module Name
#define TAG PCF("ocresource")
#define VERIFY_SUCCESS(op, successCode) { if (op != successCode) \
            {OC_LOG_V(FATAL, TAG, "%s failed!!", #op); goto exit;} }

#define VERIFY_NON_NULL(arg, logLevel, retVal) { if (!(arg)) { OC_LOG((logLevel), \
             TAG, PCF(#arg " is NULL")); return (retVal); } }

extern OCResource *headResource;
static cJSON *savedDeviceInfo = NULL;

static const char * VIRTUAL_RSRCS[] = {
       "/oc/core",
       "/oc/core/d",
       "/oc/core/types/d",
       #ifdef WITH_PRESENCE
       "/oc/presence"
       #endif
};

//-----------------------------------------------------------------------------
// Default resource entity handler function
//-----------------------------------------------------------------------------
OCEntityHandlerResult defaultResourceEHandler(OCEntityHandlerFlag flag,
        OCEntityHandlerRequest * request) {
    //TODO ("Implement me!!!!");
    // TODO:  remove silence unused param warnings
    (void) flag;
    (void) request;
    return  OC_EH_OK; // Making sure that the Default EH and the Vendor EH have matching signatures
}

/* This method will retrieve the port at which the secure resource is hosted */
static OCStackResult GetSecurePortInfo(CAConnectivityType_t connType, uint16_t *port)
{
    CALocalConnectivity_t* info = NULL;
    uint32_t size = 0;
    OCStackResult ret = OC_STACK_ERROR;

    CAResult_t caResult = CAGetNetworkInformation(&info, &size);
    if ((caResult == CA_STATUS_OK) && info && size)
    {
        while (size--)
        {
            if (info[size].isSecured && info[size].type == connType)
            {
                if (info[size].type == CA_ETHERNET ||
                    info[size].type == CA_WIFI)
                {
                    *port = info[size].addressInfo.IP.port;
                    ret = OC_STACK_OK;
                    break;
                }
            }
        }
    }

    OCFree(info);
    return ret;
}

static OCStackResult ValidateUrlQuery (char *url, char *query,
                                uint8_t *filterOn, char **filterValue)
{
    if(!filterOn || !filterValue)
    {
        return OC_STACK_INVALID_PARAM;
    }

    char *filterParam = NULL;

    OC_LOG(INFO, TAG, PCF("Entering ValidateUrlQuery"));
    if (!url)
    {
        return OC_STACK_INVALID_URI;
    }

    if (strcmp ((char *)url, GetVirtualResourceUri(OC_WELL_KNOWN_URI)) == 0 ||
<<<<<<< HEAD
                strcmp ((char *)url, GetVirtualResourceUri(OC_DEVICE_URI)) == 0) {
        *filterOn = STACK_RES_DISCOVERY_NOFILTER;
        if (query && *query) {
            char* strTokPtr;
            filterParam = strtok_r((char *)query, "=", &strTokPtr);
            *filterValue = strtok_r(NULL, " ", &strTokPtr);
            if (!(*filterValue)) {
=======
                strcmp ((char *)url, GetVirtualResourceUri(OC_DEVICE_URI)) == 0)
    {
        *filterOn = STACK_RES_DISCOVERY_NOFILTER;
        if (query && *query)
        {
            char* strTokPtr = NULL;
            filterParam = strtok_r((char *)query, "=", &strTokPtr);
            *filterValue = strtok_r(NULL, " ", &strTokPtr);

            if (!(*filterValue) || ! filterParam)
            {
>>>>>>> 8c3d005c
                return OC_STACK_INVALID_QUERY;
            }
            else if (strcmp (filterParam, OC_RSRVD_INTERFACE) == 0)
            {
                // Resource discovery with interface filter
                *filterOn = STACK_RES_DISCOVERY_IF_FILTER;
            }
            else if (strcmp (filterParam, OC_RSRVD_RESOURCE_TYPE) == 0)
            {
                // Resource discovery with resource type filter
                *filterOn = STACK_RES_DISCOVERY_RT_FILTER;
<<<<<<< HEAD
            } else if (strcmp (filterParam, OC_RSRVD_DEVICE_ID) == 0) {
                //Device ID filter
                *filterOn = STACK_DEVICE_DISCOVERY_DI_FILTER;
            } else if (strcmp (filterParam, OC_RSRVD_DEVICE_NAME) == 0) {
                //Device Name filter
                *filterOn = STACK_DEVICE_DISCOVERY_DN_FILTER;
            } else {
=======
            }
            else if (strcmp (filterParam, OC_RSRVD_DEVICE_ID) == 0)
            {
                //Device ID filter
                *filterOn = STACK_DEVICE_DISCOVERY_DI_FILTER;
            }
            else if (strcmp (filterParam, OC_RSRVD_DEVICE_NAME) == 0)
            {
                //Device Name filter
                *filterOn = STACK_DEVICE_DISCOVERY_DN_FILTER;
            }
            else
            {
>>>>>>> 8c3d005c
                // Other filter types not supported
                return OC_STACK_INVALID_QUERY;
            }
        }
    }
    #ifdef WITH_PRESENCE
    else if (strcmp((char *)url, GetVirtualResourceUri(OC_PRESENCE)) == 0)
    {
        //Nothing needs to be done, except for pass a OC_PRESENCE query through as OC_STACK_OK.
        OC_LOG(INFO, TAG, PCF("OC_PRESENCE Request"));
        *filterOn = STACK_RES_DISCOVERY_NOFILTER;
    }
    #endif
    else
    {
        // Other URIs not yet supported
        return OC_STACK_INVALID_URI;
    }
    OC_LOG(INFO, TAG, PCF("Exiting ValidateUrlQuery"));
    return OC_STACK_OK;
}


OCStackResult
BuildVirtualResourceResponse(const OCResource *resourcePtr, uint8_t filterOn,
                       const char *filterValue, char *out, uint16_t *remaining,
                       CAConnectivityType_t connType )
{
    if(!resourcePtr || !out  || !remaining)
    {
        return OC_STACK_INVALID_PARAM;
    }

    OCResourceType *resourceTypePtr = NULL;
    OCResourceInterface *interfacePtr = NULL;
    cJSON *resObj = NULL;
    cJSON *propObj = NULL;
    cJSON *rtArray = NULL;
    char *jsonStr = NULL;
    uint8_t encodeRes = 0;
    OCStackResult ret = OC_STACK_OK;
    uint16_t jsonLen = 0;

    OC_LOG(INFO, TAG, PCF("Entering BuildVirtualResourceResponse"));
    resObj = cJSON_CreateObject();

    if (resourcePtr)
    {
        encodeRes = 0;
        if ((filterOn == STACK_RES_DISCOVERY_RT_FILTER) && filterValue)
        {
            resourceTypePtr = resourcePtr->rsrcType;
            while (resourceTypePtr)
            {
                if (strcmp (resourceTypePtr->resourcetypename, filterValue) == 0)
                {
                    encodeRes = 1;
                    break;
                }
                resourceTypePtr = resourceTypePtr->next;
            }
        }
        else if ((filterOn == STACK_RES_DISCOVERY_IF_FILTER) && filterValue)
        {
            interfacePtr = resourcePtr->rsrcInterface;
            while (interfacePtr)
            {
                if (strcmp (interfacePtr->name, filterValue) == 0)
                {
                    encodeRes = 1;
                    break;
                }
                interfacePtr = interfacePtr->next;
            }
        }
        else if (filterOn == STACK_RES_DISCOVERY_NOFILTER)
        {
            encodeRes = 1;
        }
        else
        {
            //TODO: Unsupported query filter
            return OC_STACK_INVALID_QUERY;
        }

        if (encodeRes)
        {
            // Add URIs
            cJSON_AddItemToObject (resObj, OC_RSRVD_HREF, cJSON_CreateString(resourcePtr->uri));

            // Add server instance id
            cJSON_AddItemToObject (resObj,
                                   OC_RSRVD_SERVER_INSTANCE_ID,
                                   cJSON_CreateString(OCGetServerInstanceIDString()));

            cJSON_AddItemToObject (resObj, OC_RSRVD_PROPERTY, propObj = cJSON_CreateObject());
            // Add resource types
            cJSON_AddItemToObject (propObj, OC_RSRVD_RESOURCE_TYPE, rtArray = cJSON_CreateArray());
            resourceTypePtr = resourcePtr->rsrcType;
            while (resourceTypePtr)
            {
                cJSON_AddItemToArray (rtArray,
                                      cJSON_CreateString(resourceTypePtr->resourcetypename));
                resourceTypePtr = resourceTypePtr->next;
            }
            // Add interface types
            cJSON_AddItemToObject (propObj, OC_RSRVD_INTERFACE, rtArray = cJSON_CreateArray());
            interfacePtr = resourcePtr->rsrcInterface;
            while (interfacePtr)
            {
                cJSON_AddItemToArray (rtArray, cJSON_CreateString(interfacePtr->name));
                interfacePtr = interfacePtr->next;
            }
            // If resource is observable, set observability flag.
            // Resources that are not observable will not have the flag.
            if (resourcePtr->resourceProperties & OC_OBSERVABLE)
            {
                cJSON_AddItemToObject (propObj, OC_RSRVD_OBSERVABLE,
                                       cJSON_CreateNumber(OC_RESOURCE_OBSERVABLE));
            }
            // Set secure flag for secure resources
            if (resourcePtr->resourceProperties & OC_SECURE)
            {
                cJSON_AddNumberToObject (propObj, OC_RSRVD_SECURE, OC_RESOURCE_SECURE);
                //Set the IP port also as secure resources are hosted on a different port
                uint16_t port = 0;
                if (GetSecurePortInfo (connType, &port) == OC_STACK_OK)
                {
                    cJSON_AddNumberToObject (propObj, OC_RSRVD_HOSTING_PORT, port);
                }
            }

        }
    }
    jsonStr = cJSON_PrintUnformatted (resObj);

    jsonLen = strlen(jsonStr);
    if (jsonLen < *remaining)
    {
        strcpy(out, jsonStr);
        *remaining = *remaining - jsonLen;
    }
    else
    {
        ret = OC_STACK_ERROR;
    }
    cJSON_Delete (resObj);
    OCFree (jsonStr);

    OC_LOG(INFO, TAG, PCF("Exiting BuildVirtualResourceResponse"));
    return ret;
}

OCStackResult BuildVirtualResourceResponseForDevice(uint8_t filterOn, char *filterValue,
                                                    char *out, uint16_t *remaining)
{
<<<<<<< HEAD
=======
    if(!out || !remaining)
    {
        return OC_STACK_INVALID_PARAM;
    }

>>>>>>> 8c3d005c
    OCStackResult ret = OC_STACK_ERROR;

    if (savedDeviceInfo != NULL)
    {
        char *jsonStr = NULL;
        uint16_t jsonLen = 0;
<<<<<<< HEAD
        cJSON *repObj = cJSON_GetObjectItem(savedDeviceInfo, "rep");

        OC_LOG(INFO, TAG, PCF("Entering BuildVirtualResourceResponseForDevice"));

        if (filterOn == STACK_DEVICE_DISCOVERY_DI_FILTER)
        {
            if((cJSON_GetObjectItem(repObj,"di") != NULL) &&
                    strcmp(cJSON_GetObjectItem(repObj,"di")->valuestring, filterValue) == 0)
=======
        cJSON *repObj = cJSON_GetObjectItem(savedDeviceInfo, OC_RSRVD_REPRESENTATION);

        OC_LOG(INFO, TAG, PCF("Entering BuildVirtualResourceResponseForDevice"));

        if ((filterOn == STACK_DEVICE_DISCOVERY_DI_FILTER) && filterValue)
        {
            if((cJSON_GetObjectItem(repObj,OC_RSRVD_DEVICE_ID) != NULL) &&
                    strcmp(cJSON_GetObjectItem(repObj,OC_RSRVD_DEVICE_ID)->valuestring, filterValue)
                    == 0)
>>>>>>> 8c3d005c
            {
                ret = OC_STACK_OK;
            }
        }
<<<<<<< HEAD
        else if (filterOn == STACK_DEVICE_DISCOVERY_DN_FILTER)
        {
            if((cJSON_GetObjectItem(repObj,"dn") != NULL) &&
                    strcmp(cJSON_GetObjectItem(repObj,"dn")->valuestring, filterValue) == 0)
=======
        else if ((filterOn == STACK_DEVICE_DISCOVERY_DN_FILTER) && filterValue)
        {
            if((cJSON_GetObjectItem(repObj,OC_RSRVD_DEVICE_NAME) != NULL) &&
                    strcmp(cJSON_GetObjectItem(repObj,OC_RSRVD_DEVICE_NAME)->valuestring,
                        filterValue) == 0)
>>>>>>> 8c3d005c
            {
                ret = OC_STACK_OK;
            }
        }
        else if (filterOn == STACK_RES_DISCOVERY_NOFILTER)
        {
            ret = OC_STACK_OK;
        }
        else
        {
            ret = OC_STACK_INVALID_QUERY;
        }

        if (ret == OC_STACK_OK)
        {
            jsonStr = cJSON_PrintUnformatted (savedDeviceInfo);

            if(jsonStr)
            {
                jsonLen = strlen(jsonStr);

                if (jsonLen < *remaining)
                {
                    strncpy(out, jsonStr, (jsonLen + 1));
                    *remaining = *remaining - jsonLen;
                    ret = OC_STACK_OK;
                }
                else
                {
                    ret = OC_STACK_ERROR;
                }

<<<<<<< HEAD
                free(jsonStr);
=======
                OCFree(jsonStr);
>>>>>>> 8c3d005c
            }
            else
            {
                ret = OC_STACK_ERROR;
            }
        }
        else
        {
            ret = OC_STACK_INVALID_DEVICE_INFO;
        }
    }
    else
    {
        //error so that stack won't respond with empty payload
        ret = OC_STACK_INVALID_DEVICE_INFO;
    }

    OC_LOG(INFO, TAG, PCF("Exiting BuildVirtualResourceResponseForDevice"));
    return ret;
}

<<<<<<< HEAD
TODO ("Does it make sense to make this method as inline")
=======
>>>>>>> 8c3d005c
const char * GetVirtualResourceUri( OCVirtualResources resource)
{
    if (resource < OC_MAX_VIRTUAL_RESOURCES)
    {
        return VIRTUAL_RSRCS[resource];
    }

    return NULL;
}

bool IsVirtualResource(const char* resourceUri)
{
    if(!resourceUri)
    {
        return false;
    }

    for (int i = 0; i < OC_MAX_VIRTUAL_RESOURCES; i++)
    {
        if (strcmp(resourceUri, GetVirtualResourceUri((OCVirtualResources)i)) == 0)
        {
            return true;
        }
    }
    return false;
}

uint8_t IsCollectionResource (OCResource *resource)
{
    if(!resource)
    {
        return 0;
    }

    for (int i = 0; i < MAX_CONTAINED_RESOURCES; i++)
    {
        if (resource->rsrcResources[i])
        {
            return 1;
        }
    }
    return 0;
}

OCResource *FindResourceByUri(const char* resourceUri)
{
    if(!resourceUri)
    {
        return NULL;
    }

    OCResource * pointer = headResource;
    while (pointer) {
        if (strcmp(resourceUri, pointer->uri) == 0) {
            return pointer;
        }
        pointer = pointer->next;
    }
    OC_LOG(INFO, TAG, PCF("Resource not found"));
    return NULL;
}


OCStackResult DetermineResourceHandling (const OCServerRequest *request,
                                         ResourceHandling *handling,
                                         OCResource **resource)
{
    if(!request || !handling || !resource)
    {
        return OC_STACK_INVALID_PARAM;
    }

    OC_LOG(INFO, TAG, PCF("Entering DetermineResourceHandling"));

    // Check if virtual resource
    if (IsVirtualResource((const char*)request->resourceUrl))
    {
        *handling = OC_RESOURCE_VIRTUAL;
        *resource = headResource;
        return OC_STACK_OK;
    }
    if (NULL == request->resourceUrl || (strlen((const char*)(request->resourceUrl)) == 0))
    {
        // Resource URL not specified
        *handling = OC_RESOURCE_NOT_SPECIFIED;
        return OC_STACK_NO_RESOURCE;
    }
    else
    {
        OCResource *resourcePtr = NULL;
        resourcePtr = FindResourceByUri((const char*)request->resourceUrl);
        *resource = resourcePtr;
        if (!resourcePtr)
        {
            if(defaultDeviceHandler)
            {
                *handling = OC_RESOURCE_DEFAULT_DEVICE_ENTITYHANDLER;
                return OC_STACK_OK;
            }

            // Resource does not exist
            // and default device handler does not exist
            *handling = OC_RESOURCE_NOT_SPECIFIED;
            return OC_STACK_NO_RESOURCE;
        }

        // secure resource will entertain only authorized requests
        if ((resourcePtr->resourceProperties & OC_SECURE) && (request->secured == 0))
        {
            OC_LOG(ERROR, TAG, PCF("Un-authorized request. Ignoring"));
            return OC_STACK_RESOURCE_ERROR;
        }

        if (IsCollectionResource (resourcePtr))
        {
            // Collection resource
            if (resourcePtr->entityHandler != defaultResourceEHandler)
            {
                *handling = OC_RESOURCE_COLLECTION_WITH_ENTITYHANDLER;
                return OC_STACK_OK;
            }
            else
            {
                *handling = OC_RESOURCE_COLLECTION_DEFAULT_ENTITYHANDLER;
                return OC_STACK_OK;
            }
        }
        else
        {
            // Resource not a collection
            if (resourcePtr->entityHandler != defaultResourceEHandler)
            {
                *handling = OC_RESOURCE_NOT_COLLECTION_WITH_ENTITYHANDLER;
                return OC_STACK_OK;
            }
            else
            {
                *handling = OC_RESOURCE_NOT_COLLECTION_DEFAULT_ENTITYHANDLER;
                return OC_STACK_OK;
            }
        }
    }
}

OCStackResult EntityHandlerCodeToOCStackCode(OCEntityHandlerResult ehResult)
{
    OCStackResult result;

    switch (ehResult)
    {
        case OC_EH_OK:
            result = OC_STACK_OK;
            break;
        case OC_EH_SLOW:
            result = OC_STACK_SLOW_RESOURCE;
            break;
        case OC_EH_ERROR:
            result = OC_STACK_ERROR;
            break;
        case OC_EH_FORBIDDEN:
            result = OC_STACK_RESOURCE_ERROR;
            break;
        case OC_EH_RESOURCE_CREATED:
            result = OC_STACK_RESOURCE_CREATED;
            break;
        case OC_EH_RESOURCE_DELETED:
            result = OC_STACK_RESOURCE_DELETED;
            break;
        case OC_EH_RESOURCE_NOT_FOUND:
            result = OC_STACK_NO_RESOURCE;
            break;
        default:
            result = OC_STACK_ERROR;
    }

    return result;
}

static OCStackResult
HandleVirtualResource (OCServerRequest *request, OCResource* resource)
{
    if(!request || !resource)
    {
        return OC_STACK_INVALID_PARAM;
    }

    OCStackResult result = OC_STACK_ERROR;
    char *filterValue = NULL;
    uint8_t filterOn = 0;
    uint16_t remaining = 0;
    char * ptr = NULL;
    uint8_t firstLoopDone = 0;
    char discoveryResBuf[MAX_RESPONSE_LENGTH] = {};

    OC_LOG(INFO, TAG, PCF("Entering HandleVirtualResource"));

    result = ValidateUrlQuery (request->resourceUrl,
            request->query, &filterOn,
            &filterValue);

    if (result == OC_STACK_OK)
    {
        if (strcmp ((char *)request->resourceUrl, GetVirtualResourceUri(OC_WELL_KNOWN_URI)) == 0)
        {
            ptr = discoveryResBuf;
            remaining = MAX_RESPONSE_LENGTH;

            // Check if valid resource and enough space in buffer for atleast
            // the null character.
            while(resource && (remaining > 1))
            {
                if((resource->resourceProperties & OC_ACTIVE)
                        && (resource->resourceProperties & OC_DISCOVERABLE))
                {
                    // if there is data on the buffer, we have already added a response,
                    // so we need to add a comma before we do anything
                    if(firstLoopDone
                            && remaining >= (sizeof(OC_JSON_SEPARATOR)+1))
                    {
                        *ptr = OC_JSON_SEPARATOR;
                        ptr++;
                        remaining--;
                    }
                    firstLoopDone = 1;
                    result = BuildVirtualResourceResponse(resource, filterOn, filterValue,
                            (char*)ptr, &remaining, request->connectivityType );

                    if (result != OC_STACK_OK)
                    {
                        // if this failed, we need to remove the comma added above.
                        if(!firstLoopDone)
                        {
                            ptr--;
                            *ptr = '\0';
                            remaining++;
                        }
                        break;
                    }
                    ptr += strlen((char *)ptr);
                }
                resource = resource->next;
            }

            if(strlen((const char *)discoveryResBuf) > 0)
            {
                OCEntityHandlerResponse response = {};

                response.ehResult = OC_EH_OK;
                response.payload = discoveryResBuf;
                response.payloadSize = strlen((const char *)discoveryResBuf) + 1;
                response.persistentBufferFlag = 0;
                response.requestHandle = (OCRequestHandle) request;
                response.resourceHandle = (OCResourceHandle) resource;

                result = OCDoResponse(&response);
            }
        }
        else if (strcmp ((char *)request->resourceUrl, GetVirtualResourceUri(OC_DEVICE_URI)) == 0)
        {
            remaining = MAX_RESPONSE_LENGTH;
            ptr = discoveryResBuf;

            result = BuildVirtualResourceResponseForDevice(filterOn, filterValue,
                    (char*)ptr, &remaining);

            if(result == OC_STACK_OK)
            {
                ptr += strlen((char*)ptr);
            }

            if(remaining < MAX_RESPONSE_LENGTH)
            {
                OCEntityHandlerResponse response = {0};

                response.ehResult = OC_EH_OK;
                response.payload = discoveryResBuf;
                response.payloadSize = strlen((const char *)discoveryResBuf) + 1;
                response.persistentBufferFlag = 0;
                response.requestHandle = (OCRequestHandle) request;
                response.resourceHandle = (OCResourceHandle) resource;

                result = OCDoResponse(&response);
            }
        }
        else if (strcmp ((char *)request->resourceUrl, GetVirtualResourceUri(OC_DEVICE_URI)) == 0)
        {
            remaining = MAX_RESPONSE_LENGTH;
            ptr = discoveryResBuf;

            result = BuildVirtualResourceResponseForDevice(filterOn, filterValue,
                    (char*)ptr, &remaining);

            if(result == OC_STACK_OK)
            {
                ptr += strlen((char*)ptr);
            }

            if(remaining < MAX_RESPONSE_LENGTH)
            {
                OCEntityHandlerResponse response = {0};

                response.ehResult = OC_EH_OK;
                response.payload = discoveryResBuf;
                response.payloadSize = strlen((const char *)discoveryResBuf) + 1;
                response.persistentBufferFlag = 0;
                response.requestHandle = (OCRequestHandle) request;
                response.resourceHandle = (OCResourceHandle) resource;

                result = OCDoResponse(&response);
            }
        }
        #ifdef WITH_PRESENCE
        else
        {
            if(resource->resourceProperties & OC_ACTIVE){
                SendPresenceNotification(NULL);
            }
        }
        #endif
    }
    result = OC_STACK_OK;
    return result;
}

static OCStackResult
HandleDefaultDeviceEntityHandler (OCServerRequest *request)
{
    if(!request)
    {
        return OC_STACK_INVALID_PARAM;
    }

    OCStackResult result = OC_STACK_OK;
    OCEntityHandlerResult ehResult = OC_EH_ERROR;
    OCEntityHandlerRequest ehRequest = {};

    OC_LOG(INFO, TAG, PCF("Entering HandleResourceWithDefaultDeviceEntityHandler"));
    result = FormOCEntityHandlerRequest(&ehRequest, (OCRequestHandle) request,
            request->method, (OCResourceHandle) NULL, request->query,
            request->reqJSONPayload, request->numRcvdVendorSpecificHeaderOptions,
            request->rcvdVendorSpecificHeaderOptions,
            (OCObserveAction)request->observationOption, (OCObservationId)0);
    VERIFY_SUCCESS(result, OC_STACK_OK);

    // At this point we know for sure that defaultDeviceHandler exists
    ehResult = defaultDeviceHandler(OC_REQUEST_FLAG, &ehRequest,
                                  (char*) request->resourceUrl);
    if(ehResult == OC_EH_SLOW)
    {
        OC_LOG(INFO, TAG, PCF("This is a slow resource"));
        request->slowFlag = 1;
    }
    else if(ehResult == OC_EH_ERROR)
    {
        FindAndDeleteServerRequest(request);
    }
    result = EntityHandlerCodeToOCStackCode(ehResult);
exit:
    return result;
}

static OCStackResult
HandleResourceWithEntityHandler (OCServerRequest *request,
                                 OCResource *resource,
                                 uint8_t collectionResource)
{
    if(!request || ! resource)
    {
        return OC_STACK_INVALID_PARAM;
    }

    OCStackResult result = OC_STACK_ERROR;
    OCEntityHandlerResult ehResult = OC_EH_ERROR;
    OCEntityHandlerFlag ehFlag = OC_REQUEST_FLAG;
    ResourceObserver *resObs = NULL;

    OCEntityHandlerRequest ehRequest = {};

    OC_LOG(INFO, TAG, PCF("Entering HandleResourceWithEntityHandler"));
    result = FormOCEntityHandlerRequest(&ehRequest, (OCRequestHandle) request,
            request->method, (OCResourceHandle) resource, request->query,
            request->reqJSONPayload, request->numRcvdVendorSpecificHeaderOptions,
            request->rcvdVendorSpecificHeaderOptions,
            (OCObserveAction)request->observationOption, 0);
    VERIFY_SUCCESS(result, OC_STACK_OK);

    if(ehRequest.obsInfo.action == OC_OBSERVE_NO_OPTION)
    {
        OC_LOG(INFO, TAG, PCF("No observation requested"));
        ehFlag = OC_REQUEST_FLAG;
    }
    else if(ehRequest.obsInfo.action == OC_OBSERVE_REGISTER &&
            !collectionResource)
    {
        OC_LOG(INFO, TAG, PCF("Registering observation requested"));
        result = GenerateObserverId(&ehRequest.obsInfo.obsId);
        VERIFY_SUCCESS(result, OC_STACK_OK);

        result = AddObserver ((const char*)(request->resourceUrl),
                (const char *)(request->query),
                ehRequest.obsInfo.obsId, request->requestToken, request->tokenLength,
                resource, request->qos,
                &request->addressInfo, request->connectivityType);

        if(result == OC_STACK_OK)
        {
            OC_LOG(INFO, TAG, PCF("Added observer successfully"));
            request->observeResult = OC_STACK_OK;
            ehFlag = (OCEntityHandlerFlag)(OC_REQUEST_FLAG | OC_OBSERVE_FLAG);
        }
        else
        {
            result = OC_STACK_OK;
            // The error in observeResult for the request will be
            // used when responding to this request by omitting
            // the observation option/sequence number.
            request->observeResult = OC_STACK_ERROR;
            OC_LOG(ERROR, TAG, PCF("Observer Addition failed"));
            ehFlag = OC_REQUEST_FLAG;
        }

    }
    else if(ehRequest.obsInfo.action == OC_OBSERVE_DEREGISTER &&
            !collectionResource)
    {
        OC_LOG(INFO, TAG, PCF("Deregistering observation requested"));

        resObs = GetObserverUsingToken (request->requestToken, request->tokenLength);

        if (NULL == resObs)
        {
            // Stack does not contain this observation request
            // Either token is incorrect or observation list is corrupted
            result = OC_STACK_ERROR;
            goto exit;
        }
        ehRequest.obsInfo.obsId = resObs->observeId;
        ehFlag = (OCEntityHandlerFlag)(ehFlag | OC_OBSERVE_FLAG);

        result = DeleteObserverUsingToken (request->requestToken, request->tokenLength);

        if(result == OC_STACK_OK)
        {
            OC_LOG(INFO, TAG, PCF("Removed observer successfully"));
            request->observeResult = OC_STACK_OK;
        }
        else
        {
            result = OC_STACK_OK;
            request->observeResult = OC_STACK_ERROR;
            OC_LOG(ERROR, TAG, PCF("Observer Removal failed"));
        }
    }
    else
    {
        result = OC_STACK_ERROR;
        goto exit;
    }

    ehResult = resource->entityHandler(ehFlag, &ehRequest);
    if(ehResult == OC_EH_SLOW)
    {
        OC_LOG(INFO, TAG, PCF("This is a slow resource"));
        request->slowFlag = 1;
    }
    else if(ehResult == OC_EH_ERROR)
    {
        FindAndDeleteServerRequest(request);
    }
    result = EntityHandlerCodeToOCStackCode(ehResult);
exit:
    return result;
}

static OCStackResult
HandleCollectionResourceDefaultEntityHandler (OCServerRequest *request,
                                              OCResource *resource)
{
    if(!request || !resource)
    {
        return OC_STACK_INVALID_PARAM;
    }

    OCStackResult result = OC_STACK_ERROR;
    OCEntityHandlerRequest ehRequest = {};

    result = FormOCEntityHandlerRequest(&ehRequest, (OCRequestHandle) request,
            request->method, (OCResourceHandle) resource, request->query,
            request->reqJSONPayload, request->numRcvdVendorSpecificHeaderOptions,
            request->rcvdVendorSpecificHeaderOptions,
            (OCObserveAction)request->observationOption, (OCObservationId) 0);
    if(result != OC_STACK_OK)
    {
        return result;
    }

    return (DefaultCollectionEntityHandler (OC_REQUEST_FLAG, &ehRequest));
}

OCStackResult
ProcessRequest(ResourceHandling resHandling, OCResource *resource, OCServerRequest *request)
{
    OCStackResult ret = OC_STACK_OK;

    switch (resHandling)
    {
        case OC_RESOURCE_VIRTUAL:
        {
            ret = HandleVirtualResource (request, resource);
            break;
        }
        case OC_RESOURCE_DEFAULT_DEVICE_ENTITYHANDLER:
        {
            ret = HandleDefaultDeviceEntityHandler(request);
            break;
        }
        case OC_RESOURCE_NOT_COLLECTION_DEFAULT_ENTITYHANDLER:
        {
            OC_LOG(INFO, TAG, PCF("OC_RESOURCE_NOT_COLLECTION_DEFAULT_ENTITYHANDLER"));
            return OC_STACK_ERROR;
        }
        case OC_RESOURCE_NOT_COLLECTION_WITH_ENTITYHANDLER:
        {
            ret = HandleResourceWithEntityHandler (request, resource, 0);
            break;
        }
        case OC_RESOURCE_COLLECTION_WITH_ENTITYHANDLER:
        {
            ret = HandleResourceWithEntityHandler (request, resource, 1);
            break;
        }
        case OC_RESOURCE_COLLECTION_DEFAULT_ENTITYHANDLER:
        {
            ret = HandleCollectionResourceDefaultEntityHandler (request, resource);
            break;
        }
        case OC_RESOURCE_NOT_SPECIFIED:
        {
            ret = OC_STACK_NO_RESOURCE;
            break;
        }
        default:
        {
            OC_LOG(INFO, TAG, PCF("Invalid Resource Determination"));
            return OC_STACK_ERROR;
        }
    }
    return ret;
}

void DeleteDeviceInfo()
{
    if(savedDeviceInfo)
    {
        cJSON_Delete(savedDeviceInfo);
    }
}

OCStackResult SaveDeviceInfo(OCDeviceInfo deviceInfo)
{
    DeleteDeviceInfo();

    savedDeviceInfo = cJSON_CreateObject();
    cJSON *repObj = NULL;

    cJSON_AddItemToObject (savedDeviceInfo, OC_RSRVD_HREF,
            cJSON_CreateString(GetVirtualResourceUri(OC_DEVICE_URI)));

<<<<<<< HEAD
    cJSON_AddItemToObject (savedDeviceInfo, "rep", repObj = cJSON_CreateObject());

    if (deviceInfo.contentType)
    {
        cJSON_AddItemToObject (repObj, "ct",
=======
    cJSON_AddItemToObject (savedDeviceInfo, OC_RSRVD_REPRESENTATION, repObj = cJSON_CreateObject());

    if (deviceInfo.contentType)
    {
        cJSON_AddItemToObject (repObj, OC_RSRVD_CONTENT_TYPE,
>>>>>>> 8c3d005c
                cJSON_CreateString(deviceInfo.contentType));
    }

    if (deviceInfo.dateOfManufacture)
    {
<<<<<<< HEAD
        cJSON_AddItemToObject (repObj, "mndt",
=======
        cJSON_AddItemToObject (repObj, OC_RSRVD_MFG_DATE,
>>>>>>> 8c3d005c
                cJSON_CreateString(deviceInfo.dateOfManufacture));
    }

    if (deviceInfo.deviceName)
    {
<<<<<<< HEAD
        cJSON_AddItemToObject (repObj, "dn",
=======
        cJSON_AddItemToObject (repObj, OC_RSRVD_DEVICE_NAME,
>>>>>>> 8c3d005c
                cJSON_CreateString(deviceInfo.deviceName));
    }

    if (deviceInfo.deviceUUID)
    {
<<<<<<< HEAD
        cJSON_AddItemToObject (repObj, "di",
=======
        cJSON_AddItemToObject (repObj, OC_RSRVD_DEVICE_ID,
>>>>>>> 8c3d005c
                cJSON_CreateString(deviceInfo.deviceUUID));
    }

    if (deviceInfo.firmwareVersion)
    {
<<<<<<< HEAD
        cJSON_AddItemToObject (repObj, "mnfv",
=======
        cJSON_AddItemToObject (repObj, OC_RSRVD_FW_VERSION,
>>>>>>> 8c3d005c
                cJSON_CreateString(deviceInfo.firmwareVersion));
    }

    if (deviceInfo.hostName)
    {
<<<<<<< HEAD
        cJSON_AddItemToObject (repObj, "hn", cJSON_CreateString(deviceInfo.hostName));
=======
        cJSON_AddItemToObject (repObj, OC_RSRVD_HOST_NAME,
                cJSON_CreateString(deviceInfo.hostName));
>>>>>>> 8c3d005c
    }

    if (deviceInfo.manufacturerName)
    {
        if(strlen(deviceInfo.manufacturerName) > MAX_MANUFACTURER_NAME_LENGTH)
        {
            DeleteDeviceInfo();
            return OC_STACK_INVALID_PARAM;
        }

<<<<<<< HEAD
        cJSON_AddItemToObject (repObj, "mnmn",
=======
        cJSON_AddItemToObject (repObj, OC_RSRVD_MFG_NAME,
>>>>>>> 8c3d005c
                cJSON_CreateString(deviceInfo.manufacturerName));
    }

    if (deviceInfo.manufacturerUrl)
    {
        if(strlen(deviceInfo.manufacturerUrl) > MAX_MANUFACTURER_URL_LENGTH)
        {
            DeleteDeviceInfo();
            return OC_STACK_INVALID_PARAM;
        }

<<<<<<< HEAD
        cJSON_AddItemToObject (repObj, "mnml",
=======
        cJSON_AddItemToObject (repObj, OC_RSRVD_MFG_URL,
>>>>>>> 8c3d005c
                cJSON_CreateString(deviceInfo.manufacturerUrl));
    }

    if (deviceInfo.modelNumber)
    {
<<<<<<< HEAD
        cJSON_AddItemToObject (repObj, "mnmo",
=======
        cJSON_AddItemToObject (repObj, OC_RSRVD_MODEL_NUM,
>>>>>>> 8c3d005c
                cJSON_CreateString(deviceInfo.modelNumber));
    }

    if (deviceInfo.platformVersion)
    {
<<<<<<< HEAD
        cJSON_AddItemToObject (repObj, "mnpv",
=======
        cJSON_AddItemToObject (repObj, OC_RSRVD_PLATFORM_VERSION,
>>>>>>> 8c3d005c
                cJSON_CreateString(deviceInfo.platformVersion));
    }

    if (deviceInfo.supportUrl)
    {
<<<<<<< HEAD
        cJSON_AddItemToObject (repObj, "mnsl",
=======
        cJSON_AddItemToObject (repObj, OC_RSRVD_SUPPORT_URL,
>>>>>>> 8c3d005c
                cJSON_CreateString(deviceInfo.supportUrl));
    }

    if (deviceInfo.version)
    {
<<<<<<< HEAD
        cJSON_AddItemToObject (repObj, "icv",
=======
        cJSON_AddItemToObject (repObj, OC_RSRVD_VERSION,
>>>>>>> 8c3d005c
                cJSON_CreateString(deviceInfo.version));
    }

    return OC_STACK_OK;
}
<<<<<<< HEAD
=======

>>>>>>> 8c3d005c
<|MERGE_RESOLUTION|>--- conflicted
+++ resolved
@@ -18,15 +18,12 @@
 //
 //-=-=-=-=-=-=-=-=-=-=-=-=-=-=-=-=-=-=-=-=-=-=-=-=-=-=-=-=-=-=-=-=
 
-<<<<<<< HEAD
-=======
 // Defining _POSIX_C_SOURCE macro with 200112L (or greater) as value
 // causes header files to expose definitions
 // corresponding to the POSIX.1-2001 base
 // specification (excluding the XSI extension).
 // For POSIX.1-2001 base specification,
 // Refer http://pubs.opengroup.org/onlinepubs/009695399/
->>>>>>> 8c3d005c
 #define _POSIX_C_SOURCE 200112L
 #include <string.h>
 #include "ocstack.h"
@@ -121,15 +118,6 @@
     }
 
     if (strcmp ((char *)url, GetVirtualResourceUri(OC_WELL_KNOWN_URI)) == 0 ||
-<<<<<<< HEAD
-                strcmp ((char *)url, GetVirtualResourceUri(OC_DEVICE_URI)) == 0) {
-        *filterOn = STACK_RES_DISCOVERY_NOFILTER;
-        if (query && *query) {
-            char* strTokPtr;
-            filterParam = strtok_r((char *)query, "=", &strTokPtr);
-            *filterValue = strtok_r(NULL, " ", &strTokPtr);
-            if (!(*filterValue)) {
-=======
                 strcmp ((char *)url, GetVirtualResourceUri(OC_DEVICE_URI)) == 0)
     {
         *filterOn = STACK_RES_DISCOVERY_NOFILTER;
@@ -141,7 +129,6 @@
 
             if (!(*filterValue) || ! filterParam)
             {
->>>>>>> 8c3d005c
                 return OC_STACK_INVALID_QUERY;
             }
             else if (strcmp (filterParam, OC_RSRVD_INTERFACE) == 0)
@@ -153,29 +140,19 @@
             {
                 // Resource discovery with resource type filter
                 *filterOn = STACK_RES_DISCOVERY_RT_FILTER;
-<<<<<<< HEAD
-            } else if (strcmp (filterParam, OC_RSRVD_DEVICE_ID) == 0) {
+            }
+            else if (strcmp (filterParam, OC_RSRVD_DEVICE_ID) == 0)
+            {
                 //Device ID filter
                 *filterOn = STACK_DEVICE_DISCOVERY_DI_FILTER;
-            } else if (strcmp (filterParam, OC_RSRVD_DEVICE_NAME) == 0) {
+            }
+            else if (strcmp (filterParam, OC_RSRVD_DEVICE_NAME) == 0)
+            {
                 //Device Name filter
                 *filterOn = STACK_DEVICE_DISCOVERY_DN_FILTER;
-            } else {
-=======
-            }
-            else if (strcmp (filterParam, OC_RSRVD_DEVICE_ID) == 0)
-            {
-                //Device ID filter
-                *filterOn = STACK_DEVICE_DISCOVERY_DI_FILTER;
-            }
-            else if (strcmp (filterParam, OC_RSRVD_DEVICE_NAME) == 0)
-            {
-                //Device Name filter
-                *filterOn = STACK_DEVICE_DISCOVERY_DN_FILTER;
             }
             else
             {
->>>>>>> 8c3d005c
                 // Other filter types not supported
                 return OC_STACK_INVALID_QUERY;
             }
@@ -332,30 +309,17 @@
 OCStackResult BuildVirtualResourceResponseForDevice(uint8_t filterOn, char *filterValue,
                                                     char *out, uint16_t *remaining)
 {
-<<<<<<< HEAD
-=======
     if(!out || !remaining)
     {
         return OC_STACK_INVALID_PARAM;
     }
 
->>>>>>> 8c3d005c
     OCStackResult ret = OC_STACK_ERROR;
 
     if (savedDeviceInfo != NULL)
     {
         char *jsonStr = NULL;
         uint16_t jsonLen = 0;
-<<<<<<< HEAD
-        cJSON *repObj = cJSON_GetObjectItem(savedDeviceInfo, "rep");
-
-        OC_LOG(INFO, TAG, PCF("Entering BuildVirtualResourceResponseForDevice"));
-
-        if (filterOn == STACK_DEVICE_DISCOVERY_DI_FILTER)
-        {
-            if((cJSON_GetObjectItem(repObj,"di") != NULL) &&
-                    strcmp(cJSON_GetObjectItem(repObj,"di")->valuestring, filterValue) == 0)
-=======
         cJSON *repObj = cJSON_GetObjectItem(savedDeviceInfo, OC_RSRVD_REPRESENTATION);
 
         OC_LOG(INFO, TAG, PCF("Entering BuildVirtualResourceResponseForDevice"));
@@ -365,23 +329,15 @@
             if((cJSON_GetObjectItem(repObj,OC_RSRVD_DEVICE_ID) != NULL) &&
                     strcmp(cJSON_GetObjectItem(repObj,OC_RSRVD_DEVICE_ID)->valuestring, filterValue)
                     == 0)
->>>>>>> 8c3d005c
             {
                 ret = OC_STACK_OK;
             }
         }
-<<<<<<< HEAD
-        else if (filterOn == STACK_DEVICE_DISCOVERY_DN_FILTER)
-        {
-            if((cJSON_GetObjectItem(repObj,"dn") != NULL) &&
-                    strcmp(cJSON_GetObjectItem(repObj,"dn")->valuestring, filterValue) == 0)
-=======
         else if ((filterOn == STACK_DEVICE_DISCOVERY_DN_FILTER) && filterValue)
         {
             if((cJSON_GetObjectItem(repObj,OC_RSRVD_DEVICE_NAME) != NULL) &&
                     strcmp(cJSON_GetObjectItem(repObj,OC_RSRVD_DEVICE_NAME)->valuestring,
                         filterValue) == 0)
->>>>>>> 8c3d005c
             {
                 ret = OC_STACK_OK;
             }
@@ -414,11 +370,7 @@
                     ret = OC_STACK_ERROR;
                 }
 
-<<<<<<< HEAD
-                free(jsonStr);
-=======
                 OCFree(jsonStr);
->>>>>>> 8c3d005c
             }
             else
             {
@@ -440,10 +392,6 @@
     return ret;
 }
 
-<<<<<<< HEAD
-TODO ("Does it make sense to make this method as inline")
-=======
->>>>>>> 8c3d005c
 const char * GetVirtualResourceUri( OCVirtualResources resource)
 {
     if (resource < OC_MAX_VIRTUAL_RESOURCES)
@@ -1012,70 +960,42 @@
     cJSON_AddItemToObject (savedDeviceInfo, OC_RSRVD_HREF,
             cJSON_CreateString(GetVirtualResourceUri(OC_DEVICE_URI)));
 
-<<<<<<< HEAD
-    cJSON_AddItemToObject (savedDeviceInfo, "rep", repObj = cJSON_CreateObject());
+    cJSON_AddItemToObject (savedDeviceInfo, OC_RSRVD_REPRESENTATION, repObj = cJSON_CreateObject());
 
     if (deviceInfo.contentType)
     {
-        cJSON_AddItemToObject (repObj, "ct",
-=======
-    cJSON_AddItemToObject (savedDeviceInfo, OC_RSRVD_REPRESENTATION, repObj = cJSON_CreateObject());
-
-    if (deviceInfo.contentType)
-    {
         cJSON_AddItemToObject (repObj, OC_RSRVD_CONTENT_TYPE,
->>>>>>> 8c3d005c
                 cJSON_CreateString(deviceInfo.contentType));
     }
 
     if (deviceInfo.dateOfManufacture)
     {
-<<<<<<< HEAD
-        cJSON_AddItemToObject (repObj, "mndt",
-=======
         cJSON_AddItemToObject (repObj, OC_RSRVD_MFG_DATE,
->>>>>>> 8c3d005c
                 cJSON_CreateString(deviceInfo.dateOfManufacture));
     }
 
     if (deviceInfo.deviceName)
     {
-<<<<<<< HEAD
-        cJSON_AddItemToObject (repObj, "dn",
-=======
         cJSON_AddItemToObject (repObj, OC_RSRVD_DEVICE_NAME,
->>>>>>> 8c3d005c
                 cJSON_CreateString(deviceInfo.deviceName));
     }
 
     if (deviceInfo.deviceUUID)
     {
-<<<<<<< HEAD
-        cJSON_AddItemToObject (repObj, "di",
-=======
         cJSON_AddItemToObject (repObj, OC_RSRVD_DEVICE_ID,
->>>>>>> 8c3d005c
                 cJSON_CreateString(deviceInfo.deviceUUID));
     }
 
     if (deviceInfo.firmwareVersion)
     {
-<<<<<<< HEAD
-        cJSON_AddItemToObject (repObj, "mnfv",
-=======
         cJSON_AddItemToObject (repObj, OC_RSRVD_FW_VERSION,
->>>>>>> 8c3d005c
                 cJSON_CreateString(deviceInfo.firmwareVersion));
     }
 
     if (deviceInfo.hostName)
     {
-<<<<<<< HEAD
-        cJSON_AddItemToObject (repObj, "hn", cJSON_CreateString(deviceInfo.hostName));
-=======
         cJSON_AddItemToObject (repObj, OC_RSRVD_HOST_NAME,
                 cJSON_CreateString(deviceInfo.hostName));
->>>>>>> 8c3d005c
     }
 
     if (deviceInfo.manufacturerName)
@@ -1086,11 +1006,7 @@
             return OC_STACK_INVALID_PARAM;
         }
 
-<<<<<<< HEAD
-        cJSON_AddItemToObject (repObj, "mnmn",
-=======
         cJSON_AddItemToObject (repObj, OC_RSRVD_MFG_NAME,
->>>>>>> 8c3d005c
                 cJSON_CreateString(deviceInfo.manufacturerName));
     }
 
@@ -1102,57 +1018,33 @@
             return OC_STACK_INVALID_PARAM;
         }
 
-<<<<<<< HEAD
-        cJSON_AddItemToObject (repObj, "mnml",
-=======
         cJSON_AddItemToObject (repObj, OC_RSRVD_MFG_URL,
->>>>>>> 8c3d005c
                 cJSON_CreateString(deviceInfo.manufacturerUrl));
     }
 
     if (deviceInfo.modelNumber)
     {
-<<<<<<< HEAD
-        cJSON_AddItemToObject (repObj, "mnmo",
-=======
         cJSON_AddItemToObject (repObj, OC_RSRVD_MODEL_NUM,
->>>>>>> 8c3d005c
                 cJSON_CreateString(deviceInfo.modelNumber));
     }
 
     if (deviceInfo.platformVersion)
     {
-<<<<<<< HEAD
-        cJSON_AddItemToObject (repObj, "mnpv",
-=======
         cJSON_AddItemToObject (repObj, OC_RSRVD_PLATFORM_VERSION,
->>>>>>> 8c3d005c
                 cJSON_CreateString(deviceInfo.platformVersion));
     }
 
     if (deviceInfo.supportUrl)
     {
-<<<<<<< HEAD
-        cJSON_AddItemToObject (repObj, "mnsl",
-=======
         cJSON_AddItemToObject (repObj, OC_RSRVD_SUPPORT_URL,
->>>>>>> 8c3d005c
                 cJSON_CreateString(deviceInfo.supportUrl));
     }
 
     if (deviceInfo.version)
     {
-<<<<<<< HEAD
-        cJSON_AddItemToObject (repObj, "icv",
-=======
         cJSON_AddItemToObject (repObj, OC_RSRVD_VERSION,
->>>>>>> 8c3d005c
                 cJSON_CreateString(deviceInfo.version));
     }
 
     return OC_STACK_OK;
-}
-<<<<<<< HEAD
-=======
-
->>>>>>> 8c3d005c
+}