//******************************************************************
//
// Copyright 2015 Intel Mobile Communications GmbH All Rights Reserved.
//
//-=-=-=-=-=-=-=-=-=-=-=-=-=-=-=-=-=-=-=-=-=-=-=-=-=-=-=-=-=-=-=-=
//
// Licensed under the Apache License, Version 2.0 (the "License");
// you may not use this file except in compliance with the License.
// You may obtain a copy of the License at
//
//      http://www.apache.org/licenses/LICENSE-2.0
//
// Unless required by applicable law or agreed to in writing, software
// distributed under the License is distributed on an "AS IS" BASIS,
// WITHOUT WARRANTIES OR CONDITIONS OF ANY KIND, either express or implied.
// See the License for the specific language governing permissions and
// limitations under the License.
//
//-=-=-=-=-=-=-=-=-=-=-=-=-=-=-=-=-=-=-=-=-=-=-=-=-=-=-=-=-=-=-=-=

// Defining _POSIX_C_SOURCE macro with 200112L (or greater) as value
// causes header files to expose definitions
// corresponding to the POSIX.1-2001 base
// specification (excluding the XSI extension).
// For POSIX.1-2001 base specification,
// Refer http://pubs.opengroup.org/onlinepubs/009695399/
// Required for strok_r
#define _POSIX_C_SOURCE 200112L
#include <string.h>
#include "ocpayloadcbor.h"
#include <stdlib.h>
#include "logger.h"
#include "oic_string.h"
#include "oic_malloc.h"
#include "ocstackinternal.h"
#include "ocpayload.h"
#include "cbor.h"
#include "oic_string.h"
#include "payload_logging.h"
#include "rdpayload.h"

#define TAG "OCPayloadParse"

static OCStackResult OCParseDiscoveryPayload(OCPayload** outPayload, CborValue* arrayVal);
static OCStackResult OCParseDevicePayload(OCPayload** outPayload, CborValue* arrayVal);
static OCStackResult OCParsePlatformPayload(OCPayload** outPayload, CborValue* arrayVal);
static bool OCParseSingleRepPayload(OCRepPayload** outPayload, CborValue* repParent);
static OCStackResult OCParseRepPayload(OCPayload** outPayload, CborValue* arrayVal);
static OCStackResult OCParsePresencePayload(OCPayload** outPayload, CborValue* arrayVal);
static OCStackResult OCParseSecurityPayload(OCPayload** outPayload, CborValue* arrayVal);

OCStackResult OCParsePayload(OCPayload** outPayload, OCPayloadType payloadType,
        const uint8_t* payload, size_t payloadSize)
{
    CborParser parser;
    CborValue rootValue;
    bool err = false;

    OC_LOG_V(INFO, TAG, "CBOR Parsing size: %zu", payloadSize);
    if((err = cbor_parser_init(payload, payloadSize, 0, &parser, &rootValue)) != false)
    {
        OC_LOG_V(ERROR, TAG, "CBOR Parser init failed: %d", err);
        return OC_STACK_ERROR;
    }

    if(!cbor_value_is_array(&rootValue))
    {
        OC_LOG_V(ERROR, TAG, "CBOR payload root object is not an array :%x", rootValue.type);
        return OC_STACK_MALFORMED_RESPONSE;
    }

    CborValue arrayValue;
    // enter the array
    err = err || cbor_value_enter_container(&rootValue, &arrayValue);

    if(err)
    {
        OC_LOG_V(ERROR, TAG, "CBOR payload parse failed :%d", err);
        return OC_STACK_MALFORMED_RESPONSE;
    }

    OCStackResult result = OC_STACK_ERROR;
    switch(payloadType)
    {
        case PAYLOAD_TYPE_DISCOVERY:
            result = OCParseDiscoveryPayload(outPayload, &arrayValue);
            break;
        case PAYLOAD_TYPE_DEVICE:
            result = OCParseDevicePayload(outPayload, &arrayValue);
            break;
        case PAYLOAD_TYPE_PLATFORM:
            result = OCParsePlatformPayload(outPayload, &arrayValue);
            break;
        case PAYLOAD_TYPE_REPRESENTATION:
            result = OCParseRepPayload(outPayload, &arrayValue);
            break;
        case PAYLOAD_TYPE_PRESENCE:
            result = OCParsePresencePayload(outPayload, &arrayValue);
            break;
        case PAYLOAD_TYPE_SECURITY:
            result = OCParseSecurityPayload(outPayload, &arrayValue);
            break;
        case PAYLOAD_TYPE_RD:
            result = OCRDCborToPayload(&arrayValue, outPayload);
            break;
        default:
            OC_LOG_V(ERROR, TAG, "ParsePayload Type default: %d", payloadType);
            result = OC_STACK_ERROR;
            break;
    }

    if(result == OC_STACK_OK)
    {
        err = err || cbor_value_leave_container(&rootValue, &arrayValue);
        if(err != CborNoError)
        {
            return OC_STACK_MALFORMED_RESPONSE;
        }
    }
    else
    {
        OC_LOG_V(INFO, TAG, "Finished parse payload, result is %d", result);
    }

    return result;
}

void OCFreeOCStringLL(OCStringLL* ll);

static OCStackResult OCParseSecurityPayload(OCPayload** outPayload, CborValue* arrayVal)
{
    if (!outPayload)
    {
        return OC_STACK_INVALID_PARAM;
    }

    bool err = false;
    char * securityData = NULL;

    if(cbor_value_is_map(arrayVal))
    {
        CborValue curVal;
        err = err || cbor_value_map_find_value(arrayVal, OC_RSRVD_REPRESENTATION, &curVal);

        if(cbor_value_is_valid(&curVal))
        {
            size_t len;
            err = err || cbor_value_dup_text_string(&curVal, &securityData, &len, NULL);
        }
    }
    else
    {
        OC_LOG(ERROR, TAG, "Cbor main value not a map");
        return OC_STACK_MALFORMED_RESPONSE;
    }

    err = err || cbor_value_advance(arrayVal);

    if(err)
    {
        OC_LOG(ERROR, TAG, "Cbor in error condition");
        OICFree(securityData);
        return OC_STACK_MALFORMED_RESPONSE;
    }

    *outPayload = (OCPayload*)OCSecurityPayloadCreate(securityData);
    OICFree(securityData);

    return OC_STACK_OK;

}

static char* InPlaceStringTrim(char* str)
{
    while (str[0] == ' ')
    {
        ++str;
    }

    size_t lastchar = strlen(str);

    while (str[lastchar] == ' ')
    {
        str[lastchar] = '\0';
        --lastchar;
    }

    return str;
}

static OCStackResult OCParseDiscoveryPayload(OCPayload** outPayload, CborValue* arrayVal)
{
    if (!outPayload)
    {
        return OC_STACK_INVALID_PARAM;
    }

    bool err = false;
    OCResourcePayload* resource = NULL;

    OCDiscoveryPayload* out = OCDiscoveryPayloadCreate();
    if(!out)
    {
        return OC_STACK_NO_MEMORY;
    }

    if (cbor_value_is_array(arrayVal))
    {
        OCLinksPayload *linksPayload = NULL;
        OCTagsPayload *tagsPayload = NULL;
        while (cbor_value_is_container(arrayVal))
        {
<<<<<<< HEAD
            OC_LOG(ERROR, TAG, "Memory allocation failed");
            OCDiscoveryPayloadDestroy(out);
            return OC_STACK_NO_MEMORY;
        }
        CborValue curVal;
=======
            linksPayload = NULL;
            tagsPayload = NULL;
            CborValue colResources;
            CborError cborFindResult = cbor_value_enter_container(arrayVal, &colResources);
            if (CborNoError != cborFindResult)
            {
                goto cbor_error;
            }
>>>>>>> 5565bfe4

            if (OC_STACK_OK != OCTagsCborToPayload(&colResources, &tagsPayload))
            {
                OC_LOG(ERROR, TAG, "Tags cbor parsing failed.");
                OCFreeTagsResource(tagsPayload);
                goto cbor_error;
            }

            if (OC_STACK_OK != OCLinksCborToPayload(&colResources, &linksPayload))
            {
                OC_LOG(ERROR, TAG, "Links cbor parsing failed.");
                OCFreeTagsResource(tagsPayload);
                OCFreeLinksResource(linksPayload);
                goto cbor_error;
            }

            if (OC_STACK_OK != OCDiscoveryCollectionPayloadAddResource(out, tagsPayload, linksPayload))
            {
                OC_LOG(ERROR, TAG, "Memory allocation failed");
                OCFreeLinksResource(linksPayload);
                OCFreeTagsResource(tagsPayload);
                OCDiscoveryPayloadDestroy(out);
                return OC_STACK_NO_MEMORY;
            }
            if (CborNoError != cbor_value_advance(arrayVal))
            {
                OC_LOG(ERROR, TAG, "Cbor value advanced failed.");
                goto cbor_error;
            }
        }
    }
    if (cbor_value_is_map(arrayVal))
    {
        size_t resourceCount = 0;
        while (cbor_value_is_map(arrayVal))
        {
            resource = (OCResourcePayload*)OICCalloc(1, sizeof(OCResourcePayload));
            if(!resource)
            {
                OC_LOG(ERROR, TAG, "Memory allocation failed");
                OCDiscoveryPayloadDestroy(out);
                return OC_STACK_NO_MEMORY;
            }
            CborValue curVal;
            // DI
            err = cbor_value_map_find_value(arrayVal, OC_RSRVD_DEVICE_ID, &curVal);
            if (CborNoError != err)
            {
                OC_LOG(ERROR, TAG, "Cbor find value failed.");
                goto malformed_cbor;
            }
            size_t len;
            err = cbor_value_dup_byte_string(&curVal, &(resource->sid), &len, NULL);
            if (CborNoError != err)
            {
                OC_LOG(ERROR, TAG, "Cbor di finding failed.");
                goto malformed_cbor;
            }
            // Links TAG
            {
                CborValue linkArray;
                err = cbor_value_map_find_value(arrayVal, OC_RSRVD_LINKS, &linkArray);
                if (CborNoError != err)
                {
<<<<<<< HEAD
                    resource->types = (OCStringLL*)OICCalloc(1, sizeof(OCStringLL));
                    llPtr = resource->types;
                    if(!llPtr)
                    {
                        OC_LOG(ERROR, TAG, "Memory allocation failed");
                        OICFree(resource->uri);
                        OICFree(resource->sid);
                        OICFree(resource);
                        OCDiscoveryPayloadDestroy(out);
                        return OC_STACK_NO_MEMORY;
                    }
=======
                    OC_LOG(ERROR, TAG, "Cbor links finding failed.");
                    goto malformed_cbor;
>>>>>>> 5565bfe4
                }
                CborValue linkMap;
                err = cbor_value_enter_container(&linkArray, &linkMap);
                if (CborNoError != err)
                {
<<<<<<< HEAD
                    llPtr->next = (OCStringLL*)OICCalloc(1, sizeof(OCStringLL));
                    llPtr = llPtr->next;
                    if(!llPtr)
                    {
                        OC_LOG(ERROR, TAG, "Memory allocation failed");
                        OICFree(resource->uri);
                        OICFree(resource->sid);
                        OCFreeOCStringLL(resource->types);
                        OICFree(resource);
                        OCDiscoveryPayloadDestroy(out);
                        return OC_STACK_NO_MEMORY;
                    }
=======
                    OC_LOG(ERROR, TAG, "Cbor entering map failed.");
                    goto malformed_cbor;
>>>>>>> 5565bfe4
                }
                // Uri
                err = cbor_value_map_find_value(&linkMap, OC_RSRVD_HREF, &curVal);
                if (CborNoError != err)
                {
<<<<<<< HEAD
                        OC_LOG(ERROR, TAG, "Unknown state in resource type copying");
                        OICFree(resource->uri);
                        OICFree(resource->sid);
                        OCFreeOCStringLL(resource->types);
                        OICFree(resource);
                        OCDiscoveryPayloadDestroy(out);
                        return OC_STACK_NO_MEMORY;
=======
                    OC_LOG(ERROR, TAG, "Cbor finding href type failed.");
                    goto malformed_cbor;
>>>>>>> 5565bfe4
                }
                err = cbor_value_dup_text_string(&curVal, &(resource->uri), &len, NULL);
                if (CborNoError != err)
                {
<<<<<<< HEAD
                    resource->interfaces = (OCStringLL*)OICCalloc(1, sizeof(OCStringLL));
                    llPtr = resource->interfaces;
                    if(!llPtr)
                    {
                        OC_LOG(ERROR, TAG, "Memory allocation failed");
                        OICFree(resource->uri);
                        OICFree(resource->sid);
                        OCFreeOCStringLL(resource->types);
                        OICFree(resource);
                        OCDiscoveryPayloadDestroy(out);
                        return OC_STACK_NO_MEMORY;
                    }
=======
                    OC_LOG(ERROR, TAG, "Cbor finding href value failed.");
                    goto malformed_cbor;
>>>>>>> 5565bfe4
                }
                // ResourceTypes
                CborValue rtVal;
                err = cbor_value_map_find_value(&linkMap, OC_RSRVD_RESOURCE_TYPE, &rtVal);
                if (CborNoError != err)
                {
                    OC_LOG(ERROR, TAG, "Cbor finding rt type failed.");
                    goto malformed_cbor;
                }
                if (cbor_value_is_text_string(&rtVal))
                {
                    char* input = NULL;
                    char* savePtr;
                    err = cbor_value_dup_text_string(&rtVal, &input, &len, NULL);
                    if (CborNoError != err)
                    {
<<<<<<< HEAD
                        OC_LOG(ERROR, TAG, "Memory allocation failed");
                        OICFree(resource->uri);
                        OICFree(resource->sid);
                        OCFreeOCStringLL(resource->types);
                        OCFreeOCStringLL(resource->interfaces);
                        OICFree(resource);
                        OCDiscoveryPayloadDestroy(out);
                        return OC_STACK_NO_MEMORY;
=======
                        OC_LOG(ERROR, TAG, "Cbor finding rt value failed.");
                        goto malformed_cbor;
                    }
                    if (input)
                    {
                        char* curPtr = strtok_r(input, " ", &savePtr);

                        while (curPtr)
                        {
                            char* trimmed = InPlaceStringTrim(curPtr);
                            if (trimmed[0] !='\0')
                            {
                                if (!OCResourcePayloadAddResourceType(resource, trimmed))
                                {
                                    OICFree(resource->uri);
                                    OICFree(resource->sid);
                                    OCFreeOCStringLL(resource->types);
                                    OICFree(resource);
                                    OCDiscoveryPayloadDestroy(out);
                                    return OC_STACK_NO_MEMORY;
                                }
                            }
                            curPtr = strtok_r(NULL, " ", &savePtr);
                        }
                        OICFree(input);
>>>>>>> 5565bfe4
                    }
                }

                // Interface Types
                CborValue ifVal;
                err = cbor_value_map_find_value(&linkMap, OC_RSRVD_INTERFACE, &ifVal);
                if (CborNoError != err)
                {
<<<<<<< HEAD
                        OC_LOG(ERROR, TAG, "Unknown state in resource interfaces copying");
                        OICFree(resource->uri);
                        OICFree(resource->sid);
                        OCFreeOCStringLL(resource->types);
                        OICFree(resource);
                        OCDiscoveryPayloadDestroy(out);
                        return OC_STACK_NO_MEMORY;
=======
                    OC_LOG(ERROR, TAG, "Cbor finding if type failed.");
                    goto malformed_cbor;
>>>>>>> 5565bfe4
                }
                if (!err && cbor_value_is_text_string(&ifVal))
                {
                    char* input = NULL;
                    char* savePtr;
                    err = cbor_value_dup_text_string(&ifVal, &input, &len, NULL);
                    if (CborNoError != err)
                    {
                        OC_LOG(ERROR, TAG, "Cbor finding if value failed.");
                        goto malformed_cbor;
                    }
                    if (input)
                    {
                        char* curPtr = strtok_r(input, " ", &savePtr);

                        while (curPtr)
                        {
                            char* trimmed = InPlaceStringTrim(curPtr);
                            if (trimmed[0] !='\0')
                            {
                                if (!OCResourcePayloadAddInterface(resource, trimmed))
                                {
                                    OICFree(resource->uri);
                                    OICFree(resource->sid);
                                    OCFreeOCStringLL(resource->types);
                                    OICFree(resource);
                                    OCDiscoveryPayloadDestroy(out);
                                    return OC_STACK_NO_MEMORY;
                                }
                            }
                            curPtr = strtok_r(NULL, " ", &savePtr);
                        }
                        OICFree(input);
                    }
                }
                // Policy
                {
                    CborValue policyMap;
                    err = cbor_value_map_find_value(&linkMap, OC_RSRVD_POLICY, &policyMap);
                    if (CborNoError != err)
                    {
                        OC_LOG(ERROR, TAG, "Cbor finding policy type failed.");
                        goto malformed_cbor;
                    }
                    // Bitmap
                    CborValue val;
                    err = cbor_value_map_find_value(&policyMap, OC_RSRVD_BITMAP, &val);
                    if (CborNoError != err)
                    {
                        OC_LOG(ERROR, TAG, "Cbor finding bitmap type failed.");
                        goto malformed_cbor;
                    }
                    uint64_t temp = 0;
                    err = cbor_value_get_uint64(&val, &temp);
                    if (CborNoError != err)
                    {
                        OC_LOG(ERROR, TAG, "Cbor finding bitmap value failed.");
                        goto malformed_cbor;
                    }
                    resource->bitmap = (uint8_t)temp;
                    // Secure Flag
                    err = cbor_value_map_find_value(&policyMap, OC_RSRVD_SECURE, &val);
                    if (CborNoError != err)
                    {
                        OC_LOG(ERROR, TAG, "Cbor finding secure type failed.");
                        goto malformed_cbor;
                    }
                    if(cbor_value_is_valid(&val))
                    {
                        err = cbor_value_get_boolean(&val, &(resource->secure));
                        if (CborNoError != err)
                        {
                            OC_LOG(ERROR, TAG, "Cbor finding secure value failed.");
                            goto malformed_cbor;
                        }
                        // Port
                        CborValue port;
                        err = cbor_value_map_find_value(&policyMap, OC_RSRVD_HOSTING_PORT,
                                        &port);
                        if (CborNoError != err)
                        {
                            OC_LOG(ERROR, TAG, "Cbor finding port type failed.");
                            goto malformed_cbor;
                        }
                        if(cbor_value_is_valid(&port))
                        {
                            err = cbor_value_get_uint64(&port, &temp);
                            if (CborNoError != err)
                            {
                                OC_LOG(ERROR, TAG, "Cbor finding port value failed.");
                                goto malformed_cbor;
                            }
                            resource->port = (uint16_t)temp;
                        }
                    }
                }
            }
            err = cbor_value_advance(arrayVal);
            if (CborNoError != err)
            {
                OC_LOG(ERROR, TAG, "Cbor advance value failed.");
                goto malformed_cbor;
            }
            ++resourceCount;
            OCDiscoveryPayloadAddNewResource(out, resource);
        }
    }

    *outPayload = (OCPayload*)out;
    return OC_STACK_OK;

malformed_cbor:
    OICFree(resource->uri);
    OICFree(resource->sid);
    OCFreeOCStringLL(resource->types);
    OCFreeOCStringLL(resource->interfaces);
    OICFree(resource);
    OCDiscoveryPayloadDestroy(out);
    return OC_STACK_MALFORMED_RESPONSE;

cbor_error:
    OCDiscoveryCollectionPayloadDestroy(out);
    return OC_STACK_MALFORMED_RESPONSE;
}

static OCStackResult OCParseDevicePayload(OCPayload** outPayload, CborValue* arrayVal)
{
    if (!outPayload)
    {
        return OC_STACK_INVALID_PARAM;
    }

    bool err = false;

    if(cbor_value_is_map(arrayVal))
    {
        char* uri = NULL;
        uint8_t* sid = NULL;
        char* dname = NULL;
        char* specVer = NULL;
        char* dmVer = NULL;
        CborValue curVal;
         err = err || cbor_value_map_find_value(arrayVal, OC_RSRVD_HREF, &curVal);
        size_t len;
         err = err || cbor_value_dup_text_string(&curVal, &uri, &len, NULL);

        // Representation
        {
             err = err || cbor_value_map_find_value(arrayVal, OC_RSRVD_REPRESENTATION, &curVal);

            CborValue repVal;
            // Device ID
            err = err || cbor_value_map_find_value(&curVal, OC_RSRVD_DEVICE_ID, &repVal);
            if(cbor_value_is_valid(&repVal))
            {
                err = err || cbor_value_dup_byte_string(&repVal, &sid, &len, NULL);
            }
            // Device Name
            err = err || cbor_value_map_find_value(&curVal, OC_RSRVD_DEVICE_NAME, &repVal);
            if(cbor_value_is_valid(&repVal))
            {
                err = err || cbor_value_dup_text_string(&repVal, &dname, &len, NULL);
            }
            // Device Spec Version
            err = err || cbor_value_map_find_value(&curVal, OC_RSRVD_SPEC_VERSION, &repVal);
            if(cbor_value_is_valid(&repVal))
            {
                err = err || cbor_value_dup_text_string(&repVal, &specVer, &len, NULL);
            }

            // Data Model Version
            err = err || cbor_value_map_find_value(&curVal, OC_RSRVD_DATA_MODEL_VERSION, &repVal);
            if (cbor_value_is_valid(&repVal))
            {
                err = err || cbor_value_dup_text_string(&repVal, &dmVer, &len, NULL);
            }
        }

         err = err || cbor_value_advance(arrayVal);

        if(err)
        {
            OICFree(uri);
            OICFree(sid);
            OICFree(dname);
            OICFree(specVer);
            OICFree(dmVer);
            OC_LOG_V(ERROR, TAG, "CBOR in error condition %d", err);
            return OC_STACK_MALFORMED_RESPONSE;
        }

        *outPayload = (OCPayload*)OCDevicePayloadCreate(uri, sid, dname, specVer, dmVer);

        OICFree(uri);
        OICFree(sid);
        OICFree(dname);
        OICFree(specVer);
        OICFree(dmVer);
        if(!*outPayload)
        {
            return OC_STACK_NO_MEMORY;
        }

        return OC_STACK_OK;
    }
    else
    {
        OC_LOG(ERROR, TAG, "Root device node was not a map");
        return OC_STACK_MALFORMED_RESPONSE;
    }

}

static OCStackResult OCParsePlatformPayload(OCPayload** outPayload, CborValue* arrayVal)
{
    if (!outPayload)
    {
        return OC_STACK_INVALID_PARAM;
    }

    bool err = false;

    if(cbor_value_is_map(arrayVal))
    {
        char* uri = NULL;
        OCPlatformInfo info = {0};
        CborValue curVal;
         err = err || cbor_value_map_find_value(arrayVal, OC_RSRVD_HREF, &curVal);
        size_t len;
         err = err || cbor_value_dup_text_string(&curVal, &uri, &len, NULL);

        // Representation
        {
             err = err || cbor_value_map_find_value(arrayVal, OC_RSRVD_REPRESENTATION, &curVal);

            CborValue repVal;
            // Platform ID
             err = err || cbor_value_map_find_value(&curVal, OC_RSRVD_PLATFORM_ID, &repVal);
             if(cbor_value_is_valid(&repVal))
             {
                 err = err || cbor_value_dup_text_string(&repVal, &(info.platformID), &len, NULL);
             }

            // MFG Name
             err = err || cbor_value_map_find_value(&curVal, OC_RSRVD_MFG_NAME, &repVal);
             if(cbor_value_is_valid(&repVal))
             {
                 err = err || cbor_value_dup_text_string(&repVal, &(info.manufacturerName), &len, NULL);
             }

            // MFG URL
             err = err || cbor_value_map_find_value(&curVal, OC_RSRVD_MFG_URL, &repVal);
            if(cbor_value_is_valid(&repVal))
            {
                 err = err || cbor_value_dup_text_string(&repVal, &(info.manufacturerUrl), &len, NULL);
            }

            // Model Num
             err = err || cbor_value_map_find_value(&curVal, OC_RSRVD_MODEL_NUM, &repVal);
            if(cbor_value_is_valid(&repVal))
            {
                 err = err || cbor_value_dup_text_string(&repVal, &(info.modelNumber), &len, NULL);
            }

            // Date of Mfg
             err = err || cbor_value_map_find_value(&curVal, OC_RSRVD_MFG_DATE, &repVal);
            if(cbor_value_is_valid(&repVal))
            {
                 err = err || cbor_value_dup_text_string(&repVal, &(info.dateOfManufacture), &len,
                        NULL);
            }

            // Platform Version
             err = err || cbor_value_map_find_value(&curVal, OC_RSRVD_PLATFORM_VERSION, &repVal);
            if(cbor_value_is_valid(&repVal))
            {
                 err = err || cbor_value_dup_text_string(&repVal, &(info.platformVersion), &len,
                        NULL);
            }

            // OS Version
             err = err || cbor_value_map_find_value(&curVal, OC_RSRVD_OS_VERSION, &repVal);
            if(cbor_value_is_valid(&repVal))
            {
                 err = err || cbor_value_dup_text_string(&repVal, &(info.operatingSystemVersion),
                        &len, NULL);
            }

            // Hardware Version
             err = err || cbor_value_map_find_value(&curVal, OC_RSRVD_HARDWARE_VERSION, &repVal);
            if(cbor_value_is_valid(&repVal))
            {
                 err = err || cbor_value_dup_text_string(&repVal, &(info.hardwareVersion), &len,
                        NULL);
            }

            // Firmware Version
             err = err || cbor_value_map_find_value(&curVal, OC_RSRVD_FIRMWARE_VERSION, &repVal);
            if(cbor_value_is_valid(&repVal))
            {
                 err = err || cbor_value_dup_text_string(&repVal, &(info.firmwareVersion), &len,
                        NULL);
            }

            // Support URL
             err = err || cbor_value_map_find_value(&curVal, OC_RSRVD_SUPPORT_URL, &repVal);
            if(cbor_value_is_valid(&repVal))
            {
                 err = err || cbor_value_dup_text_string(&repVal, &(info.supportUrl), &len, NULL);
            }

            // System Time
             err = err || cbor_value_map_find_value(&curVal, OC_RSRVD_SYSTEM_TIME, &repVal);
            if(cbor_value_is_valid(&repVal))
            {
                 err = err || cbor_value_dup_text_string(&repVal, &(info.systemTime), &len, NULL);
            }
        }

         err = err || cbor_value_advance(arrayVal);

        if(err)
        {
            OICFree(info.dateOfManufacture);
            OICFree(info.firmwareVersion);
            OICFree(info.hardwareVersion);
            OICFree(info.manufacturerName);
            OICFree(info.manufacturerUrl);
            OICFree(info.modelNumber);
            OICFree(info.operatingSystemVersion);
            OICFree(info.platformID);
            OICFree(info.platformVersion);
            OICFree(info.supportUrl);
            OICFree(info.systemTime);
            OC_LOG(ERROR, TAG, "CBOR error In ParsePlatformPayload");
            return OC_STACK_MALFORMED_RESPONSE;
        }

        *outPayload = (OCPayload*)OCPlatformPayloadCreateAsOwner(uri, &info);

        if(!*outPayload)
        {
            return OC_STACK_NO_MEMORY;
        }

        return OC_STACK_OK;
    }
    else
    {
        OC_LOG(ERROR, TAG, "Root device node was not a map");
        return OC_STACK_MALFORMED_RESPONSE;
    }
}

static OCRepPayloadPropType DecodeCborType(CborType type)
{
    switch (type)
    {
            case CborNullType:
                return OCREP_PROP_NULL;
            case CborIntegerType:
                return OCREP_PROP_INT;
            case CborDoubleType:
                return OCREP_PROP_DOUBLE;
            case CborBooleanType:
                return OCREP_PROP_BOOL;
            case CborTextStringType:
                return OCREP_PROP_STRING;
            case CborByteStringType:
                return OCREP_PROP_BYTE_STRING;
            case CborMapType:
                return OCREP_PROP_OBJECT;
            case CborArrayType:
                return OCREP_PROP_ARRAY;
            default:
                return OCREP_PROP_NULL;
    }
}
static bool OCParseArrayFindDimensionsAndType(const CborValue* parent, size_t dimensions[MAX_REP_ARRAY_DEPTH],
        OCRepPayloadPropType* type)
{
    bool err = false;
    CborValue insideArray;
    *type = OCREP_PROP_NULL;
    dimensions[0] = dimensions[1] = dimensions[2] = 0;

    err = err || cbor_value_enter_container(parent, &insideArray);

    while (cbor_value_is_valid(&insideArray))
    {
        OCRepPayloadPropType tempType = DecodeCborType(cbor_value_get_type(&insideArray));

        if (tempType == OCREP_PROP_ARRAY)
        {
            size_t subdim[MAX_REP_ARRAY_DEPTH];
            tempType = OCREP_PROP_NULL;
            err = err || OCParseArrayFindDimensionsAndType(&insideArray, subdim, &tempType);

            if (subdim[2] != 0)
            {
                OC_LOG(ERROR, TAG, "Parse array helper, sub-array too deep");
            }

            dimensions[1] = dimensions[1] >= subdim[0] ? dimensions[1] : subdim[0];
            dimensions[2] = dimensions[2] >= subdim[1] ? dimensions[2] : subdim[1];

            if (*type != OCREP_PROP_NULL && tempType != OCREP_PROP_NULL
                    && *type != tempType)
            {
                OC_LOG(ERROR, TAG, "Array parse failed, mixed arrays not allowed (subtype)");
                return true;
            }
            else if (*type == OCREP_PROP_NULL)
            {
                // We don't know the type of this array yet, so the assignment is OK
                *type = tempType;
            }
        }
        else if (*type == OCREP_PROP_NULL)
        {
            // We don't know the type of this array yet, so the assignment is OK
            *type = tempType;
        }
        // tempType is allowed to be NULL, since it might now know the answer yet
        else if (tempType != OCREP_PROP_NULL && *type != tempType)
        {
            // this is an invalid situation!
            OC_LOG(ERROR, TAG, "Array parse failed, mixed arrays not allowed");
            return true;
        }

        ++dimensions[0];
        cbor_value_advance(&insideArray);
    }

    return err;
}

static size_t getAllocSize(OCRepPayloadPropType type)
{
    switch (type)
    {
        case OCREP_PROP_INT:
            return sizeof (int64_t);
        case OCREP_PROP_DOUBLE:
            return sizeof (double);
        case OCREP_PROP_BOOL:
            return sizeof (bool);
        case OCREP_PROP_STRING:
            return sizeof (char*);
        case OCREP_PROP_BYTE_STRING:
            return sizeof (OCByteString);
        case OCREP_PROP_OBJECT:
            return sizeof (OCRepPayload*);
        default:
            return 0;
    }
}

static size_t arrayStep(size_t dimensions[MAX_REP_ARRAY_DEPTH], size_t elementNum)
{
    return
        (dimensions[1] == 0 ? 1 : dimensions[1]) *
        (dimensions[2] == 0 ? 1 : dimensions[2]) *
        elementNum;
}

static bool OCParseArrayFillArray(const CborValue* parent, size_t dimensions[MAX_REP_ARRAY_DEPTH],
        OCRepPayloadPropType type, void* targetArray)
{
    bool err = false;
    CborValue insideArray;

    err = err || cbor_value_enter_container(parent, &insideArray);

    size_t i = 0;
    char* tempStr = NULL;
    OCByteString ocByteStr = { .bytes = NULL, .len = 0};
    size_t tempLen = 0;
    OCRepPayload* tempPl = NULL;

    size_t newdim[MAX_REP_ARRAY_DEPTH];
    newdim[0] = dimensions[1];
    newdim[1] = dimensions[2];
    newdim[2] = 0;

    while (!err && i < dimensions[0] && cbor_value_is_valid(&insideArray))
    {
        if (cbor_value_get_type(&insideArray) != CborNullType)
        {
            switch (type)
            {
                case OCREP_PROP_INT:
                    if (dimensions[1] == 0)
                    {
                        err = err || cbor_value_get_int64(&insideArray,
                                &(((int64_t*)targetArray)[i]));
                    }
                    else
                    {
                        err = err || OCParseArrayFillArray(&insideArray, newdim,
                            type,
                            &(((int64_t*)targetArray)[arrayStep(dimensions, i)])
                            );
                    }
                    break;
                case OCREP_PROP_DOUBLE:
                    if (dimensions[1] == 0)
                    {
                        err = err || cbor_value_get_double(&insideArray,
                                &(((double*)targetArray)[i]));
                    }
                    else
                    {
                        err = err || OCParseArrayFillArray(&insideArray, newdim,
                            type,
                            &(((double*)targetArray)[arrayStep(dimensions, i)])
                            );
                    }
                    break;
                case OCREP_PROP_BOOL:
                    if (dimensions[1] == 0)
                    {
                        err = err || cbor_value_get_boolean(&insideArray,
                                &(((bool*)targetArray)[i]));
                    }
                    else
                    {
                        err = err || OCParseArrayFillArray(&insideArray, newdim,
                            type,
                            &(((bool*)targetArray)[arrayStep(dimensions, i)])
                            );
                    }
                    break;
                case OCREP_PROP_STRING:
                    if (dimensions[1] == 0)
                    {
                        err = err || cbor_value_dup_text_string(&insideArray,
                                &tempStr, &tempLen, NULL);
                        ((char**)targetArray)[i] = tempStr;
                        tempStr = NULL;
                    }
                    else
                    {
                        err = err || OCParseArrayFillArray(&insideArray, newdim,
                            type,
                            &(((char**)targetArray)[arrayStep(dimensions, i)])
                            );
                    }
                    break;
                case OCREP_PROP_BYTE_STRING:
                    if (dimensions[1] == 0)
                    {
                        err = err || cbor_value_dup_byte_string(&insideArray,
                                &(ocByteStr.bytes), &(ocByteStr.len), NULL);
                        ((OCByteString*)targetArray)[i] = ocByteStr;
                    }
                    else
                    {
                        err = err || OCParseArrayFillArray(&insideArray, newdim,
                                type,
                                &(((OCByteString*)targetArray)[arrayStep(dimensions, i)])
                                );
                    }
                    break;
                case OCREP_PROP_OBJECT:
                    if (dimensions[1] == 0)
                    {
                        err = err || OCParseSingleRepPayload(&tempPl, &insideArray);
                        ((OCRepPayload**)targetArray)[i] = tempPl;
                        tempPl = NULL;
                    }
                    else
                    {
                        err = err || OCParseArrayFillArray(&insideArray, newdim,
                            type,
                            &(((OCRepPayload**)targetArray)[arrayStep(dimensions, i)])
                            );
                    }
                    break;
                default:
                    OC_LOG(ERROR, TAG, "Invalid Array type in Parse Array");
                    err = true;
                    break;
            }
        }
        ++i;
        err = err || cbor_value_advance(&insideArray);
    }

    return err;
}

static bool OCParseArray(OCRepPayload* out, const char* name, CborValue* container)
{
    OCRepPayloadPropType type;
    size_t dimensions[MAX_REP_ARRAY_DEPTH];
    bool err = OCParseArrayFindDimensionsAndType(container, dimensions, &type);

    if (err)
    {
        OC_LOG(ERROR, TAG, "Array details weren't clear");
        return err;
    }

    if (type == OCREP_PROP_NULL)
    {
        err = err || OCRepPayloadSetNull(out, name);
        err = err || cbor_value_advance(container);
        return err;
    }

    size_t dimTotal = calcDimTotal(dimensions);
    size_t allocSize = getAllocSize(type);
    void* arr = OICCalloc(dimTotal, allocSize);

    if (!arr)
    {
        OC_LOG(ERROR, TAG, "Array Parse allocation failed");
        return true;
    }

    err = err || OCParseArrayFillArray(container, dimensions, type, arr);

    switch (type)
    {
        case OCREP_PROP_INT:
            if (err || !OCRepPayloadSetIntArrayAsOwner(out, name, (int64_t*)arr, dimensions))
            {
                OICFree(arr);
                err = true;
            }
            break;
        case OCREP_PROP_DOUBLE:
            if (err || !OCRepPayloadSetDoubleArrayAsOwner(out, name, (double*)arr, dimensions))
            {
                OICFree(arr);
                err = true;
            }
            break;
        case OCREP_PROP_BOOL:
            if (err || !OCRepPayloadSetBoolArrayAsOwner(out, name, (bool*)arr, dimensions))
            {
                OICFree(arr);
                err = true;
            }
            break;
        case OCREP_PROP_STRING:
<<<<<<< HEAD
            arr = (char**)OICCalloc(dimTotal, sizeof(char*));
            if(arr)
            {
                for(size_t i = 0; i < dimTotal && !err; ++i)
                {
                    if (!cbor_type_is_null(&insideArray))
                    {
                        err = err || cbor_value_dup_text_string(&insideArray, &tempStr,
                                &len, NULL);
                        ((char**)arr)[i] = tempStr;
                    }
                    err = err || cbor_value_advance(&insideArray);
                }
                if(err || !OCRepPayloadSetStringArrayAsOwner(out, name, (char**)arr, dimensions))
=======
            if (err || !OCRepPayloadSetStringArrayAsOwner(out, name, (char**)arr, dimensions))
            {
                for(size_t i = 0; i < dimTotal; ++i)
>>>>>>> 5565bfe4
                {
                    OICFree(((char**)arr)[i]);
                }
                OICFree(arr);
                err = true;
            }
            break;
        case OCREP_PROP_BYTE_STRING:
            if (err || !OCRepPayloadSetByteStringArrayAsOwner(out, name, (OCByteString*)arr, dimensions))
            {
                for (size_t i = 0; i < dimTotal; ++i)
                {
                    OICFree(((OCByteString*)arr)[i].bytes);
                }
                OICFree(arr);
                err = true;
            }
            break;
        case OCREP_PROP_OBJECT:
<<<<<<< HEAD
            arr = (OCRepPayload**)OICCalloc(dimTotal, sizeof(OCRepPayload*));
            if(arr)
=======
            if (err || !OCRepPayloadSetPropObjectArrayAsOwner(out, name, (OCRepPayload**)arr, dimensions))
>>>>>>> 5565bfe4
            {
                for(size_t i = 0; i < dimTotal; ++i)
                {
<<<<<<< HEAD
                    if (!cbor_type_is_null(&insideArray))
                    {
                        pl = NULL;
                        err = err || OCParseSingleRepPayload(&pl, &insideArray);
                        ((OCRepPayload**)arr)[i] = pl;
                    }
                    err = err || cbor_value_advance(&insideArray);
=======
                    OCRepPayloadDestroy(((OCRepPayload**)arr)[i]);
>>>>>>> 5565bfe4
                }
                OICFree(arr);
                err = true;
            }
            break;
        default:
            OC_LOG(ERROR, TAG, "Invalid Array type in Parse Array");
            err = true;
            break;
    }

    return err;
}

static bool OCParseSingleRepPayload(OCRepPayload** outPayload, CborValue* repParent)
{
    if (!outPayload)
    {
        return false;
    }

    *outPayload = OCRepPayloadCreate();
    OCRepPayload* curPayload = *outPayload;
    bool err = false;
    if(!*outPayload)
    {
        return CborErrorOutOfMemory;
    }

    size_t len;
    CborValue curVal;
    err = err || cbor_value_map_find_value(repParent, OC_RSRVD_HREF, &curVal);
    if(cbor_value_is_valid(&curVal))
    {
        err = err || cbor_value_dup_text_string(&curVal, &curPayload->uri, &len,
            NULL);
    }

    err = err || cbor_value_map_find_value(repParent, OC_RSRVD_PROPERTY, &curVal);
    if(cbor_value_is_valid(&curVal))
    {
        CborValue insidePropValue = {0};
        err = err || cbor_value_map_find_value(&curVal, OC_RSRVD_RESOURCE_TYPE,
                &insidePropValue);

        if(cbor_value_is_text_string(&insidePropValue))
        {
            char* allRt = NULL;
            err = err || cbor_value_dup_text_string(&insidePropValue, &allRt, &len, NULL);

            char* savePtr;

            if (allRt)
            {
                char* curPtr = strtok_r(allRt, " ", &savePtr);

                while (curPtr)
                {
                    char* trimmed = InPlaceStringTrim(curPtr);
                    if (trimmed[0] != '\0')
                    {
                        OCRepPayloadAddResourceType(curPayload, curPtr);
                    }
                    curPtr = strtok_r(NULL, " ", &savePtr);
                }
            }
            OICFree(allRt);
        }

        err = err || cbor_value_map_find_value(&curVal, OC_RSRVD_INTERFACE, &insidePropValue);

        if(cbor_value_is_text_string(&insidePropValue))
        {
            char* allIf = NULL;
            err = err || cbor_value_dup_text_string(&insidePropValue, &allIf, &len, NULL);

            char* savePtr;

            if (allIf)
            {
                char* curPtr = strtok_r(allIf, " ", &savePtr);

                while (curPtr)
                {
                    char* trimmed = InPlaceStringTrim(curPtr);
                    if (trimmed[0] != '\0')
                    {
                        OCRepPayloadAddInterface(curPayload, curPtr);
                    }
                    curPtr = strtok_r(NULL, " ", &savePtr);
                }
            }
            OICFree(allIf);
        }
    }

    err = err || cbor_value_map_find_value(repParent, OC_RSRVD_REPRESENTATION, &curVal);
    if(cbor_value_is_map(&curVal))
    {
        CborValue repMap;
        err = err || cbor_value_enter_container(&curVal, &repMap);

        while(!err && cbor_value_is_valid(&repMap))
        {
            char* name;
            err = err || cbor_value_dup_text_string(&repMap, &name, &len, NULL);

            err = err || cbor_value_advance(&repMap);

            int64_t intval = 0;
            bool boolval = false;
            char* strval = NULL;
            uint8_t* bytestrval = NULL;
            double doubleval = 0;
            OCRepPayload* pl;

            switch(cbor_value_get_type(&repMap))
            {
                case CborNullType:
                    err = !OCRepPayloadSetNull(curPayload, name);
                    break;
                case CborIntegerType:
                    err = err || cbor_value_get_int64(&repMap, &intval);
                    if (!err)
                    {
                        err = !OCRepPayloadSetPropInt(curPayload, name, intval);
                    }
                    break;
                case CborDoubleType:
                    err = err || cbor_value_get_double(&repMap, &doubleval);
                    if (!err)
                    {
                        err = !OCRepPayloadSetPropDouble(curPayload, name, doubleval);
                    }
                    break;
                case CborBooleanType:
                    err = err || cbor_value_get_boolean(&repMap, &boolval);
                    if (!err)
                    {
                        err = !OCRepPayloadSetPropBool(curPayload, name, boolval);
                    }
                    break;
                case CborTextStringType:
                    err = err || cbor_value_dup_text_string(&repMap, &strval, &len, NULL);
                    if (!err)
                    {
                        err = !OCRepPayloadSetPropStringAsOwner(curPayload, name, strval);
                    }
                    break;
                case CborByteStringType:
                    err = err || cbor_value_dup_byte_string(&repMap, &bytestrval, &len, NULL);
                    if (!err)
                    {
                        OCByteString tmp = {.bytes = bytestrval, .len = len};
                        err = !OCRepPayloadSetPropByteStringAsOwner(curPayload, name, &tmp);
                    }
                    break;
                case CborMapType:
                    err = err || OCParseSingleRepPayload(&pl, &repMap);
                    if (!err)
                    {
                        err = !OCRepPayloadSetPropObjectAsOwner(curPayload, name, pl);
                    }
                    break;
                case CborArrayType:
                    err = err || OCParseArray(curPayload, name, &repMap);
                    break;
                default:
                    OC_LOG_V(ERROR, TAG, "Parsing rep property, unknown type %d", repMap.type);
                    err = true;
            }

             err = err || cbor_value_advance(&repMap);
            OICFree(name);
        }
        err = err || cbor_value_leave_container(&curVal, &repMap);
    }

    if(err)
    {
        OCRepPayloadDestroy(*outPayload);
        *outPayload = NULL;
    }

    return err;
}
static OCStackResult OCParseRepPayload(OCPayload** outPayload, CborValue* arrayVal)
{
    if (!outPayload)
    {
        return OC_STACK_INVALID_PARAM;
    }

    bool err = false;

    OCRepPayload* rootPayload = NULL;
    OCRepPayload* curPayload = NULL;
    OCRepPayload* temp = NULL;
    while(!err && cbor_value_is_map(arrayVal))
    {
         err = err || OCParseSingleRepPayload(&temp, arrayVal);

        if(rootPayload == NULL)
        {
            rootPayload = temp;
            curPayload = temp;
        }
        else
        {
            curPayload->next = temp;
            curPayload = curPayload->next;
        }


         err = err || cbor_value_advance(arrayVal);
        if(err)
        {
            OCRepPayloadDestroy(rootPayload);
            OC_LOG(ERROR, TAG, "CBOR error in ParseRepPayload");
            return OC_STACK_MALFORMED_RESPONSE;
        }
    }

    *outPayload = (OCPayload*)rootPayload;

    return OC_STACK_OK;
}

static OCStackResult OCParsePresencePayload(OCPayload** outPayload, CborValue* arrayVal)
{
    if (!outPayload)
    {
        return OC_STACK_INVALID_PARAM;
    }

    bool err = false;
    if(cbor_value_is_map(arrayVal))
    {
        uint64_t seqNum = 0;
        uint64_t maxAge = 0;
        OCPresenceTrigger trigger = OC_PRESENCE_TRIGGER_CREATE;
        char* tempStr = NULL;
        size_t len = 0;

        CborValue curVal;
        // Sequence Number
        err = err || cbor_value_map_find_value(arrayVal, OC_RSRVD_NONCE, &curVal);
        err = err || cbor_value_get_uint64(&curVal, &seqNum);

        // Max Age
        err = err || cbor_value_map_find_value(arrayVal, OC_RSRVD_TTL, &curVal);
        err = err || cbor_value_get_uint64(&curVal, &maxAge);

        // Trigger
        err = err || cbor_value_map_find_value(arrayVal, OC_RSRVD_TRIGGER, &curVal);
        err = err || cbor_value_dup_text_string(&curVal, &tempStr, &len, NULL);
        trigger = convertTriggerStringToEnum(tempStr);
        OICFree(tempStr);
        tempStr = NULL;

        // Resource type name
         err = err || cbor_value_map_find_value(arrayVal, OC_RSRVD_RESOURCE_TYPE, &curVal);
        if(cbor_value_is_valid(&curVal))
        {
             err = err || cbor_value_dup_text_string(&curVal, &tempStr, &len, NULL);
        }

        err = err || cbor_value_advance(arrayVal);

        if(!err)
        {
            *outPayload = (OCPayload*)OCPresencePayloadCreate(seqNum, maxAge, trigger, tempStr);
        }
        OICFree(tempStr);

        if(err)
        {
            OCPayloadDestroy(*outPayload);
            OC_LOG(ERROR, TAG, "CBOR error Parse Presence Payload");
            return OC_STACK_MALFORMED_RESPONSE;
        }

        if(!*outPayload)
        {
            return OC_STACK_NO_MEMORY;
        }

        return OC_STACK_OK;
    }
    else
    {
        OC_LOG(ERROR, TAG, "Root presence node was not a map");
        return OC_STACK_MALFORMED_RESPONSE;
    }
}<|MERGE_RESOLUTION|>--- conflicted
+++ resolved
@@ -210,13 +210,6 @@
         OCTagsPayload *tagsPayload = NULL;
         while (cbor_value_is_container(arrayVal))
         {
-<<<<<<< HEAD
-            OC_LOG(ERROR, TAG, "Memory allocation failed");
-            OCDiscoveryPayloadDestroy(out);
-            return OC_STACK_NO_MEMORY;
-        }
-        CborValue curVal;
-=======
             linksPayload = NULL;
             tagsPayload = NULL;
             CborValue colResources;
@@ -225,7 +218,6 @@
             {
                 goto cbor_error;
             }
->>>>>>> 5565bfe4
 
             if (OC_STACK_OK != OCTagsCborToPayload(&colResources, &tagsPayload))
             {
@@ -290,82 +282,28 @@
                 err = cbor_value_map_find_value(arrayVal, OC_RSRVD_LINKS, &linkArray);
                 if (CborNoError != err)
                 {
-<<<<<<< HEAD
-                    resource->types = (OCStringLL*)OICCalloc(1, sizeof(OCStringLL));
-                    llPtr = resource->types;
-                    if(!llPtr)
-                    {
-                        OC_LOG(ERROR, TAG, "Memory allocation failed");
-                        OICFree(resource->uri);
-                        OICFree(resource->sid);
-                        OICFree(resource);
-                        OCDiscoveryPayloadDestroy(out);
-                        return OC_STACK_NO_MEMORY;
-                    }
-=======
                     OC_LOG(ERROR, TAG, "Cbor links finding failed.");
                     goto malformed_cbor;
->>>>>>> 5565bfe4
                 }
                 CborValue linkMap;
                 err = cbor_value_enter_container(&linkArray, &linkMap);
                 if (CborNoError != err)
                 {
-<<<<<<< HEAD
-                    llPtr->next = (OCStringLL*)OICCalloc(1, sizeof(OCStringLL));
-                    llPtr = llPtr->next;
-                    if(!llPtr)
-                    {
-                        OC_LOG(ERROR, TAG, "Memory allocation failed");
-                        OICFree(resource->uri);
-                        OICFree(resource->sid);
-                        OCFreeOCStringLL(resource->types);
-                        OICFree(resource);
-                        OCDiscoveryPayloadDestroy(out);
-                        return OC_STACK_NO_MEMORY;
-                    }
-=======
                     OC_LOG(ERROR, TAG, "Cbor entering map failed.");
                     goto malformed_cbor;
->>>>>>> 5565bfe4
                 }
                 // Uri
                 err = cbor_value_map_find_value(&linkMap, OC_RSRVD_HREF, &curVal);
                 if (CborNoError != err)
                 {
-<<<<<<< HEAD
-                        OC_LOG(ERROR, TAG, "Unknown state in resource type copying");
-                        OICFree(resource->uri);
-                        OICFree(resource->sid);
-                        OCFreeOCStringLL(resource->types);
-                        OICFree(resource);
-                        OCDiscoveryPayloadDestroy(out);
-                        return OC_STACK_NO_MEMORY;
-=======
                     OC_LOG(ERROR, TAG, "Cbor finding href type failed.");
                     goto malformed_cbor;
->>>>>>> 5565bfe4
                 }
                 err = cbor_value_dup_text_string(&curVal, &(resource->uri), &len, NULL);
                 if (CborNoError != err)
                 {
-<<<<<<< HEAD
-                    resource->interfaces = (OCStringLL*)OICCalloc(1, sizeof(OCStringLL));
-                    llPtr = resource->interfaces;
-                    if(!llPtr)
-                    {
-                        OC_LOG(ERROR, TAG, "Memory allocation failed");
-                        OICFree(resource->uri);
-                        OICFree(resource->sid);
-                        OCFreeOCStringLL(resource->types);
-                        OICFree(resource);
-                        OCDiscoveryPayloadDestroy(out);
-                        return OC_STACK_NO_MEMORY;
-                    }
-=======
                     OC_LOG(ERROR, TAG, "Cbor finding href value failed.");
                     goto malformed_cbor;
->>>>>>> 5565bfe4
                 }
                 // ResourceTypes
                 CborValue rtVal;
@@ -382,16 +320,6 @@
                     err = cbor_value_dup_text_string(&rtVal, &input, &len, NULL);
                     if (CborNoError != err)
                     {
-<<<<<<< HEAD
-                        OC_LOG(ERROR, TAG, "Memory allocation failed");
-                        OICFree(resource->uri);
-                        OICFree(resource->sid);
-                        OCFreeOCStringLL(resource->types);
-                        OCFreeOCStringLL(resource->interfaces);
-                        OICFree(resource);
-                        OCDiscoveryPayloadDestroy(out);
-                        return OC_STACK_NO_MEMORY;
-=======
                         OC_LOG(ERROR, TAG, "Cbor finding rt value failed.");
                         goto malformed_cbor;
                     }
@@ -417,7 +345,6 @@
                             curPtr = strtok_r(NULL, " ", &savePtr);
                         }
                         OICFree(input);
->>>>>>> 5565bfe4
                     }
                 }
 
@@ -426,18 +353,8 @@
                 err = cbor_value_map_find_value(&linkMap, OC_RSRVD_INTERFACE, &ifVal);
                 if (CborNoError != err)
                 {
-<<<<<<< HEAD
-                        OC_LOG(ERROR, TAG, "Unknown state in resource interfaces copying");
-                        OICFree(resource->uri);
-                        OICFree(resource->sid);
-                        OCFreeOCStringLL(resource->types);
-                        OICFree(resource);
-                        OCDiscoveryPayloadDestroy(out);
-                        return OC_STACK_NO_MEMORY;
-=======
                     OC_LOG(ERROR, TAG, "Cbor finding if type failed.");
                     goto malformed_cbor;
->>>>>>> 5565bfe4
                 }
                 if (!err && cbor_value_is_text_string(&ifVal))
                 {
@@ -1086,26 +1003,9 @@
             }
             break;
         case OCREP_PROP_STRING:
-<<<<<<< HEAD
-            arr = (char**)OICCalloc(dimTotal, sizeof(char*));
-            if(arr)
-            {
-                for(size_t i = 0; i < dimTotal && !err; ++i)
-                {
-                    if (!cbor_type_is_null(&insideArray))
-                    {
-                        err = err || cbor_value_dup_text_string(&insideArray, &tempStr,
-                                &len, NULL);
-                        ((char**)arr)[i] = tempStr;
-                    }
-                    err = err || cbor_value_advance(&insideArray);
-                }
-                if(err || !OCRepPayloadSetStringArrayAsOwner(out, name, (char**)arr, dimensions))
-=======
             if (err || !OCRepPayloadSetStringArrayAsOwner(out, name, (char**)arr, dimensions))
             {
                 for(size_t i = 0; i < dimTotal; ++i)
->>>>>>> 5565bfe4
                 {
                     OICFree(((char**)arr)[i]);
                 }
@@ -1125,26 +1025,11 @@
             }
             break;
         case OCREP_PROP_OBJECT:
-<<<<<<< HEAD
-            arr = (OCRepPayload**)OICCalloc(dimTotal, sizeof(OCRepPayload*));
-            if(arr)
-=======
             if (err || !OCRepPayloadSetPropObjectArrayAsOwner(out, name, (OCRepPayload**)arr, dimensions))
->>>>>>> 5565bfe4
             {
                 for(size_t i = 0; i < dimTotal; ++i)
                 {
-<<<<<<< HEAD
-                    if (!cbor_type_is_null(&insideArray))
-                    {
-                        pl = NULL;
-                        err = err || OCParseSingleRepPayload(&pl, &insideArray);
-                        ((OCRepPayload**)arr)[i] = pl;
-                    }
-                    err = err || cbor_value_advance(&insideArray);
-=======
                     OCRepPayloadDestroy(((OCRepPayload**)arr)[i]);
->>>>>>> 5565bfe4
                 }
                 OICFree(arr);
                 err = true;
