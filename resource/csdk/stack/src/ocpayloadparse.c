//******************************************************************
//
// Copyright 2015 Intel Mobile Communications GmbH All Rights Reserved.
//
//-=-=-=-=-=-=-=-=-=-=-=-=-=-=-=-=-=-=-=-=-=-=-=-=-=-=-=-=-=-=-=-=
//
// Licensed under the Apache License, Version 2.0 (the "License");
// you may not use this file except in compliance with the License.
// You may obtain a copy of the License at
//
//      http://www.apache.org/licenses/LICENSE-2.0
//
// Unless required by applicable law or agreed to in writing, software
// distributed under the License is distributed on an "AS IS" BASIS,
// WITHOUT WARRANTIES OR CONDITIONS OF ANY KIND, either express or implied.
// See the License for the specific language governing permissions and
// limitations under the License.
//
//-=-=-=-=-=-=-=-=-=-=-=-=-=-=-=-=-=-=-=-=-=-=-=-=-=-=-=-=-=-=-=-=

// Defining _POSIX_C_SOURCE macro with 200112L (or greater) as value
// causes header files to expose definitions
// corresponding to the POSIX.1-2001 base
// specification (excluding the XSI extension).
// For POSIX.1-2001 base specification,
// Refer http://pubs.opengroup.org/onlinepubs/009695399/
// Required for strok_r
#define _POSIX_C_SOURCE 200112L
#include <string.h>
#include "ocpayloadcbor.h"
#include <stdlib.h>
#include "logger.h"
#include "oic_string.h"
#include "oic_malloc.h"
#include "ocstackinternal.h"
#include "ocpayload.h"
#include "cbor.h"
#include "oic_string.h"
#include "payload_logging.h"
#include "rdpayload.h"

#define TAG "OIC_RI_PAYLOADPARSE"

static OCStackResult OCParseDiscoveryPayload(OCPayload** outPayload, CborValue* arrayVal);
static OCStackResult OCParseDevicePayload(OCPayload** outPayload, CborValue* arrayVal);
static OCStackResult OCParsePlatformPayload(OCPayload** outPayload, CborValue* arrayVal);
static bool OCParseSingleRepPayload(OCRepPayload** outPayload, CborValue* repParent);
static OCStackResult OCParseRepPayload(OCPayload** outPayload, CborValue* arrayVal);
static OCStackResult OCParsePresencePayload(OCPayload** outPayload, CborValue* arrayVal);
static OCStackResult OCParseSecurityPayload(OCPayload** outPayload, CborValue* arrayVal);

OCStackResult OCParsePayload(OCPayload** outPayload, OCPayloadType payloadType,
        const uint8_t* payload, size_t payloadSize)
{
    CborParser parser;
    CborValue rootValue;
    bool err = false;

    OIC_LOG_V(INFO, TAG, "CBOR Parsing size: %zu", payloadSize);
    if((err = cbor_parser_init(payload, payloadSize, 0, &parser, &rootValue)) != false)
    {
        OIC_LOG_V(ERROR, TAG, "CBOR Parser init failed: %d", err);
        return OC_STACK_ERROR;
    }

    OCStackResult result = OC_STACK_ERROR;
    switch(payloadType)
    {
        case PAYLOAD_TYPE_DISCOVERY:
            result = OCParseDiscoveryPayload(outPayload, &rootValue);
            break;
        case PAYLOAD_TYPE_DEVICE:
            result = OCParseDevicePayload(outPayload, &rootValue);
            break;
        case PAYLOAD_TYPE_PLATFORM:
            result = OCParsePlatformPayload(outPayload, &rootValue);
            break;
        case PAYLOAD_TYPE_REPRESENTATION:
            result = OCParseRepPayload(outPayload, &rootValue);
            break;
        case PAYLOAD_TYPE_PRESENCE:
            result = OCParsePresencePayload(outPayload, &rootValue);
            break;
        case PAYLOAD_TYPE_SECURITY:
            result = OCParseSecurityPayload(outPayload, &rootValue);
            break;
        case PAYLOAD_TYPE_RD:
            result = OCRDCborToPayload(&rootValue, outPayload);
            break;
        default:
            OIC_LOG_V(ERROR, TAG, "ParsePayload Type default: %d", payloadType);
            result = OC_STACK_ERROR;
            break;
    }

    if(result != OC_STACK_OK)
    {
        OIC_LOG_V(INFO, TAG, "Finished parse payload, result is %d", result);
    }

    return result;
}

void OCFreeOCStringLL(OCStringLL* ll);

static OCStackResult OCParseSecurityPayload(OCPayload** outPayload, CborValue* rootValue)
{
    if (!outPayload)
    {
        return OC_STACK_INVALID_PARAM;
    }

    bool err = false;
    char * securityData = NULL;
    CborValue strVal = {0};
    size_t len = 0;

    err = cbor_value_enter_container(rootValue, &strVal);
    if(CborNoError == err && cbor_value_is_text_string(&strVal))
    {
        err = cbor_value_dup_text_string(&strVal, &securityData, &len, NULL);
    }

    if(err)
    {
        OIC_LOG(ERROR, TAG, "Cbor in error condition");
        OICFree(securityData);
        return OC_STACK_MALFORMED_RESPONSE;
    }

    *outPayload = (OCPayload*)OCSecurityPayloadCreate(securityData);
    OICFree(securityData);

    return OC_STACK_OK;

}

static char* InPlaceStringTrim(char* str)
{
    while (str[0] == ' ')
    {
        ++str;
    }

    size_t lastchar = strlen(str);

    while (str[lastchar] == ' ')
    {
        str[lastchar] = '\0';
        --lastchar;
    }

    return str;
}

static OCStackResult OCParseDiscoveryPayload(OCPayload** outPayload, CborValue* rootValue)
{
    if (!outPayload)
    {
        return OC_STACK_INVALID_PARAM;
    }

    bool err = false;
    OCResourcePayload* resource = NULL;
    uint16_t resourceCount = 0;
    CborValue resourceMap = { 0 };

    OCDiscoveryPayload* out = OCDiscoveryPayloadCreate();
    if(!out)
    {
        return OC_STACK_NO_MEMORY;
    }

    // Root value is already inside the main root array
    CborValue rootMap = { 0 };

    // Enter the main root map
    err = err || cbor_value_enter_container(rootValue, &rootMap);
    // Look for DI
    CborValue curVal = { 0 };
    err = cbor_value_map_find_value(&rootMap, OC_RSRVD_DEVICE_ID, &curVal);
    if (CborNoError != err)
    {
        OIC_LOG(ERROR, TAG, "Cbor find value failed.");
        goto malformed_cbor;
    }
    size_t len;
    err = cbor_value_dup_byte_string(&curVal, &(out->sid), &len, NULL);

    // BaseURI - Not a mandatory field
    err = cbor_value_map_find_value(&rootMap, OC_RSRVD_BASE_URI, &curVal);
    if (CborNoError == err && cbor_value_is_valid(&curVal))
    {
        err = cbor_value_dup_text_string(&curVal, &(out->baseURI), &len, NULL);
        if (CborNoError != err)
        {
            OIC_LOG(ERROR, TAG, "baseURI failed.");
            goto malformed_cbor;
        }
    }

    // Look for Links which will have an array as the value
    err = cbor_value_map_find_value(&rootMap, OC_RSRVD_LINKS, &curVal);
    if (CborNoError != err)
    {
        OIC_LOG(ERROR, TAG, "Cbor find value failed.");
        goto malformed_cbor;
    }

    // Enter the links array and start iterating through the array processing
    // each resource which shows up as a map.
    err = err || cbor_value_enter_container(&curVal, &resourceMap);

    while (cbor_value_is_map(&resourceMap))
    {
        resource = (OCResourcePayload*)OICCalloc(1, sizeof(OCResourcePayload));
        if(!resource)
        {
            OIC_LOG(ERROR, TAG, "Memory allocation failed");
            OCDiscoveryPayloadDestroy(out);
            return OC_STACK_NO_MEMORY;
        }

        // Uri
        CborValue uriVal = { 0 };
        err = cbor_value_map_find_value(&resourceMap, OC_RSRVD_HREF, &uriVal);
        if (CborNoError != err)
        {
            OIC_LOG(ERROR, TAG, "Cbor finding href type failed.");
            goto malformed_cbor;
        }
        err = cbor_value_dup_text_string(&uriVal, &(resource->uri), &len, NULL);
        if (CborNoError != err)
        {
            OIC_LOG(ERROR, TAG, "Cbor finding href value failed.");
            goto malformed_cbor;
        }
        // ResourceTypes
        CborValue rtVal = { 0 };
        err = cbor_value_map_find_value(&resourceMap, OC_RSRVD_RESOURCE_TYPE, &rtVal);
        if (CborNoError != err)
        {
            OIC_LOG(ERROR, TAG, "Cbor finding rt type failed.");
            goto malformed_cbor;
        }
        if (cbor_value_is_text_string(&rtVal))
        {
            char* input = NULL;
            char* savePtr;
            err = cbor_value_dup_text_string(&rtVal, &input, &len, NULL);
            if (CborNoError != err)
            {
                OIC_LOG(ERROR, TAG, "Cbor finding rt value failed.");
                goto malformed_cbor;
            }
            if (input)
            {
                char* curPtr = strtok_r(input, " ", &savePtr);

                while (curPtr)
                {
                    char* trimmed = InPlaceStringTrim(curPtr);
                    if (trimmed[0] !='\0')
                    {
                        if (!OCResourcePayloadAddResourceType(resource, trimmed))
                        {
                            OICFree(resource->uri);
                            OCFreeOCStringLL(resource->types);
                            OICFree(resource);
                            OCDiscoveryPayloadDestroy(out);
                            return OC_STACK_NO_MEMORY;
                        }
                    }
                    curPtr = strtok_r(NULL, " ", &savePtr);
                }
                OICFree(input);
            }
        }

        // Interface Types
        CborValue ifVal = { 0 };
        err = cbor_value_map_find_value(&resourceMap, OC_RSRVD_INTERFACE, &ifVal);
        if (CborNoError != err)
        {
            OIC_LOG(ERROR, TAG, "Cbor finding if type failed.");
            goto malformed_cbor;
        }
        if (!err && cbor_value_is_text_string(&ifVal))
        {
            char* input = NULL;
            char* savePtr;
            err = cbor_value_dup_text_string(&ifVal, &input, &len, NULL);
            if (CborNoError != err)
            {
                OIC_LOG(ERROR, TAG, "Cbor finding if value failed.");
                goto malformed_cbor;
            }
            if (input)
            {
                char* curPtr = strtok_r(input, " ", &savePtr);

                while (curPtr)
                {
                    char* trimmed = InPlaceStringTrim(curPtr);
                    if (trimmed[0] !='\0')
                    {
                        if (!OCResourcePayloadAddInterface(resource, trimmed))
                        {
                            OICFree(resource->uri);
                            OCFreeOCStringLL(resource->types);
                            OICFree(resource);
                            OCDiscoveryPayloadDestroy(out);
                            return OC_STACK_NO_MEMORY;
                        }
                    }
                    curPtr = strtok_r(NULL, " ", &savePtr);
                }
                OICFree(input);
            }
        }

        // Policy
        CborValue policyMap = { 0 };
        err = cbor_value_map_find_value(&resourceMap, OC_RSRVD_POLICY, &policyMap);
        if (CborNoError != err)
        {
            OIC_LOG(ERROR, TAG, "Cbor finding policy type failed.");
            goto malformed_cbor;
        }
        // Bitmap
        CborValue val = { 0 };
        err = cbor_value_map_find_value(&policyMap, OC_RSRVD_BITMAP, &val);
        if (CborNoError != err)
        {
            OIC_LOG(ERROR, TAG, "Cbor finding bitmap type failed.");
            goto malformed_cbor;
        }
        uint64_t temp = 0;
        err = cbor_value_get_uint64(&val, &temp);
        if (CborNoError != err)
        {
            OIC_LOG(ERROR, TAG, "Cbor finding bitmap value failed.");
            goto malformed_cbor;
        }
        resource->bitmap = (uint8_t)temp;
        // Secure Flag
        err = cbor_value_map_find_value(&policyMap, OC_RSRVD_SECURE, &val);
        if (CborNoError != err)
        {
            OIC_LOG(ERROR, TAG, "Cbor finding secure type failed.");
            goto malformed_cbor;
        }
        if(cbor_value_is_valid(&val))
        {
            err = cbor_value_get_boolean(&val, &(resource->secure));
            if (CborNoError != err)
            {
                OIC_LOG(ERROR, TAG, "Cbor finding secure value failed.");
                goto malformed_cbor;
            }
            // Port
            CborValue port = { 0 };
            err = cbor_value_map_find_value(&policyMap, OC_RSRVD_HOSTING_PORT,
                            &port);
            if (CborNoError != err)
            {
                OIC_LOG(ERROR, TAG, "Cbor finding port type failed.");
                goto malformed_cbor;
            }
            if (cbor_value_is_valid(&port))
            {
                err = cbor_value_get_uint64(&port, &temp);
                if (CborNoError != err)
                {
                    OIC_LOG(ERROR, TAG, "Cbor finding port value failed.");
                    goto malformed_cbor;
                }
                resource->port = (uint16_t)temp;
            }
        }
        else if (out->baseURI)
        {
            // Port
            CborValue port = { 0 };
            err = cbor_value_map_find_value(&policyMap, OC_RSRVD_HOSTING_PORT, &port);
            if (CborNoError != err)
            {
                OIC_LOG(ERROR, TAG, "Cbor finding port type failed.");
                goto malformed_cbor;
            }
            if(cbor_value_is_valid(&port))
            {
                err = cbor_value_get_uint64(&port, &temp);
                if (CborNoError != err)
                {
                    OIC_LOG(ERROR, TAG, "Cbor finding port value failed.");
                    goto malformed_cbor;
                }
                resource->port = (uint16_t)temp;
            }
        }

        err = cbor_value_advance(&resourceMap);
        if (CborNoError != err)
        {
            OIC_LOG(ERROR, TAG, "Cbor advance value failed.");
            goto malformed_cbor;
        }
        ++resourceCount;
        OCDiscoveryPayloadAddNewResource(out, resource);
    }

    err = err || cbor_value_leave_container(rootValue, &resourceMap);

    *outPayload = (OCPayload*)out;
    return OC_STACK_OK;

malformed_cbor:
    OICFree(resource->uri);
    OCFreeOCStringLL(resource->types);
    OCFreeOCStringLL(resource->interfaces);
    OICFree(resource);
    OCDiscoveryPayloadDestroy(out);
    return OC_STACK_MALFORMED_RESPONSE;
}

static OCStackResult OCParseDevicePayload(OCPayload** outPayload, CborValue* rootValue)
{
    if (!outPayload)
    {
        return OC_STACK_INVALID_PARAM;
    }

    bool err = false;

    if(cbor_value_is_map(rootValue))
    {
        uint8_t* sid = NULL;
        char* dname = NULL;
        char* specVer = NULL;
        char* dmVer = NULL;

        CborValue repVal;
        // Device ID
        err = err || cbor_value_map_find_value(rootValue, OC_RSRVD_DEVICE_ID, &repVal);
        size_t len;
        if(cbor_value_is_valid(&repVal))
        {
            err = err || cbor_value_dup_byte_string(&repVal, &sid, &len, NULL);
        }
        // Device Name
        err = err || cbor_value_map_find_value(rootValue, OC_RSRVD_DEVICE_NAME, &repVal);
        if(cbor_value_is_valid(&repVal))
        {
            err = err || cbor_value_dup_text_string(&repVal, &dname, &len, NULL);
        }
        // Device Spec Version
        err = err || cbor_value_map_find_value(rootValue, OC_RSRVD_SPEC_VERSION, &repVal);
        if(cbor_value_is_valid(&repVal))
        {
            err = err || cbor_value_dup_text_string(&repVal, &specVer, &len, NULL);
        }

        // Data Model Version
        err = err || cbor_value_map_find_value(rootValue, OC_RSRVD_DATA_MODEL_VERSION, &repVal);
        if (cbor_value_is_valid(&repVal))
        {
            err = err || cbor_value_dup_text_string(&repVal, &dmVer, &len, NULL);
        }

        err = err || cbor_value_advance(rootValue);

        if(err)
        {
            OICFree(sid);
            OICFree(dname);
            OICFree(specVer);
            OICFree(dmVer);
            OIC_LOG_V(ERROR, TAG, "CBOR in error condition %d", err);
            return OC_STACK_MALFORMED_RESPONSE;
        }

        *outPayload = (OCPayload*)OCDevicePayloadCreate(sid, dname, specVer, dmVer);

        OICFree(sid);
        OICFree(dname);
        OICFree(specVer);
        OICFree(dmVer);
        if(!*outPayload)
        {
            return OC_STACK_NO_MEMORY;
        }

        return OC_STACK_OK;
    }
    else
    {
        OIC_LOG(ERROR, TAG, "Root device node was not a map");
        return OC_STACK_MALFORMED_RESPONSE;
    }

}

static OCStackResult OCParsePlatformPayload(OCPayload** outPayload, CborValue* rootValue)
{
    if (!outPayload)
    {
        return OC_STACK_INVALID_PARAM;
    }

    bool err = false;

    if(cbor_value_is_map(rootValue))
    {
        OCPlatformInfo info = {0};

        CborValue repVal;
        size_t len;
        // Platform ID
        err = err || cbor_value_map_find_value(rootValue, OC_RSRVD_PLATFORM_ID, &repVal);
        if(cbor_value_is_valid(&repVal))
         {
             err = err || cbor_value_dup_text_string(&repVal, &(info.platformID), &len, NULL);
         }

         // MFG Name
         err = err || cbor_value_map_find_value(rootValue, OC_RSRVD_MFG_NAME, &repVal);
         if(cbor_value_is_valid(&repVal))
         {
             err = err || cbor_value_dup_text_string(&repVal, &(info.manufacturerName), &len, NULL);
         }

        // MFG URL
        err = err || cbor_value_map_find_value(rootValue, OC_RSRVD_MFG_URL, &repVal);
        if(cbor_value_is_valid(&repVal))
        {
             err = err || cbor_value_dup_text_string(&repVal, &(info.manufacturerUrl), &len, NULL);
        }

        // Model Num
        err = err || cbor_value_map_find_value(rootValue, OC_RSRVD_MODEL_NUM, &repVal);
        if(cbor_value_is_valid(&repVal))
        {
             err = err || cbor_value_dup_text_string(&repVal, &(info.modelNumber), &len, NULL);
        }

        // Date of Mfg
        err = err || cbor_value_map_find_value(rootValue, OC_RSRVD_MFG_DATE, &repVal);
        if(cbor_value_is_valid(&repVal))
        {
             err = err || cbor_value_dup_text_string(&repVal, &(info.dateOfManufacture), &len,
                    NULL);
        }

        // Platform Version
        err = err || cbor_value_map_find_value(rootValue, OC_RSRVD_PLATFORM_VERSION, &repVal);
        if(cbor_value_is_valid(&repVal))
        {
             err = err || cbor_value_dup_text_string(&repVal, &(info.platformVersion), &len, NULL);
        }

        // OS Version
        err = err || cbor_value_map_find_value(rootValue, OC_RSRVD_OS_VERSION, &repVal);
        if(cbor_value_is_valid(&repVal))
        {
             err = err || cbor_value_dup_text_string(&repVal, &(info.operatingSystemVersion),
                    &len, NULL);
        }

        // Hardware Version
        err = err || cbor_value_map_find_value(rootValue, OC_RSRVD_HARDWARE_VERSION, &repVal);
        if(cbor_value_is_valid(&repVal))
        {
             err = err || cbor_value_dup_text_string(&repVal, &(info.hardwareVersion), &len,
                    NULL);
        }

        // Firmware Version
        err = err || cbor_value_map_find_value(rootValue, OC_RSRVD_FIRMWARE_VERSION, &repVal);
        if(cbor_value_is_valid(&repVal))
        {
             err = err || cbor_value_dup_text_string(&repVal, &(info.firmwareVersion), &len,
                    NULL);
        }

        // Support URL
        err = err || cbor_value_map_find_value(rootValue, OC_RSRVD_SUPPORT_URL, &repVal);
        if(cbor_value_is_valid(&repVal))
        {
             err = err || cbor_value_dup_text_string(&repVal, &(info.supportUrl), &len, NULL);
        }

        // System Time
        err = err || cbor_value_map_find_value(rootValue, OC_RSRVD_SYSTEM_TIME, &repVal);
        if(cbor_value_is_valid(&repVal))
        {
             err = err || cbor_value_dup_text_string(&repVal, &(info.systemTime), &len, NULL);
        }

        err = err || cbor_value_advance(rootValue);

        if(err)
        {
            OICFree(info.dateOfManufacture);
            OICFree(info.firmwareVersion);
            OICFree(info.hardwareVersion);
            OICFree(info.manufacturerName);
            OICFree(info.manufacturerUrl);
            OICFree(info.modelNumber);
            OICFree(info.operatingSystemVersion);
            OICFree(info.platformID);
            OICFree(info.platformVersion);
            OICFree(info.supportUrl);
            OICFree(info.systemTime);
            OIC_LOG(ERROR, TAG, "CBOR error In ParsePlatformPayload");
            return OC_STACK_MALFORMED_RESPONSE;
        }

        *outPayload = (OCPayload*)OCPlatformPayloadCreateAsOwner(&info);

        if(!*outPayload)
        {
            return OC_STACK_NO_MEMORY;
        }

        return OC_STACK_OK;
    }
    else
    {
        OIC_LOG(ERROR, TAG, "Root device node was not a map");
        return OC_STACK_MALFORMED_RESPONSE;
    }
}

static OCRepPayloadPropType DecodeCborType(CborType type)
{
    switch (type)
    {
            case CborNullType:
                return OCREP_PROP_NULL;
            case CborIntegerType:
                return OCREP_PROP_INT;
            case CborDoubleType:
                return OCREP_PROP_DOUBLE;
            case CborBooleanType:
                return OCREP_PROP_BOOL;
            case CborTextStringType:
                return OCREP_PROP_STRING;
            case CborByteStringType:
                return OCREP_PROP_BYTE_STRING;
            case CborMapType:
                return OCREP_PROP_OBJECT;
            case CborArrayType:
                return OCREP_PROP_ARRAY;
            default:
                return OCREP_PROP_NULL;
    }
}
static bool OCParseArrayFindDimensionsAndType(const CborValue* parent, size_t dimensions[MAX_REP_ARRAY_DEPTH],
        OCRepPayloadPropType* type)
{
    bool err = false;
    CborValue insideArray;
    *type = OCREP_PROP_NULL;
    dimensions[0] = dimensions[1] = dimensions[2] = 0;

    err = err || cbor_value_enter_container(parent, &insideArray);

    while (cbor_value_is_valid(&insideArray))
    {
        OCRepPayloadPropType tempType = DecodeCborType(cbor_value_get_type(&insideArray));

        if (tempType == OCREP_PROP_ARRAY)
        {
            size_t subdim[MAX_REP_ARRAY_DEPTH];
            tempType = OCREP_PROP_NULL;
            err = err || OCParseArrayFindDimensionsAndType(&insideArray, subdim, &tempType);

            if (subdim[2] != 0)
            {
                OIC_LOG(ERROR, TAG, "Parse array helper, sub-array too deep");
            }

            dimensions[1] = dimensions[1] >= subdim[0] ? dimensions[1] : subdim[0];
            dimensions[2] = dimensions[2] >= subdim[1] ? dimensions[2] : subdim[1];

            if (*type != OCREP_PROP_NULL && tempType != OCREP_PROP_NULL
                    && *type != tempType)
            {
                OIC_LOG(ERROR, TAG, "Array parse failed, mixed arrays not allowed (subtype)");
                return true;
            }
            else if (*type == OCREP_PROP_NULL)
            {
                // We don't know the type of this array yet, so the assignment is OK
                *type = tempType;
            }
        }
        else if (*type == OCREP_PROP_NULL)
        {
            // We don't know the type of this array yet, so the assignment is OK
            *type = tempType;
        }
        // tempType is allowed to be NULL, since it might now know the answer yet
        else if (tempType != OCREP_PROP_NULL && *type != tempType)
        {
            // this is an invalid situation!
            OIC_LOG(ERROR, TAG, "Array parse failed, mixed arrays not allowed");
            return true;
        }

        ++dimensions[0];
        cbor_value_advance(&insideArray);
    }

    return err;
}

static size_t getAllocSize(OCRepPayloadPropType type)
{
    switch (type)
    {
        case OCREP_PROP_INT:
            return sizeof (int64_t);
        case OCREP_PROP_DOUBLE:
            return sizeof (double);
        case OCREP_PROP_BOOL:
            return sizeof (bool);
        case OCREP_PROP_STRING:
            return sizeof (char*);
        case OCREP_PROP_BYTE_STRING:
            return sizeof (OCByteString);
        case OCREP_PROP_OBJECT:
            return sizeof (OCRepPayload*);
        default:
            return 0;
    }
}

static size_t arrayStep(size_t dimensions[MAX_REP_ARRAY_DEPTH], size_t elementNum)
{
    return
        (dimensions[1] == 0 ? 1 : dimensions[1]) *
        (dimensions[2] == 0 ? 1 : dimensions[2]) *
        elementNum;
}

static bool OCParseArrayFillArray(const CborValue* parent, size_t dimensions[MAX_REP_ARRAY_DEPTH],
        OCRepPayloadPropType type, void* targetArray)
{
    bool err = false;
    CborValue insideArray;

    err = err || cbor_value_enter_container(parent, &insideArray);

    size_t i = 0;
    char* tempStr = NULL;
    OCByteString ocByteStr = { .bytes = NULL, .len = 0};
    size_t tempLen = 0;
    OCRepPayload* tempPl = NULL;

    size_t newdim[MAX_REP_ARRAY_DEPTH];
    newdim[0] = dimensions[1];
    newdim[1] = dimensions[2];
    newdim[2] = 0;

    while (!err && i < dimensions[0] && cbor_value_is_valid(&insideArray))
    {
        bool noAdvance = false;
        if (cbor_value_get_type(&insideArray) != CborNullType)
        {
            switch (type)
            {
                case OCREP_PROP_INT:
                    if (dimensions[1] == 0)
                    {
                        err = err || cbor_value_get_int64(&insideArray,
                                &(((int64_t*)targetArray)[i]));
                    }
                    else
                    {
                        err = err || OCParseArrayFillArray(&insideArray, newdim,
                            type,
                            &(((int64_t*)targetArray)[arrayStep(dimensions, i)])
                            );
                    }
                    break;
                case OCREP_PROP_DOUBLE:
                    if (dimensions[1] == 0)
                    {
                        err = err || cbor_value_get_double(&insideArray,
                                &(((double*)targetArray)[i]));
                    }
                    else
                    {
                        err = err || OCParseArrayFillArray(&insideArray, newdim,
                            type,
                            &(((double*)targetArray)[arrayStep(dimensions, i)])
                            );
                    }
                    break;
                case OCREP_PROP_BOOL:
                    if (dimensions[1] == 0)
                    {
                        err = err || cbor_value_get_boolean(&insideArray,
                                &(((bool*)targetArray)[i]));
                    }
                    else
                    {
                        err = err || OCParseArrayFillArray(&insideArray, newdim,
                            type,
                            &(((bool*)targetArray)[arrayStep(dimensions, i)])
                            );
                    }
                    break;
                case OCREP_PROP_STRING:
                    if (dimensions[1] == 0)
                    {
                        err = err || cbor_value_dup_text_string(&insideArray,
                                &tempStr, &tempLen, NULL);
                        ((char**)targetArray)[i] = tempStr;
                        tempStr = NULL;
                    }
                    else
                    {
                        err = err || OCParseArrayFillArray(&insideArray, newdim,
                            type,
                            &(((char**)targetArray)[arrayStep(dimensions, i)])
                            );
                    }
                    break;
                case OCREP_PROP_BYTE_STRING:
                    if (dimensions[1] == 0)
                    {
                        err = err || cbor_value_dup_byte_string(&insideArray,
                                &(ocByteStr.bytes), &(ocByteStr.len), NULL);
                        ((OCByteString*)targetArray)[i] = ocByteStr;
                    }
                    else
                    {
                        err = err || OCParseArrayFillArray(&insideArray, newdim,
                                type,
                                &(((OCByteString*)targetArray)[arrayStep(dimensions, i)])
                                );
                    }
                    break;
                case OCREP_PROP_OBJECT:
                    if (dimensions[1] == 0)
                    {
                        err = err || OCParseSingleRepPayload(&tempPl, &insideArray);
                        ((OCRepPayload**)targetArray)[i] = tempPl;
                        tempPl = NULL;
                        noAdvance = true;
                    }
                    else
                    {
                        err = err || OCParseArrayFillArray(&insideArray, newdim,
                            type,
                            &(((OCRepPayload**)targetArray)[arrayStep(dimensions, i)])
                            );
                    }
                    break;
                default:
                    OIC_LOG(ERROR, TAG, "Invalid Array type in Parse Array");
                    err = true;
                    break;
            }
        }
        ++i;
        if (!noAdvance && cbor_value_is_valid(&insideArray))
        {
            err = err || cbor_value_advance(&insideArray);
        }
    }

    return err;
}

static bool OCParseArray(OCRepPayload* out, const char* name, CborValue* container)
{
    OCRepPayloadPropType type;
    size_t dimensions[MAX_REP_ARRAY_DEPTH];
    bool err = OCParseArrayFindDimensionsAndType(container, dimensions, &type);

    if (err)
    {
        OIC_LOG(ERROR, TAG, "Array details weren't clear");
        return err;
    }

    if (type == OCREP_PROP_NULL)
    {
        err = err || OCRepPayloadSetNull(out, name);
        err = err || cbor_value_advance(container);
        return err;
    }

    size_t dimTotal = calcDimTotal(dimensions);
    size_t allocSize = getAllocSize(type);
    void* arr = OICCalloc(dimTotal, allocSize);

    if (!arr)
    {
        OIC_LOG(ERROR, TAG, "Array Parse allocation failed");
        return true;
    }

    err = err || OCParseArrayFillArray(container, dimensions, type, arr);

    switch (type)
    {
        case OCREP_PROP_INT:
            if (err || !OCRepPayloadSetIntArrayAsOwner(out, name, (int64_t*)arr, dimensions))
            {
                OICFree(arr);
                err = true;
            }
            break;
        case OCREP_PROP_DOUBLE:
            if (err || !OCRepPayloadSetDoubleArrayAsOwner(out, name, (double*)arr, dimensions))
            {
                OICFree(arr);
                err = true;
            }
            break;
        case OCREP_PROP_BOOL:
<<<<<<< HEAD
            arr = (bool*)OICMalloc(dimTotal * sizeof(bool));
            if(arr)
            {
                for(size_t i = 0; i < dimTotal && !err; ++i)
                {
                     err = err || cbor_value_get_boolean(&insideArray, &(((bool*)arr)[i]));
                     err = err || cbor_value_advance_fixed(&insideArray);
                }
                if(err || !OCRepPayloadSetBoolArrayAsOwner(out, name, (bool*)arr, dimensions))
                {
                    OICFree(arr);
                    err = true;
                }
            }
            else
=======
            if (err || !OCRepPayloadSetBoolArrayAsOwner(out, name, (bool*)arr, dimensions))
>>>>>>> 586aa499
            {
                OICFree(arr);
                err = true;
            }
            break;
        case OCREP_PROP_STRING:
            if (err || !OCRepPayloadSetStringArrayAsOwner(out, name, (char**)arr, dimensions))
            {
                for(size_t i = 0; i < dimTotal; ++i)
                {
                    OICFree(((char**)arr)[i]);
                }
                OICFree(arr);
                err = true;
            }
            break;
        case OCREP_PROP_BYTE_STRING:
            if (err || !OCRepPayloadSetByteStringArrayAsOwner(out, name, (OCByteString*)arr, dimensions))
            {
                for (size_t i = 0; i < dimTotal; ++i)
                {
                    OICFree(((OCByteString*)arr)[i].bytes);
                }
                OICFree(arr);
                err = true;
            }
            break;
        case OCREP_PROP_OBJECT:
            if (err || !OCRepPayloadSetPropObjectArrayAsOwner(out, name, (OCRepPayload**)arr, dimensions))
            {
                for(size_t i = 0; i < dimTotal; ++i)
                {
                    OCRepPayloadDestroy(((OCRepPayload**)arr)[i]);
                }
                OICFree(arr);
                err = true;
            }
            break;
        default:
            OIC_LOG(ERROR, TAG, "Invalid Array type in Parse Array");
            err = true;
            break;
    }

    return err;
}

static bool OCParseSingleRepPayload(OCRepPayload** outPayload, CborValue *objMap)
{
    if (!outPayload)
    {
        return false;
    }

    bool err = false;

    if (cbor_value_is_map(objMap))
    {
        if (!*outPayload)
        {
            *outPayload = OCRepPayloadCreate();
            if(!*outPayload)
            {
                return CborErrorOutOfMemory;
            }
        }

        OCRepPayload* curPayload = *outPayload;

        size_t len;
        CborValue repMap;
        err = err || cbor_value_enter_container(objMap, &repMap);

        while(!err && cbor_value_is_valid(&repMap))
        {
            char* name;
            err = err || cbor_value_dup_text_string(&repMap, &name, &len, NULL);
            err = err || cbor_value_advance(&repMap);

            CborType type = cbor_value_get_type(&repMap);
            switch(type)
            {
                case CborNullType:
                    err = !OCRepPayloadSetNull(curPayload, name);
                    break;
                case CborIntegerType:
                    {
                        int64_t intval = 0;
                        err = err || cbor_value_get_int64(&repMap, &intval);
                        if (!err)
                        {
                            err = !OCRepPayloadSetPropInt(curPayload, name, intval);
                        }
                    }
                    break;
                case CborDoubleType:
                    {
                        double doubleval = 0;
                        err = err || cbor_value_get_double(&repMap, &doubleval);
                        if (!err)
                        {
                            err = !OCRepPayloadSetPropDouble(curPayload, name, doubleval);
                        }
                    }
                    break;
                case CborBooleanType:
                    {
                        bool boolval = false;
                        err = err || cbor_value_get_boolean(&repMap, &boolval);
                        if (!err)
                        {
                            err = !OCRepPayloadSetPropBool(curPayload, name, boolval);
                        }
                    }
                    break;
                case CborTextStringType:
                    {
                        char* strval = NULL;
                        err = err || cbor_value_dup_text_string(&repMap, &strval, &len, NULL);
                        if (!err)
                        {
                            err = !OCRepPayloadSetPropStringAsOwner(curPayload, name, strval);
                        }
                    }
                    break;
                case CborByteStringType:
                    {
                        uint8_t* bytestrval = NULL;
                        err = err || cbor_value_dup_byte_string(&repMap, &bytestrval, &len, NULL);
                        if (!err)
                        {
                            OCByteString tmp = {.bytes = bytestrval, .len = len};
                            err = !OCRepPayloadSetPropByteStringAsOwner(curPayload, name, &tmp);
                        }
                    }
                    break;
                case CborMapType:
                    {
                        OCRepPayload *pl = NULL;
                        err = err || OCParseSingleRepPayload(&pl, &repMap);
                        if (!err)
                        {
                            err = !OCRepPayloadSetPropObjectAsOwner(curPayload, name, pl);
                        }
                    }
                    break;
                case CborArrayType:
                    err = err || OCParseArray(curPayload, name, &repMap);
                    break;
                default:
                    OIC_LOG_V(ERROR, TAG, "Parsing rep property, unknown type %d", repMap.type);
                    err = true;
            }

            if (type != CborMapType && cbor_value_is_valid(&repMap))
            {
                err = err || cbor_value_advance(&repMap);
            }
            OICFree(name);
        }

        err = err || cbor_value_leave_container(objMap, &repMap);

        if(err)
        {
            OCRepPayloadDestroy(*outPayload);
            *outPayload = NULL;
        }
    }

    return err;
}

static OCStackResult OCParseRepPayload(OCPayload** outPayload, CborValue* rootMap)
{
    if (!outPayload)
    {
        return OC_STACK_INVALID_PARAM;
    }

    OCRepPayload *rootPayload = NULL;
    OCRepPayload *curPayload = NULL;
    OCRepPayload *temp = OCRepPayloadCreate();
    if (!temp)
    {
        return OC_STACK_NO_MEMORY;
    }

    CborValue curVal;
    bool err = false;
    size_t len;
    err = err || cbor_value_map_find_value(rootMap, OC_RSRVD_RESOURCE_TYPE, &curVal);
    if(cbor_value_is_text_string(&curVal))
    {
        char* allRt = NULL;
        err = err || cbor_value_dup_text_string(&curVal, &allRt, &len, NULL);
        if (allRt)
        {
            char* savePtr;
            char* curPtr = strtok_r(allRt, " ", &savePtr);
            while (curPtr)
            {
                char* trimmed = InPlaceStringTrim(curPtr);
                if (trimmed[0] != '\0')
                {
                    OCRepPayloadAddResourceType(temp, curPtr);
                }
                curPtr = strtok_r(NULL, " ", &savePtr);
            }
        }
        OICFree(allRt);
    }

    err = err || cbor_value_map_find_value(rootMap, OC_RSRVD_INTERFACE, &curVal);
    if(cbor_value_is_text_string(&curVal))
    {
        char* allIf = NULL;
        err = err || cbor_value_dup_text_string(&curVal, &allIf, &len, NULL);
        if (allIf)
        {
            char* savePtr;
            char* curPtr = strtok_r(allIf, " ", &savePtr);
            while (curPtr)
            {
                char* trimmed = InPlaceStringTrim(curPtr);
                if (trimmed[0] != '\0')
                {
                    OCRepPayloadAddInterface(temp, curPtr);
                }
                curPtr = strtok_r(NULL, " ", &savePtr);
            }
        }
        OICFree(allIf);
    }

    while (!err && cbor_value_is_map(rootMap))
    {
         err = err || OCParseSingleRepPayload(&temp, rootMap);

        if(rootPayload == NULL)
        {
            rootPayload = temp;
            curPayload = temp;
        }
        else
        {
            curPayload->next = temp;
            curPayload = curPayload->next;
        }

        if (cbor_value_is_valid(rootMap))
        {
            err = err || cbor_value_advance(rootMap);
        }

        if(err)
        {
            OCRepPayloadDestroy(rootPayload);
            OIC_LOG(ERROR, TAG, "CBOR error in ParseRepPayload");
            return OC_STACK_MALFORMED_RESPONSE;
        }
    }

    *outPayload = (OCPayload*)rootPayload;

    return OC_STACK_OK;
}

static OCStackResult OCParsePresencePayload(OCPayload** outPayload, CborValue* rootValue)
{
    if (!outPayload)
    {
        return OC_STACK_INVALID_PARAM;
    }

    bool err = false;

    if(cbor_value_is_map(rootValue))
    {
        uint64_t seqNum = 0;
        uint64_t maxAge = 0;
        OCPresenceTrigger trigger = OC_PRESENCE_TRIGGER_CREATE;
        char* tempStr = NULL;
        size_t len = 0;

        CborValue curVal;
        // Sequence Number
        err = err || cbor_value_map_find_value(rootValue, OC_RSRVD_NONCE, &curVal);
        err = err || cbor_value_get_uint64(&curVal, &seqNum);

        // Max Age
        err = err || cbor_value_map_find_value(rootValue, OC_RSRVD_TTL, &curVal);
        err = err || cbor_value_get_uint64(&curVal, &maxAge);

        // Trigger
        err = err || cbor_value_map_find_value(rootValue, OC_RSRVD_TRIGGER, &curVal);
        err = err || cbor_value_dup_text_string(&curVal, &tempStr, &len, NULL);
        trigger = convertTriggerStringToEnum(tempStr);
        OICFree(tempStr);
        tempStr = NULL;

        // Resource type name
        err = err || cbor_value_map_find_value(rootValue, OC_RSRVD_RESOURCE_TYPE, &curVal);
        if(cbor_value_is_valid(&curVal))
        {
             err = err || cbor_value_dup_text_string(&curVal, &tempStr, &len, NULL);
        }

        err = err || cbor_value_advance(rootValue);

        if(!err)
        {
            *outPayload = (OCPayload*)OCPresencePayloadCreate(seqNum, maxAge, trigger, tempStr);
        }
        OICFree(tempStr);

        if(err)
        {
            OCPayloadDestroy(*outPayload);
            OIC_LOG(ERROR, TAG, "CBOR error Parse Presence Payload");
            return OC_STACK_MALFORMED_RESPONSE;
        }

        if(!*outPayload)
        {
            return OC_STACK_NO_MEMORY;
        }

        return OC_STACK_OK;
    }
    else
    {
        OIC_LOG(ERROR, TAG, "Root presence node was not a map");
        return OC_STACK_MALFORMED_RESPONSE;
    }
}<|MERGE_RESOLUTION|>--- conflicted
+++ resolved
@@ -924,25 +924,7 @@
             }
             break;
         case OCREP_PROP_BOOL:
-<<<<<<< HEAD
-            arr = (bool*)OICMalloc(dimTotal * sizeof(bool));
-            if(arr)
-            {
-                for(size_t i = 0; i < dimTotal && !err; ++i)
-                {
-                     err = err || cbor_value_get_boolean(&insideArray, &(((bool*)arr)[i]));
-                     err = err || cbor_value_advance_fixed(&insideArray);
-                }
-                if(err || !OCRepPayloadSetBoolArrayAsOwner(out, name, (bool*)arr, dimensions))
-                {
-                    OICFree(arr);
-                    err = true;
-                }
-            }
-            else
-=======
             if (err || !OCRepPayloadSetBoolArrayAsOwner(out, name, (bool*)arr, dimensions))
->>>>>>> 586aa499
             {
                 OICFree(arr);
                 err = true;
