//******************************************************************
//
// Copyright 2015 Intel Mobile Communications GmbH All Rights Reserved.
//
//-=-=-=-=-=-=-=-=-=-=-=-=-=-=-=-=-=-=-=-=-=-=-=-=-=-=-=-=-=-=-=-=
//
// Licensed under the Apache License, Version 2.0 (the "License");
// you may not use this file except in compliance with the License.
// You may obtain a copy of the License at
//
//      http://www.apache.org/licenses/LICENSE-2.0
//
// Unless required by applicable law or agreed to in writing, software
// distributed under the License is distributed on an "AS IS" BASIS,
// WITHOUT WARRANTIES OR CONDITIONS OF ANY KIND, either express or implied.
// See the License for the specific language governing permissions and
// limitations under the License.
//
//-=-=-=-=-=-=-=-=-=-=-=-=-=-=-=-=-=-=-=-=-=-=-=-=-=-=-=-=-=-=-=-=

// Defining _POSIX_C_SOURCE macro with 200112L (or greater) as value
// causes header files to expose definitions
// corresponding to the POSIX.1-2001 base
// specification (excluding the XSI extension).
// For POSIX.1-2001 base specification,
// Refer http://pubs.opengroup.org/onlinepubs/009695399/
// Required for strok_r
#define _POSIX_C_SOURCE 200112L
#include <string.h>
#include "ocpayloadcbor.h"
#include <stdlib.h>
#include "logger.h"
#include "oic_string.h"
#include "oic_malloc.h"
#include "ocstackinternal.h"
#include "ocpayload.h"
#include "cbor.h"
<<<<<<< HEAD
#include "oic_string.h"
=======
#include "payload_logging.h"
#include "rdpayload.h"
>>>>>>> daab9411

#define TAG "OCPayloadParse"

static OCStackResult OCParseDiscoveryPayload(OCPayload** outPayload, CborValue* arrayVal);
static OCStackResult OCParseDevicePayload(OCPayload** outPayload, CborValue* arrayVal);
static OCStackResult OCParsePlatformPayload(OCPayload** outPayload, CborValue* arrayVal);
static bool OCParseSingleRepPayload(OCRepPayload** outPayload, CborValue* repParent);
static OCStackResult OCParseRepPayload(OCPayload** outPayload, CborValue* arrayVal);
static OCStackResult OCParsePresencePayload(OCPayload** outPayload, CborValue* arrayVal);
static OCStackResult OCParseSecurityPayload(OCPayload** outPayload, CborValue* arrayVal);

OCStackResult OCParsePayload(OCPayload** outPayload, OCPayloadType payloadType,
        const uint8_t* payload, size_t payloadSize)
{
    CborParser parser;
    CborValue rootValue;
    bool err = false;

    OC_LOG_V(INFO, TAG, "CBOR Parsing size: %d %d", payloadSize, payloadType);
    if((err = cbor_parser_init(payload, payloadSize, 0, &parser, &rootValue)) != false)
    {
        OC_LOG_V(ERROR, TAG, "CBOR Parser init failed: %d", err);
        return OC_STACK_ERROR;
    }

    if(!cbor_value_is_array(&rootValue))
    {
        OC_LOG_V(ERROR, TAG, "CBOR payload root object is not an array :%x", rootValue.type);
        return OC_STACK_MALFORMED_RESPONSE;
    }

    CborValue arrayValue;
    // enter the array
    err = err || cbor_value_enter_container(&rootValue, &arrayValue);

    if(err)
    {
        OC_LOG_V(ERROR, TAG, "CBOR payload parse failed :%d", err);
        return OC_STACK_MALFORMED_RESPONSE;
    }

    OCStackResult result = OC_STACK_ERROR;
    switch(payloadType)
    {
        case PAYLOAD_TYPE_DISCOVERY:
            result = OCParseDiscoveryPayload(outPayload, &arrayValue);
            break;
        case PAYLOAD_TYPE_DEVICE:
            result = OCParseDevicePayload(outPayload, &arrayValue);
            break;
        case PAYLOAD_TYPE_PLATFORM:
            result = OCParsePlatformPayload(outPayload, &arrayValue);
            break;
        case PAYLOAD_TYPE_REPRESENTATION:
            result = OCParseRepPayload(outPayload, &arrayValue);
            break;
        case PAYLOAD_TYPE_PRESENCE:
            result = OCParsePresencePayload(outPayload, &arrayValue);
            break;
        case PAYLOAD_TYPE_SECURITY:
            result = OCParseSecurityPayload(outPayload, &arrayValue);
            break;
        case PAYLOAD_TYPE_RD:
            result = OCRDCborToPayload(&arrayValue, outPayload);
            break;
        default:
            OC_LOG_V(ERROR, TAG, "ParsePayload Type default: %d", payloadType);
            result = OC_STACK_ERROR;
            break;
    }

    if(result == OC_STACK_OK)
    {
        err = err || cbor_value_leave_container(&rootValue, &arrayValue);
        if(err != CborNoError)
        {
            return OC_STACK_MALFORMED_RESPONSE;
        }
    }
    else
    {
        OC_LOG_V(INFO, TAG, "Finished parse payload, result is %d", result);
    }

    return result;
}

void OCFreeOCStringLL(OCStringLL* ll);

static OCStackResult OCParseSecurityPayload(OCPayload** outPayload, CborValue* arrayVal)
{
    if (!outPayload)
    {
        return OC_STACK_INVALID_PARAM;
    }

    bool err = false;
    char * securityData = NULL;

    if(cbor_value_is_map(arrayVal))
    {
        CborValue curVal;
        err = err || cbor_value_map_find_value(arrayVal, OC_RSRVD_REPRESENTATION, &curVal);

        if(cbor_value_is_valid(&curVal))
        {
            size_t len;
            err = err || cbor_value_dup_text_string(&curVal, &securityData, &len, NULL);
        }
    }
    else
    {
        OC_LOG(ERROR, TAG, "Cbor main value not a map");
        return OC_STACK_MALFORMED_RESPONSE;
    }

    err = err || cbor_value_advance(arrayVal);

    if(err)
    {
        OC_LOG(ERROR, TAG, "Cbor in error condition");
        OICFree(securityData);
        return OC_STACK_MALFORMED_RESPONSE;
    }

    *outPayload = (OCPayload*)OCSecurityPayloadCreate(securityData);
    OICFree(securityData);

    return OC_STACK_OK;

}

static char* InPlaceStringTrim(char* str)
{
    while (str[0] == ' ')
    {
        ++str;
    }

    size_t lastchar = strlen(str);

    while (str[lastchar] == ' ')
    {
        str[lastchar] = '\0';
        --lastchar;
    }

    return str;
}

static OCStackResult OCParseDiscoveryPayload(OCPayload** outPayload, CborValue* arrayVal)
{
    if (!outPayload)
    {
        return OC_STACK_INVALID_PARAM;
    }

    bool err = false;

    OCDiscoveryPayload* out = OCDiscoveryPayloadCreate();

    if(!out)
    {
        return OC_STACK_NO_MEMORY;
    }

    if (cbor_value_is_array(arrayVal))
    {
        OCLinksPayload *linksPayload = NULL;
        OCTagsPayload *tagsPayload = NULL;
        while (cbor_value_is_container(arrayVal))
        {
            linksPayload = NULL;
            tagsPayload = NULL;
            CborValue colResources;
            CborError cborFindResult = cbor_value_enter_container(arrayVal, &colResources);
            if (CborNoError != cborFindResult)
            {
                goto cbor_error;
            }

            if (OC_STACK_OK != OCTagsCborToPayload(&colResources, &tagsPayload))
            {
                OC_LOG(ERROR, TAG, "Tags cbor parsing failed.");
                OCFreeTagsResource(tagsPayload);
                goto cbor_error;
            }

            if (OC_STACK_OK != OCLinksCborToPayload(&colResources, &linksPayload))
            {
                OC_LOG(ERROR, TAG, "Links cbor parsing failed.");
                OCFreeTagsResource(tagsPayload);
                OCFreeLinksResource(linksPayload);
                goto cbor_error;
            }

            if (OC_STACK_OK != OCDiscoveryCollectionPayloadAddResource(out, tagsPayload, linksPayload))
            {
                OC_LOG(ERROR, TAG, "Memory allocation failed");
                OCFreeLinksResource(linksPayload);
                OCFreeTagsResource(tagsPayload);
                OCDiscoveryPayloadDestroy(out);
                return OC_STACK_NO_MEMORY;
            }
            if (CborNoError != cbor_value_advance(arrayVal))
            {
                OC_LOG(ERROR, TAG, "Cbor value advanced failed.");
                goto cbor_error;
            }
        }
    }
    if (cbor_value_is_map(arrayVal))
    {
        size_t resourceCount = 0;
        while(!err &&
                cbor_value_is_map(arrayVal))
        {
<<<<<<< HEAD
            err = err || cbor_value_map_find_value(arrayVal, OC_RSRVD_PROPERTY, &curVal);
            // ResourceTypes
            CborValue rtVal;
            err = err || cbor_value_map_find_value(&curVal, OC_RSRVD_RESOURCE_TYPE, &rtVal);

            if (!err && cbor_value_is_text_string(&rtVal))
            {
                char* input = NULL;
                char* savePtr;
                err = err || cbor_value_dup_text_string(&rtVal, &input, &len, NULL);

                if (input)
                {
                    char* curPtr = strtok_r(input, " ", &savePtr);

                    while (curPtr)
                    {
                        char* trimmed = InPlaceStringTrim(curPtr);
                        if (trimmed[0] !='\0')
                        {
                            if (!OCResourcePayloadAddResourceType(resource, trimmed))
                            {
                                OICFree(resource->uri);
                                OICFree(resource->sid);
                                OCFreeOCStringLL(resource->types);
                                OICFree(resource);
                                OCDiscoveryPayloadDestroy(out);
                                return OC_STACK_NO_MEMORY;
                            }
                        }
                        curPtr = strtok_r(NULL, " ", &savePtr);
                    }
                    OICFree(input);
                }
            }

            // Interface Types
            CborValue ifVal;
            err = err || cbor_value_map_find_value(&curVal, OC_RSRVD_INTERFACE, &ifVal);

            if (!err && cbor_value_is_text_string(&ifVal))
            {
                char* input = NULL;
                char* savePtr;
                err = err || cbor_value_dup_text_string(&ifVal, &input, &len, NULL);

                if (input)
                {
                    char* curPtr = strtok_r(input, " ", &savePtr);

                    while (curPtr)
                    {
                        char* trimmed = InPlaceStringTrim(curPtr);
                        if (trimmed[0] !='\0')
                        {
                            if (!OCResourcePayloadAddInterface(resource, trimmed))
                            {
                                OICFree(resource->uri);
                                OICFree(resource->sid);
                                OCFreeOCStringLL(resource->types);
                                OICFree(resource);
                                OCDiscoveryPayloadDestroy(out);
                                return OC_STACK_NO_MEMORY;
                            }
                        }
                        curPtr = strtok_r(NULL, " ", &savePtr);
                    }
                    OICFree(input);
                }
            }
=======
            OCResourcePayload* resource = (OCResourcePayload*)OICCalloc(1, sizeof(OCResourcePayload));
            if(!resource)
            {
                OC_LOG(ERROR, TAG, "Memory allocation failed");
                OCDiscoveryPayloadDestroy(out);
                return OC_STACK_NO_MEMORY;
            }
            CborValue curVal;

            // Uri
            err = err || cbor_value_map_find_value(arrayVal, OC_RSRVD_HREF, &curVal);
            size_t len;
            err = err || cbor_value_dup_text_string(&curVal, &(resource->uri), &len, NULL);

            // SID
            err = err || cbor_value_map_find_value(arrayVal, OC_RSRVD_SERVER_INSTANCE_ID, &curVal);
            err = err || cbor_value_dup_byte_string(&curVal, &(resource->sid), &len, NULL);

            // Prop Tag
            {
                 err = err || cbor_value_map_find_value(arrayVal, OC_RSRVD_PROPERTY, &curVal);
                // ResourceTypes
                CborValue rtArray;
                 err = err || cbor_value_map_find_value(&curVal, OC_RSRVD_RESOURCE_TYPE, &rtArray);

                CborValue rtVal;
                 err = err || cbor_value_enter_container(&rtArray, &rtVal);

                OCStringLL* llPtr = NULL;
                while(!err && cbor_value_is_text_string(&rtVal))
                {
                    if(resource->types == NULL)
                    {
                        resource->types = (OCStringLL*)OICCalloc(1, sizeof(OCStringLL));
                        llPtr = resource->types;
                        if(!llPtr)
                        {
                            OC_LOG(ERROR, TAG, "Memory allocation failed");
                            OICFree(resource->uri);
                            OICFree(resource->sid);
                            OICFree(resource);
                            OCDiscoveryPayloadDestroy(out);
                            return OC_STACK_NO_MEMORY;
                        }
                    }
                    else if(llPtr)
                    {
                        llPtr->next = (OCStringLL*)OICCalloc(1, sizeof(OCStringLL));
                        llPtr = llPtr->next;
                        if(!llPtr)
                        {
                            OC_LOG(ERROR, TAG, "Memory allocation failed");
                            OICFree(resource->uri);
                            OICFree(resource->sid);
                            OCFreeOCStringLL(resource->types);
                            OICFree(resource);
                            OCDiscoveryPayloadDestroy(out);
                            return OC_STACK_NO_MEMORY;
                        }
                    }
                    else
                    {
                            OC_LOG(ERROR, TAG, "Unknown state in resource type copying");
                            OICFree(resource->uri);
                            OICFree(resource->sid);
                            OCFreeOCStringLL(resource->types);
                            OICFree(resource);
                            OCDiscoveryPayloadDestroy(out);
                            return OC_STACK_NO_MEMORY;
                    }

                     err = err || cbor_value_dup_text_string(&rtVal, &(llPtr->value), &len, NULL);
                     err = err || cbor_value_advance(&rtVal);
                }

                 err = err || cbor_value_leave_container(&rtArray, &rtVal);
                //
                // Interface Types
                CborValue ifArray;
                 err = err || cbor_value_map_find_value(&curVal, OC_RSRVD_INTERFACE, &ifArray);
                CborValue ifVal;
                 err = err || cbor_value_enter_container(&ifArray, &ifVal);

                llPtr = NULL;
                while(!err && cbor_value_is_text_string(&ifVal))
                {
                    if(resource->interfaces == NULL)
                    {
                        resource->interfaces = (OCStringLL*)OICCalloc(1, sizeof(OCStringLL));
                        llPtr = resource->interfaces;
                        if(!llPtr)
                        {
                            OC_LOG(ERROR, TAG, "Memory allocation failed");
                            OICFree(resource->uri);
                            OICFree(resource->sid);
                            OCFreeOCStringLL(resource->types);
                            OICFree(resource);
                            OCDiscoveryPayloadDestroy(out);
                            return OC_STACK_NO_MEMORY;
                        }
                    }
                    else if (llPtr)
                    {
                        llPtr->next = (OCStringLL*)OICCalloc(1, sizeof(OCStringLL));
                        llPtr = llPtr->next;
                        if(!llPtr)
                        {
                            OC_LOG(ERROR, TAG, "Memory allocation failed");
                            OICFree(resource->uri);
                            OICFree(resource->sid);
                            OCFreeOCStringLL(resource->types);
                            OCFreeOCStringLL(resource->interfaces);
                            OICFree(resource);
                            OCDiscoveryPayloadDestroy(out);
                            return OC_STACK_NO_MEMORY;
                        }
                    }
                    else
                    {
                            OC_LOG(ERROR, TAG, "Unknown state in resource interfaces copying");
                            OICFree(resource->uri);
                            OICFree(resource->sid);
                            OCFreeOCStringLL(resource->types);
                            OICFree(resource);
                            OCDiscoveryPayloadDestroy(out);
                            return OC_STACK_NO_MEMORY;
                    }

                     err = err || cbor_value_dup_text_string(&ifVal, &(llPtr->value), &len, NULL);
                     err = err || cbor_value_advance(&ifVal);
                }
                 err = err || cbor_value_leave_container(&ifArray, &ifVal);
>>>>>>> daab9411

                // Policy
                {
                    CborValue policyMap;
                    err = err || cbor_value_map_find_value(&curVal, OC_RSRVD_POLICY, &policyMap);

                    // Bitmap
                    CborValue val;
                    err = err || cbor_value_map_find_value(&policyMap, OC_RSRVD_BITMAP, &val);
                    uint64_t temp = 0;
                    err = err || cbor_value_get_uint64(&val, &temp);
                    resource->bitmap = (uint8_t)temp;
                    // Secure Flag
                    err = err || cbor_value_map_find_value(&policyMap, OC_RSRVD_SECURE, &val);
                    if(cbor_value_is_valid(&val))
                    {
                        err = err || cbor_value_get_boolean(&val, &(resource->secure));
                        // Port
                        CborValue port;
                        err = err || cbor_value_map_find_value(&policyMap, OC_RSRVD_HOSTING_PORT,
                                        &port);
                        if(cbor_value_is_valid(&port))
                        {
                            err = err || cbor_value_get_uint64(&port, &temp);
                            resource->port = (uint16_t)temp;
                        }
                    }
                }
            }

            err = err || cbor_value_advance(arrayVal);
            if(err)
            {
                OICFree(resource->uri);
                OICFree(resource->sid);
                OCFreeOCStringLL(resource->types);
                OCFreeOCStringLL(resource->interfaces);
                OICFree(resource);
                OCDiscoveryPayloadDestroy(out);
                OC_LOG_V(ERROR, TAG, "CBOR in error condition: %d", err);
                return OC_STACK_MALFORMED_RESPONSE;
            }
            ++resourceCount;
            OCDiscoveryPayloadAddNewResource(out, resource);
        }
    }

    if(err)
    {
        OCDiscoveryPayloadDestroy(out);
        return OC_STACK_MALFORMED_RESPONSE;
    }
    else
    {
        *outPayload = (OCPayload*)out;
        return OC_STACK_OK;
    }
cbor_error:
    OCDiscoveryCollectionPayloadDestroy(out);
    return OC_STACK_MALFORMED_RESPONSE;
}

static OCStackResult OCParseDevicePayload(OCPayload** outPayload, CborValue* arrayVal)
{
    if (!outPayload)
    {
        return OC_STACK_INVALID_PARAM;
    }

    bool err = false;

    if(cbor_value_is_map(arrayVal))
    {
        char* uri = NULL;
        uint8_t* sid = NULL;
        char* dname = NULL;
        char* specVer = NULL;
        char* dmVer = NULL;
        CborValue curVal;
         err = err || cbor_value_map_find_value(arrayVal, OC_RSRVD_HREF, &curVal);
        size_t len;
         err = err || cbor_value_dup_text_string(&curVal, &uri, &len, NULL);

        // Representation
        {
             err = err || cbor_value_map_find_value(arrayVal, OC_RSRVD_REPRESENTATION, &curVal);

            CborValue repVal;
            // Device ID
            err = err || cbor_value_map_find_value(&curVal, OC_RSRVD_DEVICE_ID, &repVal);
            if(cbor_value_is_valid(&repVal))
            {
                err = err || cbor_value_dup_byte_string(&repVal, &sid, &len, NULL);
            }
            // Device Name
            err = err || cbor_value_map_find_value(&curVal, OC_RSRVD_DEVICE_NAME, &repVal);
            if(cbor_value_is_valid(&repVal))
            {
                err = err || cbor_value_dup_text_string(&repVal, &dname, &len, NULL);
            }
            // Device Spec Version
            err = err || cbor_value_map_find_value(&curVal, OC_RSRVD_SPEC_VERSION, &repVal);
            if(cbor_value_is_valid(&repVal))
            {
                err = err || cbor_value_dup_text_string(&repVal, &specVer, &len, NULL);
            }

            // Data Model Version
            err = err || cbor_value_map_find_value(&curVal, OC_RSRVD_DATA_MODEL_VERSION, &repVal);
            if (cbor_value_is_valid(&repVal))
            {
                err = err || cbor_value_dup_text_string(&repVal, &dmVer, &len, NULL);
            }
        }

         err = err || cbor_value_advance(arrayVal);

        if(err)
        {
            OICFree(uri);
            OICFree(sid);
            OICFree(dname);
            OICFree(specVer);
            OICFree(dmVer);
            OC_LOG_V(ERROR, TAG, "CBOR in error condition %d", err);
            return OC_STACK_MALFORMED_RESPONSE;
        }

        *outPayload = (OCPayload*)OCDevicePayloadCreate(uri, sid, dname, specVer, dmVer);

        OICFree(uri);
        OICFree(sid);
        OICFree(dname);
        OICFree(specVer);
        OICFree(dmVer);
        if(!*outPayload)
        {
            return OC_STACK_NO_MEMORY;
        }

        return OC_STACK_OK;
    }
    else
    {
        OC_LOG(ERROR, TAG, "Root device node was not a map");
        return OC_STACK_MALFORMED_RESPONSE;
    }

}

static OCStackResult OCParsePlatformPayload(OCPayload** outPayload, CborValue* arrayVal)
{
    if (!outPayload)
    {
        return OC_STACK_INVALID_PARAM;
    }

    bool err = false;

    if(cbor_value_is_map(arrayVal))
    {
        char* uri = NULL;
        OCPlatformInfo info = {0};
        CborValue curVal;
         err = err || cbor_value_map_find_value(arrayVal, OC_RSRVD_HREF, &curVal);
        size_t len;
         err = err || cbor_value_dup_text_string(&curVal, &uri, &len, NULL);

        // Representation
        {
             err = err || cbor_value_map_find_value(arrayVal, OC_RSRVD_REPRESENTATION, &curVal);

            CborValue repVal;
            // Platform ID
             err = err || cbor_value_map_find_value(&curVal, OC_RSRVD_PLATFORM_ID, &repVal);
             if(cbor_value_is_valid(&repVal))
             {
                 err = err || cbor_value_dup_text_string(&repVal, &(info.platformID), &len, NULL);
             }

            // MFG Name
             err = err || cbor_value_map_find_value(&curVal, OC_RSRVD_MFG_NAME, &repVal);
             if(cbor_value_is_valid(&repVal))
             {
                 err = err || cbor_value_dup_text_string(&repVal, &(info.manufacturerName), &len, NULL);
             }

            // MFG URL
             err = err || cbor_value_map_find_value(&curVal, OC_RSRVD_MFG_URL, &repVal);
            if(cbor_value_is_valid(&repVal))
            {
                 err = err || cbor_value_dup_text_string(&repVal, &(info.manufacturerUrl), &len, NULL);
            }

            // Model Num
             err = err || cbor_value_map_find_value(&curVal, OC_RSRVD_MODEL_NUM, &repVal);
            if(cbor_value_is_valid(&repVal))
            {
                 err = err || cbor_value_dup_text_string(&repVal, &(info.modelNumber), &len, NULL);
            }

            // Date of Mfg
             err = err || cbor_value_map_find_value(&curVal, OC_RSRVD_MFG_DATE, &repVal);
            if(cbor_value_is_valid(&repVal))
            {
                 err = err || cbor_value_dup_text_string(&repVal, &(info.dateOfManufacture), &len,
                        NULL);
            }

            // Platform Version
             err = err || cbor_value_map_find_value(&curVal, OC_RSRVD_PLATFORM_VERSION, &repVal);
            if(cbor_value_is_valid(&repVal))
            {
                 err = err || cbor_value_dup_text_string(&repVal, &(info.platformVersion), &len,
                        NULL);
            }

            // OS Version
             err = err || cbor_value_map_find_value(&curVal, OC_RSRVD_OS_VERSION, &repVal);
            if(cbor_value_is_valid(&repVal))
            {
                 err = err || cbor_value_dup_text_string(&repVal, &(info.operatingSystemVersion),
                        &len, NULL);
            }

            // Hardware Version
             err = err || cbor_value_map_find_value(&curVal, OC_RSRVD_HARDWARE_VERSION, &repVal);
            if(cbor_value_is_valid(&repVal))
            {
                 err = err || cbor_value_dup_text_string(&repVal, &(info.hardwareVersion), &len,
                        NULL);
            }

            // Firmware Version
             err = err || cbor_value_map_find_value(&curVal, OC_RSRVD_FIRMWARE_VERSION, &repVal);
            if(cbor_value_is_valid(&repVal))
            {
                 err = err || cbor_value_dup_text_string(&repVal, &(info.firmwareVersion), &len,
                        NULL);
            }

            // Support URL
             err = err || cbor_value_map_find_value(&curVal, OC_RSRVD_SUPPORT_URL, &repVal);
            if(cbor_value_is_valid(&repVal))
            {
                 err = err || cbor_value_dup_text_string(&repVal, &(info.supportUrl), &len, NULL);
            }

            // System Time
             err = err || cbor_value_map_find_value(&curVal, OC_RSRVD_SYSTEM_TIME, &repVal);
            if(cbor_value_is_valid(&repVal))
            {
                 err = err || cbor_value_dup_text_string(&repVal, &(info.systemTime), &len, NULL);
            }
        }

         err = err || cbor_value_advance(arrayVal);

        if(err)
        {
            OICFree(info.dateOfManufacture);
            OICFree(info.firmwareVersion);
            OICFree(info.hardwareVersion);
            OICFree(info.manufacturerName);
            OICFree(info.manufacturerUrl);
            OICFree(info.modelNumber);
            OICFree(info.operatingSystemVersion);
            OICFree(info.platformID);
            OICFree(info.platformVersion);
            OICFree(info.supportUrl);
            OICFree(info.systemTime);
            OC_LOG(ERROR, TAG, "CBOR error In ParsePlatformPayload");
            return OC_STACK_MALFORMED_RESPONSE;
        }

        *outPayload = (OCPayload*)OCPlatformPayloadCreateAsOwner(uri, &info);

        if(!*outPayload)
        {
            return OC_STACK_NO_MEMORY;
        }

        return OC_STACK_OK;
    }
    else
    {
        OC_LOG(ERROR, TAG, "Root device node was not a map");
        return OC_STACK_MALFORMED_RESPONSE;
    }
}

static OCRepPayloadPropType DecodeCborType(CborType type)
{
    switch (type)
    {
            case CborNullType:
                return OCREP_PROP_NULL;
            case CborIntegerType:
                return OCREP_PROP_INT;
            case CborDoubleType:
                return OCREP_PROP_DOUBLE;
            case CborBooleanType:
                return OCREP_PROP_BOOL;
            case CborTextStringType:
                return OCREP_PROP_STRING;
            case CborMapType:
                return OCREP_PROP_OBJECT;
            case CborArrayType:
                return OCREP_PROP_ARRAY;
            default:
                return OCREP_PROP_NULL;
    }
}
static bool OCParseArrayFindDimensionsAndType(const CborValue* parent, size_t dimensions[MAX_REP_ARRAY_DEPTH],
        OCRepPayloadPropType* type)
{
    bool err = false;
    CborValue insideArray;
    *type = OCREP_PROP_NULL;
    dimensions[0] = dimensions[1] = dimensions[2] = 0;

    err = err || cbor_value_enter_container(parent, &insideArray);

    while (cbor_value_is_valid(&insideArray))
    {
        OCRepPayloadPropType tempType = DecodeCborType(cbor_value_get_type(&insideArray));

        if (tempType == OCREP_PROP_ARRAY)
        {
            size_t subdim[MAX_REP_ARRAY_DEPTH];
            tempType = OCREP_PROP_NULL;
            err = err || OCParseArrayFindDimensionsAndType(&insideArray, subdim, &tempType);

            if (subdim[2] != 0)
            {
                OC_LOG(ERROR, TAG, "Parse array helper, sub-array too deep");
            }

            dimensions[1] = dimensions[1] >= subdim[0] ? dimensions[1] : subdim[0];
            dimensions[2] = dimensions[2] >= subdim[1] ? dimensions[2] : subdim[1];

            if (*type != OCREP_PROP_NULL && tempType != OCREP_PROP_NULL
                    && *type != tempType)
            {
                OC_LOG(ERROR, TAG, "Array parse failed, mixed arrays not allowed (subtype)");
                return true;
            }
            else if (*type == OCREP_PROP_NULL)
            {
                // We don't know the type of this array yet, so the assignment is OK
                *type = tempType;
            }
        }
        else if (*type == OCREP_PROP_NULL)
        {
            // We don't know the type of this array yet, so the assignment is OK
            *type = tempType;
        }
        // tempType is allowed to be NULL, since it might now know the answer yet
        else if (tempType != OCREP_PROP_NULL && *type != tempType)
        {
            // this is an invalid situation!
            OC_LOG(ERROR, TAG, "Array parse failed, mixed arrays not allowed");
            return true;
        }

        ++dimensions[0];
        cbor_value_advance(&insideArray);
    }

    return err;
}

static size_t getAllocSize(OCRepPayloadPropType type)
{
    switch (type)
    {
        case OCREP_PROP_INT:
            return sizeof (int64_t);
        case OCREP_PROP_DOUBLE:
            return sizeof (double);
        case OCREP_PROP_BOOL:
            return sizeof (bool);
        case OCREP_PROP_STRING:
            return sizeof (char*);
        case OCREP_PROP_OBJECT:
            return sizeof (OCRepPayload*);
        default:
            return 0;
    }
}

static size_t arrayStep(size_t dimensions[MAX_REP_ARRAY_DEPTH], size_t elementNum)
{
    return
        (dimensions[1] == 0 ? 1 : dimensions[1]) *
        (dimensions[2] == 0 ? 1 : dimensions[2]) *
        elementNum;
}

static bool OCParseArrayFillArray(const CborValue* parent, size_t dimensions[MAX_REP_ARRAY_DEPTH],
        OCRepPayloadPropType type, void* targetArray)
{
    bool err = false;
    CborValue insideArray;

    err = err || cbor_value_enter_container(parent, &insideArray);

    size_t i = 0;
    char* tempStr = NULL;
    size_t tempLen = 0;
    OCRepPayload* tempPl = NULL;

    size_t newdim[MAX_REP_ARRAY_DEPTH];
    newdim[0] = dimensions[1];
    newdim[1] = dimensions[2];
    newdim[2] = 0;

    while (!err && i < dimensions[0] && cbor_value_is_valid(&insideArray))
    {
        if (cbor_value_get_type(&insideArray) != CborNullType)
        {
            switch (type)
            {
                case OCREP_PROP_INT:
                    if (dimensions[1] == 0)
                    {
                        err = err || cbor_value_get_int64(&insideArray,
                                &(((int64_t*)targetArray)[i]));
                    }
                    else
                    {
                        err = err || OCParseArrayFillArray(&insideArray, newdim,
                            type,
                            &(((int64_t*)targetArray)[arrayStep(dimensions, i)])
                            );
                    }
                    break;
                case OCREP_PROP_DOUBLE:
                    if (dimensions[1] == 0)
                    {
                        err = err || cbor_value_get_double(&insideArray,
                                &(((double*)targetArray)[i]));
                    }
                    else
                    {
                        err = err || OCParseArrayFillArray(&insideArray, newdim,
                            type,
                            &(((double*)targetArray)[arrayStep(dimensions, i)])
                            );
                    }
                    break;
                case OCREP_PROP_BOOL:
                    if (dimensions[1] == 0)
                    {
                        err = err || cbor_value_get_boolean(&insideArray,
                                &(((bool*)targetArray)[i]));
                    }
                    else
                    {
                        err = err || OCParseArrayFillArray(&insideArray, newdim,
                            type,
                            &(((bool*)targetArray)[arrayStep(dimensions, i)])
                            );
                    }
                    break;
                case OCREP_PROP_STRING:
                    if (dimensions[1] == 0)
                    {
                        err = err || cbor_value_dup_text_string(&insideArray,
                                &tempStr, &tempLen, NULL);
                        ((char**)targetArray)[i] = tempStr;
                        tempStr = NULL;
                    }
                    else
                    {
                        err = err || OCParseArrayFillArray(&insideArray, newdim,
                            type,
                            &(((char**)targetArray)[arrayStep(dimensions, i)])
                            );
                    }
                    break;
                case OCREP_PROP_OBJECT:
                    if (dimensions[1] == 0)
                    {
                        err = err || OCParseSingleRepPayload(&tempPl, &insideArray);
                        ((OCRepPayload**)targetArray)[i] = tempPl;
                        tempPl = NULL;
                    }
                    else
                    {
                        err = err || OCParseArrayFillArray(&insideArray, newdim,
                            type,
                            &(((OCRepPayload**)targetArray)[arrayStep(dimensions, i)])
                            );
                    }
                    break;
                default:
                    OC_LOG(ERROR, TAG, "Invalid Array type in Parse Array");
                    err = true;
                    break;
            }
        }
        ++i;
        err = err || cbor_value_advance(&insideArray);
    }

    return err;
}

static bool OCParseArray(OCRepPayload* out, const char* name, CborValue* container)
{
    OCRepPayloadPropType type;
    size_t dimensions[MAX_REP_ARRAY_DEPTH];
    bool err = OCParseArrayFindDimensionsAndType(container, dimensions, &type);

    if (err)
    {
        OC_LOG(ERROR, TAG, "Array details weren't clear");
        return err;
    }

    if (type == OCREP_PROP_NULL)
    {
        err = err || OCRepPayloadSetNull(out, name);
        err = err || cbor_value_advance(container);
        return err;
    }

    size_t dimTotal = calcDimTotal(dimensions);
    size_t allocSize = getAllocSize(type);
    void* arr = OICCalloc(dimTotal, allocSize);

    if (!arr)
    {
        OC_LOG(ERROR, TAG, "Array Parse allocation failed");
        return true;
    }

    err = err || OCParseArrayFillArray(container, dimensions, type, arr);

    switch (type)
    {
        case OCREP_PROP_INT:
            if (err || !OCRepPayloadSetIntArrayAsOwner(out, name, (int64_t*)arr, dimensions))
            {
                OICFree(arr);
                err = true;
            }
            break;
        case OCREP_PROP_DOUBLE:
            if (err || !OCRepPayloadSetDoubleArrayAsOwner(out, name, (double*)arr, dimensions))
            {
                OICFree(arr);
                err = true;
            }
            break;
        case OCREP_PROP_BOOL:
            if (err || !OCRepPayloadSetBoolArrayAsOwner(out, name, (bool*)arr, dimensions))
            {
                OICFree(arr);
                err = true;
            }
            break;
        case OCREP_PROP_STRING:
            if (err || !OCRepPayloadSetStringArrayAsOwner(out, name, (char**)arr, dimensions))
            {
                for(size_t i = 0; i < dimTotal; ++i)
                {
                    OICFree(((char**)arr)[i]);
                }
                OICFree(arr);
                err = true;
            }
            break;
        case OCREP_PROP_OBJECT:
            if (err || !OCRepPayloadSetPropObjectArrayAsOwner(out, name, (OCRepPayload**)arr, dimensions))
            {
                for(size_t i = 0; i < dimTotal; ++i)
                {
                    OCRepPayloadDestroy(((OCRepPayload**)arr)[i]);
                }
                OICFree(arr);
                err = true;
            }
            break;
        default:
            OC_LOG(ERROR, TAG, "Invalid Array type in Parse Array");
            err = true;
            break;
    }

    return err;
}

static bool OCParseSingleRepPayload(OCRepPayload** outPayload, CborValue* repParent)
{
    if (!outPayload)
    {
        return false;
    }

    *outPayload = OCRepPayloadCreate();
    OCRepPayload* curPayload = *outPayload;
    bool err = false;
    if(!*outPayload)
    {
        return CborErrorOutOfMemory;
    }

    size_t len;
    CborValue curVal;
    err = err || cbor_value_map_find_value(repParent, OC_RSRVD_HREF, &curVal);
    if(cbor_value_is_valid(&curVal))
    {
        err = err || cbor_value_dup_text_string(&curVal, &curPayload->uri, &len,
            NULL);
    }

    err = err || cbor_value_map_find_value(repParent, OC_RSRVD_PROPERTY, &curVal);
    if(cbor_value_is_valid(&curVal))
    {
        CborValue insidePropValue = {0};
        err = err || cbor_value_map_find_value(&curVal, OC_RSRVD_RESOURCE_TYPE,
                &insidePropValue);

        if(cbor_value_is_text_string(&insidePropValue))
        {
            char* allRt = NULL;
            err = err || cbor_value_dup_text_string(&insidePropValue, &allRt, &len, NULL);

            char* savePtr;

            if (allRt)
            {
                char* curPtr = strtok_r(allRt, " ", &savePtr);

                while (curPtr)
                {
                    char* trimmed = InPlaceStringTrim(curPtr);
                    if (trimmed[0] != '\0')
                    {
                        OCRepPayloadAddResourceType(curPayload, curPtr);
                    }
                    curPtr = strtok_r(NULL, " ", &savePtr);
                }
            }
            OICFree(allRt);
        }

        err = err || cbor_value_map_find_value(&curVal, OC_RSRVD_INTERFACE, &insidePropValue);

        if(cbor_value_is_text_string(&insidePropValue))
        {
            char* allIf = NULL;
            err = err || cbor_value_dup_text_string(&insidePropValue, &allIf, &len, NULL);

            char* savePtr;

            if (allIf)
            {
                char* curPtr = strtok_r(allIf, " ", &savePtr);

                while (curPtr)
                {
                    char* trimmed = InPlaceStringTrim(curPtr);
                    if (trimmed[0] != '\0')
                    {
                        OCRepPayloadAddInterface(curPayload, curPtr);
                    }
                    curPtr = strtok_r(NULL, " ", &savePtr);
                }
            }
            OICFree(allIf);
        }
    }

    err = err || cbor_value_map_find_value(repParent, OC_RSRVD_REPRESENTATION, &curVal);
    if(cbor_value_is_map(&curVal))
    {
        CborValue repMap;
        err = err || cbor_value_enter_container(&curVal, &repMap);

        while(!err && cbor_value_is_valid(&repMap))
        {
            char* name;
            err = err || cbor_value_dup_text_string(&repMap, &name, &len, NULL);

            err = err || cbor_value_advance(&repMap);

            int64_t intval = 0;
            bool boolval = false;
            char* strval = NULL;
            double doubleval = 0;
            OCRepPayload* pl;

            switch(cbor_value_get_type(&repMap))
            {
                case CborNullType:
                    err = !OCRepPayloadSetNull(curPayload, name);
                    break;
                case CborIntegerType:
                    err = err || cbor_value_get_int64(&repMap, &intval);
                    if (!err)
                    {
                        err = !OCRepPayloadSetPropInt(curPayload, name, intval);
                    }
                    break;
                case CborDoubleType:
                    err = err || cbor_value_get_double(&repMap, &doubleval);
                    if (!err)
                    {
                        err = !OCRepPayloadSetPropDouble(curPayload, name, doubleval);
                    }
                    break;
                case CborBooleanType:
                    err = err || cbor_value_get_boolean(&repMap, &boolval);
                    if (!err)
                    {
                        err = !OCRepPayloadSetPropBool(curPayload, name, boolval);
                    }
                    break;
                case CborTextStringType:
                    err = err || cbor_value_dup_text_string(&repMap, &strval, &len, NULL);
                    if (!err)
                    {
                        err = !OCRepPayloadSetPropStringAsOwner(curPayload, name, strval);
                    }
                    break;
                case CborMapType:
                    err = err || OCParseSingleRepPayload(&pl, &repMap);
                    if (!err)
                    {
                        err = !OCRepPayloadSetPropObjectAsOwner(curPayload, name, pl);
                    }
                    break;
                case CborArrayType:
                    err = err || OCParseArray(curPayload, name, &repMap);
                    break;
                default:
                    OC_LOG_V(ERROR, TAG, "Parsing rep property, unknown type %d", repMap.type);
                    err = true;
            }

             err = err || cbor_value_advance(&repMap);
            OICFree(name);
        }
        err = err || cbor_value_leave_container(&curVal, &repMap);
    }

    if(err)
    {
        OCRepPayloadDestroy(*outPayload);
        *outPayload = NULL;
    }

    return err;
}
static OCStackResult OCParseRepPayload(OCPayload** outPayload, CborValue* arrayVal)
{
    if (!outPayload)
    {
        return OC_STACK_INVALID_PARAM;
    }

    bool err = false;

    OCRepPayload* rootPayload = NULL;
    OCRepPayload* curPayload = NULL;
    OCRepPayload* temp = NULL;
    while(!err && cbor_value_is_map(arrayVal))
    {
         err = err || OCParseSingleRepPayload(&temp, arrayVal);

        if(rootPayload == NULL)
        {
            rootPayload = temp;
            curPayload = temp;
        }
        else
        {
            curPayload->next = temp;
            curPayload = curPayload->next;
        }


         err = err || cbor_value_advance(arrayVal);
        if(err)
        {
            OCRepPayloadDestroy(rootPayload);
            OC_LOG(ERROR, TAG, "CBOR error in ParseRepPayload");
            return OC_STACK_MALFORMED_RESPONSE;
        }
    }

    *outPayload = (OCPayload*)rootPayload;

    return OC_STACK_OK;
}

static OCStackResult OCParsePresencePayload(OCPayload** outPayload, CborValue* arrayVal)
{
    if (!outPayload)
    {
        return OC_STACK_INVALID_PARAM;
    }

    bool err = false;
    if(cbor_value_is_map(arrayVal))
    {
        uint64_t seqNum = 0;
        uint64_t maxAge = 0;
        OCPresenceTrigger trigger = OC_PRESENCE_TRIGGER_CREATE;
        char* tempStr = NULL;
        size_t len = 0;

        CborValue curVal;
        // Sequence Number
        err = err || cbor_value_map_find_value(arrayVal, OC_RSRVD_NONCE, &curVal);
        err = err || cbor_value_get_uint64(&curVal, &seqNum);

        // Max Age
        err = err || cbor_value_map_find_value(arrayVal, OC_RSRVD_TTL, &curVal);
        err = err || cbor_value_get_uint64(&curVal, &maxAge);

        // Trigger
        err = err || cbor_value_map_find_value(arrayVal, OC_RSRVD_TRIGGER, &curVal);
        err = err || cbor_value_dup_text_string(&curVal, &tempStr, &len, NULL);
        trigger = convertTriggerStringToEnum(tempStr);
        OICFree(tempStr);
        tempStr = NULL;

        // Resource type name
         err = err || cbor_value_map_find_value(arrayVal, OC_RSRVD_RESOURCE_TYPE, &curVal);
        if(cbor_value_is_valid(&curVal))
        {
             err = err || cbor_value_dup_text_string(&curVal, &tempStr, &len, NULL);
        }

        err = err || cbor_value_advance(arrayVal);

        if(!err)
        {
            *outPayload = (OCPayload*)OCPresencePayloadCreate(seqNum, maxAge, trigger, tempStr);
        }
        OICFree(tempStr);

        if(err)
        {
            OCPayloadDestroy(*outPayload);
            OC_LOG(ERROR, TAG, "CBOR error Parse Presence Payload");
            return OC_STACK_MALFORMED_RESPONSE;
        }

        if(!*outPayload)
        {
            return OC_STACK_NO_MEMORY;
        }

        return OC_STACK_OK;
    }
    else
    {
        OC_LOG(ERROR, TAG, "Root presence node was not a map");
        return OC_STACK_MALFORMED_RESPONSE;
    }
}<|MERGE_RESOLUTION|>--- conflicted
+++ resolved
@@ -35,12 +35,9 @@
 #include "ocstackinternal.h"
 #include "ocpayload.h"
 #include "cbor.h"
-<<<<<<< HEAD
 #include "oic_string.h"
-=======
 #include "payload_logging.h"
 #include "rdpayload.h"
->>>>>>> daab9411
 
 #define TAG "OCPayloadParse"
 
@@ -258,78 +255,6 @@
         while(!err &&
                 cbor_value_is_map(arrayVal))
         {
-<<<<<<< HEAD
-            err = err || cbor_value_map_find_value(arrayVal, OC_RSRVD_PROPERTY, &curVal);
-            // ResourceTypes
-            CborValue rtVal;
-            err = err || cbor_value_map_find_value(&curVal, OC_RSRVD_RESOURCE_TYPE, &rtVal);
-
-            if (!err && cbor_value_is_text_string(&rtVal))
-            {
-                char* input = NULL;
-                char* savePtr;
-                err = err || cbor_value_dup_text_string(&rtVal, &input, &len, NULL);
-
-                if (input)
-                {
-                    char* curPtr = strtok_r(input, " ", &savePtr);
-
-                    while (curPtr)
-                    {
-                        char* trimmed = InPlaceStringTrim(curPtr);
-                        if (trimmed[0] !='\0')
-                        {
-                            if (!OCResourcePayloadAddResourceType(resource, trimmed))
-                            {
-                                OICFree(resource->uri);
-                                OICFree(resource->sid);
-                                OCFreeOCStringLL(resource->types);
-                                OICFree(resource);
-                                OCDiscoveryPayloadDestroy(out);
-                                return OC_STACK_NO_MEMORY;
-                            }
-                        }
-                        curPtr = strtok_r(NULL, " ", &savePtr);
-                    }
-                    OICFree(input);
-                }
-            }
-
-            // Interface Types
-            CborValue ifVal;
-            err = err || cbor_value_map_find_value(&curVal, OC_RSRVD_INTERFACE, &ifVal);
-
-            if (!err && cbor_value_is_text_string(&ifVal))
-            {
-                char* input = NULL;
-                char* savePtr;
-                err = err || cbor_value_dup_text_string(&ifVal, &input, &len, NULL);
-
-                if (input)
-                {
-                    char* curPtr = strtok_r(input, " ", &savePtr);
-
-                    while (curPtr)
-                    {
-                        char* trimmed = InPlaceStringTrim(curPtr);
-                        if (trimmed[0] !='\0')
-                        {
-                            if (!OCResourcePayloadAddInterface(resource, trimmed))
-                            {
-                                OICFree(resource->uri);
-                                OICFree(resource->sid);
-                                OCFreeOCStringLL(resource->types);
-                                OICFree(resource);
-                                OCDiscoveryPayloadDestroy(out);
-                                return OC_STACK_NO_MEMORY;
-                            }
-                        }
-                        curPtr = strtok_r(NULL, " ", &savePtr);
-                    }
-                    OICFree(input);
-                }
-            }
-=======
             OCResourcePayload* resource = (OCResourcePayload*)OICCalloc(1, sizeof(OCResourcePayload));
             if(!resource)
             {
@@ -350,119 +275,76 @@
 
             // Prop Tag
             {
-                 err = err || cbor_value_map_find_value(arrayVal, OC_RSRVD_PROPERTY, &curVal);
+                err = err || cbor_value_map_find_value(arrayVal, OC_RSRVD_PROPERTY, &curVal);
                 // ResourceTypes
-                CborValue rtArray;
-                 err = err || cbor_value_map_find_value(&curVal, OC_RSRVD_RESOURCE_TYPE, &rtArray);
-
                 CborValue rtVal;
-                 err = err || cbor_value_enter_container(&rtArray, &rtVal);
-
-                OCStringLL* llPtr = NULL;
-                while(!err && cbor_value_is_text_string(&rtVal))
+                err = err || cbor_value_map_find_value(&curVal, OC_RSRVD_RESOURCE_TYPE, &rtVal);
+
+                if (!err && cbor_value_is_text_string(&rtVal))
                 {
-                    if(resource->types == NULL)
-                    {
-                        resource->types = (OCStringLL*)OICCalloc(1, sizeof(OCStringLL));
-                        llPtr = resource->types;
-                        if(!llPtr)
+                    char* input = NULL;
+                    char* savePtr;
+                    err = err || cbor_value_dup_text_string(&rtVal, &input, &len, NULL);
+
+                    if (input)
+                    {
+                        char* curPtr = strtok_r(input, " ", &savePtr);
+
+                        while (curPtr)
                         {
-                            OC_LOG(ERROR, TAG, "Memory allocation failed");
-                            OICFree(resource->uri);
-                            OICFree(resource->sid);
-                            OICFree(resource);
-                            OCDiscoveryPayloadDestroy(out);
-                            return OC_STACK_NO_MEMORY;
+                            char* trimmed = InPlaceStringTrim(curPtr);
+                            if (trimmed[0] !='\0')
+                            {
+                                if (!OCResourcePayloadAddResourceType(resource, trimmed))
+                                {
+                                    OICFree(resource->uri);
+                                    OICFree(resource->sid);
+                                    OCFreeOCStringLL(resource->types);
+                                    OICFree(resource);
+                                    OCDiscoveryPayloadDestroy(out);
+                                    return OC_STACK_NO_MEMORY;
+                                }
+                            }
+                            curPtr = strtok_r(NULL, " ", &savePtr);
                         }
-                    }
-                    else if(llPtr)
-                    {
-                        llPtr->next = (OCStringLL*)OICCalloc(1, sizeof(OCStringLL));
-                        llPtr = llPtr->next;
-                        if(!llPtr)
+                        OICFree(input);
+                    }
+                }
+
+                // Interface Types
+                CborValue ifVal;
+                err = err || cbor_value_map_find_value(&curVal, OC_RSRVD_INTERFACE, &ifVal);
+
+                if (!err && cbor_value_is_text_string(&ifVal))
+                {
+                    char* input = NULL;
+                    char* savePtr;
+                    err = err || cbor_value_dup_text_string(&ifVal, &input, &len, NULL);
+
+                    if (input)
+                    {
+                        char* curPtr = strtok_r(input, " ", &savePtr);
+
+                        while (curPtr)
                         {
-                            OC_LOG(ERROR, TAG, "Memory allocation failed");
-                            OICFree(resource->uri);
-                            OICFree(resource->sid);
-                            OCFreeOCStringLL(resource->types);
-                            OICFree(resource);
-                            OCDiscoveryPayloadDestroy(out);
-                            return OC_STACK_NO_MEMORY;
+                            char* trimmed = InPlaceStringTrim(curPtr);
+                            if (trimmed[0] !='\0')
+                            {
+                                if (!OCResourcePayloadAddInterface(resource, trimmed))
+                                {
+                                    OICFree(resource->uri);
+                                    OICFree(resource->sid);
+                                    OCFreeOCStringLL(resource->types);
+                                    OICFree(resource);
+                                    OCDiscoveryPayloadDestroy(out);
+                                    return OC_STACK_NO_MEMORY;
+                                }
+                            }
+                            curPtr = strtok_r(NULL, " ", &savePtr);
                         }
-                    }
-                    else
-                    {
-                            OC_LOG(ERROR, TAG, "Unknown state in resource type copying");
-                            OICFree(resource->uri);
-                            OICFree(resource->sid);
-                            OCFreeOCStringLL(resource->types);
-                            OICFree(resource);
-                            OCDiscoveryPayloadDestroy(out);
-                            return OC_STACK_NO_MEMORY;
-                    }
-
-                     err = err || cbor_value_dup_text_string(&rtVal, &(llPtr->value), &len, NULL);
-                     err = err || cbor_value_advance(&rtVal);
+                        OICFree(input);
+                    }
                 }
-
-                 err = err || cbor_value_leave_container(&rtArray, &rtVal);
-                //
-                // Interface Types
-                CborValue ifArray;
-                 err = err || cbor_value_map_find_value(&curVal, OC_RSRVD_INTERFACE, &ifArray);
-                CborValue ifVal;
-                 err = err || cbor_value_enter_container(&ifArray, &ifVal);
-
-                llPtr = NULL;
-                while(!err && cbor_value_is_text_string(&ifVal))
-                {
-                    if(resource->interfaces == NULL)
-                    {
-                        resource->interfaces = (OCStringLL*)OICCalloc(1, sizeof(OCStringLL));
-                        llPtr = resource->interfaces;
-                        if(!llPtr)
-                        {
-                            OC_LOG(ERROR, TAG, "Memory allocation failed");
-                            OICFree(resource->uri);
-                            OICFree(resource->sid);
-                            OCFreeOCStringLL(resource->types);
-                            OICFree(resource);
-                            OCDiscoveryPayloadDestroy(out);
-                            return OC_STACK_NO_MEMORY;
-                        }
-                    }
-                    else if (llPtr)
-                    {
-                        llPtr->next = (OCStringLL*)OICCalloc(1, sizeof(OCStringLL));
-                        llPtr = llPtr->next;
-                        if(!llPtr)
-                        {
-                            OC_LOG(ERROR, TAG, "Memory allocation failed");
-                            OICFree(resource->uri);
-                            OICFree(resource->sid);
-                            OCFreeOCStringLL(resource->types);
-                            OCFreeOCStringLL(resource->interfaces);
-                            OICFree(resource);
-                            OCDiscoveryPayloadDestroy(out);
-                            return OC_STACK_NO_MEMORY;
-                        }
-                    }
-                    else
-                    {
-                            OC_LOG(ERROR, TAG, "Unknown state in resource interfaces copying");
-                            OICFree(resource->uri);
-                            OICFree(resource->sid);
-                            OCFreeOCStringLL(resource->types);
-                            OICFree(resource);
-                            OCDiscoveryPayloadDestroy(out);
-                            return OC_STACK_NO_MEMORY;
-                    }
-
-                     err = err || cbor_value_dup_text_string(&ifVal, &(llPtr->value), &len, NULL);
-                     err = err || cbor_value_advance(&ifVal);
-                }
-                 err = err || cbor_value_leave_container(&ifArray, &ifVal);
->>>>>>> daab9411
 
                 // Policy
                 {
