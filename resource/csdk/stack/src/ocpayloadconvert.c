//******************************************************************
//
// Copyright 2015 Intel Mobile Communications GmbH All Rights Reserved.
//
//-=-=-=-=-=-=-=-=-=-=-=-=-=-=-=-=-=-=-=-=-=-=-=-=-=-=-=-=-=-=-=-=
//
// Licensed under the Apache License, Version 2.0 (the "License");
// you may not use this file except in compliance with the License.
// You may obtain a copy of the License at
//
//      http://www.apache.org/licenses/LICENSE-2.0
//
// Unless required by applicable law or agreed to in writing, software
// distributed under the License is distributed on an "AS IS" BASIS,
// WITHOUT WARRANTIES OR CONDITIONS OF ANY KIND, either express or implied.
// See the License for the specific language governing permissions and
// limitations under the License.
//
//-=-=-=-=-=-=-=-=-=-=-=-=-=-=-=-=-=-=-=-=-=-=-=-=-=-=-=-=-=-=-=-=

#include "ocpayloadcbor.h"
#include "platform_features.h"
#include <stdlib.h>
#include "oic_malloc.h"
#include "oic_string.h"
#include "logger.h"
#include "ocpayload.h"
#include "ocrandom.h"
#include "ocresourcehandler.h"
#include "cbor.h"
#include "rdpayload.h"

<<<<<<< HEAD
#define TAG PCF("OCPayloadConvert")
// Arbitrarily chosen size that seems to contain the majority of packages
#define INIT_SIZE (255)

=======
#define TAG "OIC_RI_PAYLOADCONVERT"

// Arbitrarily chosen size that seems to contain the majority of packages
#define INIT_SIZE (255)

// CBOR Links Map Length
#define DISCOVERY_CBOR_LINKS_MAP_LEN 4

>>>>>>> 586aa499
// Functions all return either a CborError, or a negative version of the OC_STACK return values
static int64_t OCConvertPayloadHelper(OCPayload* payload, uint8_t* outPayload, size_t* size);
static int64_t OCConvertDiscoveryPayload(OCDiscoveryPayload* payload, uint8_t* outPayload,
        size_t* size);
static int64_t OCConvertDevicePayload(OCDevicePayload* payload, uint8_t* outPayload,
        size_t* size);
static int64_t OCConvertPlatformPayload(OCPlatformPayload* payload, uint8_t* outPayload,
        size_t* size);
static int64_t OCConvertRepPayload(OCRepPayload* payload, uint8_t* outPayload, size_t* size);
<<<<<<< HEAD
=======
static int64_t OCConvertRepMap(CborEncoder *map, const OCRepPayload* payload);
>>>>>>> 586aa499
static int64_t OCConvertPresencePayload(OCPresencePayload* payload, uint8_t* outPayload,
        size_t* size);
static int64_t OCConvertSecurityPayload(OCSecurityPayload* payload, uint8_t* outPayload,
        size_t* size);
static int64_t OCConvertSingleRepPayload(CborEncoder* parent, const OCRepPayload* payload);
static int64_t OCConvertArray(CborEncoder* parent, const OCRepPayloadValueArray* valArray);

static int64_t AddTextStringToMap(CborEncoder* map, const char* key, size_t keylen,
        const char* value);

static int64_t ConditionalAddTextStringToMap(CborEncoder* map, const char* key, size_t keylen,
        const char* value);

<<<<<<< HEAD
#define STRINGIFY(s) XSTRINGIFY(s)
#define XSTRINGIFY(s) #s

=======
>>>>>>> 586aa499
OCStackResult OCConvertPayload(OCPayload* payload, uint8_t** outPayload, size_t* size)
{
    // TinyCbor Version 47a78569c0 or better on master is required for the re-allocation
    // strategy to work.  If you receive the following assertion error, please do a git-pull
    // from the extlibs/tinycbor/tinycbor directory
    #define CborNeedsUpdating  (CborErrorOutOfMemory < CborErrorDataTooLarge)
    OC_STATIC_ASSERT(!CborNeedsUpdating, "tinycbor needs to be updated to at least 47a78569c0");
    #undef CborNeedsUpdating
    if (!payload)
    {
<<<<<<< HEAD
        OC_LOG(ERROR, TAG, PCF("Payload parameter NULL"));
=======
        OIC_LOG(ERROR, TAG, "Payload parameter NULL");
>>>>>>> 586aa499
        return OC_STACK_INVALID_PARAM;
    }

    if (!outPayload || !size)
    {
<<<<<<< HEAD
        OC_LOG(ERROR, TAG, PCF("Out parameter/s parameter NULL"));
        return OC_STACK_INVALID_PARAM;
    }

    OC_LOG_V(INFO, TAG, "Converting payload of type %d", payload->type);
=======
        OIC_LOG(ERROR, TAG, "Out parameter/s parameter NULL");
        return OC_STACK_INVALID_PARAM;
    }

    OIC_LOG_V(INFO, TAG, "Converting payload of type %d", payload->type);
>>>>>>> 586aa499

    size_t curSize = INIT_SIZE;
    uint8_t* out = (uint8_t*)OICCalloc(1, curSize);
    int64_t err = OCConvertPayloadHelper(payload, out, &curSize);

    if (err == CborErrorOutOfMemory)
    {
        // reallocate "out" and try again!
        uint8_t* out2 = (uint8_t*)OICRealloc(out, curSize);

        if (!out2)
        {
            OICFree(out);
            return OC_STACK_NO_MEMORY;
        }

        out = out2;
        err = OCConvertPayloadHelper(payload, out, &curSize);
    }

    if (err == 0)
    {
        if (curSize < INIT_SIZE)
        {
            uint8_t* out2 = (uint8_t*)OICRealloc(out, curSize);

            if (!out2)
            {
                OICFree(out);
                return OC_STACK_NO_MEMORY;
            }
<<<<<<< HEAD
=======

            out = out2;
>>>>>>> 586aa499
        }

        *size = curSize;
        *outPayload = out;
        return OC_STACK_OK;
    }
    else if (err < 0)
    {
        return (OCStackResult)-err;
    }
    else
    {
        return OC_STACK_ERROR;
    }
}

static int64_t OCConvertPayloadHelper(OCPayload* payload, uint8_t* outPayload, size_t* size)
{
    switch(payload->type)
    {
        case PAYLOAD_TYPE_DISCOVERY:
            return OCConvertDiscoveryPayload((OCDiscoveryPayload*)payload, outPayload, size);
        case PAYLOAD_TYPE_DEVICE:
            return OCConvertDevicePayload((OCDevicePayload*)payload, outPayload, size);
        case PAYLOAD_TYPE_PLATFORM:
            return OCConvertPlatformPayload((OCPlatformPayload*)payload, outPayload, size);
        case PAYLOAD_TYPE_REPRESENTATION:
            return OCConvertRepPayload((OCRepPayload*)payload, outPayload, size);
        case PAYLOAD_TYPE_PRESENCE:
            return OCConvertPresencePayload((OCPresencePayload*)payload, outPayload, size);
        case PAYLOAD_TYPE_SECURITY:
            return OCConvertSecurityPayload((OCSecurityPayload*)payload, outPayload, size);
        case PAYLOAD_TYPE_RD:
            return OCRDPayloadToCbor((OCRDPayload*)payload, outPayload, size);
        default:
            OIC_LOG_V(INFO,TAG, "ConvertPayload default %d", payload->type);
            return OC_STACK_NOTIMPL;
    }
}

static int64_t checkError(int64_t err, CborEncoder* encoder, uint8_t* outPayload, size_t* size)
{
    if (err == CborErrorOutOfMemory)
<<<<<<< HEAD
    {
        *size += encoder->ptr - encoder->end;
        return err;
    }
    else if (err != 0)
    {
        OC_LOG_V(ERROR, TAG, "Convert Payload failed", err);
        return err;
    }
=======
    {
        *size += encoder->ptr - encoder->end;
        return err;
    }
    else if (err != 0)
    {
        OIC_LOG_V(ERROR, TAG, "Convert Payload failed : %zd", err);
        return err;
    }
>>>>>>> 586aa499
    else
    {
        *size = encoder->ptr - outPayload;
        return 0;
    }
}
<<<<<<< HEAD
=======

>>>>>>> 586aa499
static int64_t OCConvertSecurityPayload(OCSecurityPayload* payload, uint8_t* outPayload,
        size_t* size)
{
    CborEncoder encoder;
    int64_t err = 0;

    cbor_encoder_init(&encoder, outPayload, *size, 0);
<<<<<<< HEAD

    CborEncoder rootArray;
    err = err | cbor_encoder_create_array(&encoder, &rootArray, 2);
    err = err | cbor_encode_uint(&rootArray, PAYLOAD_TYPE_SECURITY);

    CborEncoder map;

    err = err | cbor_encoder_create_map(&rootArray, &map, CborIndefiniteLength);

    if(payload->securityData)
    {
        err = err | AddTextStringToMap(&map, OC_RSRVD_REPRESENTATION,
                sizeof(OC_RSRVD_REPRESENTATION) - 1,
                payload->securityData);
    }

    err = err | cbor_encoder_close_container(&rootArray, &map);

    err = err | cbor_encoder_close_container(&encoder, &rootArray);
    return checkError(err, &encoder, outPayload, size);

=======

    CborEncoder map;

    err = err | cbor_encoder_create_map(&encoder, &map, CborIndefiniteLength);

    if(payload->securityData)
    {
        err = err | cbor_encode_text_string(&map, payload->securityData,
                                            strlen(payload->securityData));
    }

    err = err | cbor_encoder_close_container(&encoder, &map);
    return checkError(err, &encoder, outPayload, size);
}

static char* OCStringLLJoin(OCStringLL* val)
{
    OCStringLL* temp = val;
    size_t size = strlen(temp->value);

    while (temp->next)
    {
        ++size;
        temp = temp->next;
        size += strlen(temp->value);
    }

    char* joinedStr = (char*)OICCalloc(sizeof(char), size + 1);

    if (!joinedStr)
    {
        return NULL;
    }

    OICStrcat(joinedStr, size + 1, val->value);
    while (val->next)
    {
        val = val->next;
        OICStrcat(joinedStr, size + 1, " ");
        OICStrcat(joinedStr, size + 1, val->value);
    }
    return joinedStr;
>>>>>>> 586aa499
}

static int64_t OCConvertDiscoveryPayload(OCDiscoveryPayload* payload, uint8_t* outPayload,
        size_t* size)
{
    CborEncoder encoder = {0};
<<<<<<< HEAD
    int64_t err = 0;
    size_t resourceCount =  OCDiscoveryPayloadGetResourceCount(payload);

    cbor_encoder_init(&encoder, outPayload, *size, 0);

    CborEncoder rootArray;
    err = err | cbor_encoder_create_array(&encoder, &rootArray, 1 + resourceCount);
    err = err | cbor_encode_uint(&rootArray, PAYLOAD_TYPE_DISCOVERY);
=======
    CborEncoder rootArray = {0};
    int64_t err = 0;

    cbor_encoder_init(&encoder, outPayload, *size, 0);
>>>>>>> 586aa499

    if (payload->resources)
    {
        /*
        The format for the payload is "modelled" as JSON.

        [                                                       // rootArray
            {                                                   // rootMap
                "di" : UUID,                                    // device ID
                links :[                                        // linksArray contains maps of resources
                            {
                                href, rt, if, policy            // Resource 1
                            },
                            {
                                href, rt, if, policy            // Resource 2
                            },
                            .
                            .
                            .
                        ]
            }
        ]
        */
        CborEncoder rootMap = {0};
        size_t resourceCount =  OCDiscoveryPayloadGetResourceCount(payload);

        // Open the main root array
        err = err | cbor_encoder_create_array(&encoder, &rootArray, 1);

        // Open the root map in the root array
        err = err | cbor_encoder_create_map(&rootArray, &rootMap, CborIndefiniteLength);

        // Insert Device ID into the root map
        err = err | cbor_encode_text_string(&rootMap, OC_RSRVD_DEVICE_ID,
                sizeof(OC_RSRVD_DEVICE_ID) - 1);
        err = err | cbor_encode_byte_string(&rootMap, payload->sid, UUID_SIZE);

        // Insert baseURI if present
        err = err | ConditionalAddTextStringToMap(&rootMap, OC_RSRVD_BASE_URI,
                                                  sizeof(OC_RSRVD_BASE_URI) - 1,
                                                  payload->baseURI);

        // Insert Links into the root map.
        CborEncoder linkArray = {0};
        err = err | cbor_encode_text_string(&rootMap, OC_RSRVD_LINKS,
                    sizeof(OC_RSRVD_LINKS) - 1);
        err = err | cbor_encoder_create_array(&rootMap, &linkArray, resourceCount);

        for(size_t i = 0; i < resourceCount; ++i)
        {
<<<<<<< HEAD
            return OC_STACK_INVALID_PARAM;
        }

        err = err | cbor_encoder_create_map(&rootArray, &map, 3);
        // Uri
        err = err | AddTextStringToMap(&map, OC_RSRVD_HREF,
                sizeof(OC_RSRVD_HREF) - 1,
                resource->uri);

        // Server ID
        err = err | cbor_encode_text_string(&map, OC_RSRVD_SERVER_INSTANCE_ID,
                sizeof(OC_RSRVD_SERVER_INSTANCE_ID) - 1);
        err = err | cbor_encode_byte_string(&map, resource->sid, UUID_SIZE);
        // Prop Tag
        {
            CborEncoder propMap;
            err = err | cbor_encode_text_string(&map, OC_RSRVD_PROPERTY,
                    sizeof(OC_RSRVD_PROPERTY) -1 );
            err = err | cbor_encoder_create_map(&map, &propMap, 3);
=======
            CborEncoder resourceMapElement = {0};
            OCResourcePayload* resource = OCDiscoveryPayloadGetResource(payload, i);
            if(!resource)
            {
                OICFree(outPayload);
                return OC_STACK_INVALID_PARAM;
            }

            // resource map inside the links array.
            err = err | cbor_encoder_create_map(&linkArray, &resourceMapElement,
                DISCOVERY_CBOR_LINKS_MAP_LEN);
>>>>>>> 586aa499

            // Below are insertions of the resource properties into the map.
            // Uri
            err = err | AddTextStringToMap(&resourceMapElement, OC_RSRVD_HREF,
                        sizeof(OC_RSRVD_HREF) - 1,
                        resource->uri);
            // Resource Type
            if (resource->types)
            {
<<<<<<< HEAD
                CborEncoder rtArray;
                err = err | cbor_encode_text_string(&propMap, OC_RSRVD_RESOURCE_TYPE,
                    sizeof(OC_RSRVD_RESOURCE_TYPE) - 1);
                err = err | cbor_encoder_create_array(&propMap, &rtArray, CborIndefiniteLength);

                OCStringLL* rtPtr = resource->types;
                while(rtPtr)
                {
                    err = err | cbor_encode_text_string(&rtArray, rtPtr->value,
                            strlen(rtPtr->value));
                    rtPtr = rtPtr->next;
                }

                err = err | cbor_encoder_close_container(&propMap, &rtArray);
=======
                char* joinedTypes = OCStringLLJoin(resource->types);
                if (joinedTypes)
                {
                    err = err | cbor_encode_text_string(&resourceMapElement, OC_RSRVD_RESOURCE_TYPE,
                            sizeof(OC_RSRVD_RESOURCE_TYPE) - 1);
                    err = err | cbor_encode_text_string(&resourceMapElement, joinedTypes,
                            strlen(joinedTypes));
                    OICFree(joinedTypes);
                }
                else
                {
                    return OC_STACK_NO_MEMORY;
                }
>>>>>>> 586aa499
            }
            // Interface Types
            if (resource->interfaces)
            {
<<<<<<< HEAD
                CborEncoder ifArray;
                err = err | cbor_encode_text_string(&propMap, OC_RSRVD_INTERFACE,
                        sizeof(OC_RSRVD_INTERFACE) - 1);
                err = err | cbor_encoder_create_array(&propMap, &ifArray, CborIndefiniteLength);
                OCStringLL* ifPtr = resource->interfaces;

                while(ifPtr)
                {
                    err = err | cbor_encode_text_string(&ifArray, ifPtr->value,
                        strlen(ifPtr->value));
                    ifPtr= ifPtr->next;
                }

                err = err | cbor_encoder_close_container(&propMap, &ifArray);
=======
                char* joinedInterfaces = OCStringLLJoin(resource->interfaces);
                if (joinedInterfaces)
                {
                    err = err | cbor_encode_text_string(&resourceMapElement, OC_RSRVD_INTERFACE,
                            sizeof(OC_RSRVD_INTERFACE) - 1);
                    err = err | cbor_encode_text_string(&resourceMapElement, joinedInterfaces,
                            strlen(joinedInterfaces));
                    OICFree(joinedInterfaces);
                }
                else
                {
                    return OC_STACK_NO_MEMORY;
                }
>>>>>>> 586aa499
            }

            // Policy
<<<<<<< HEAD
            {
                CborEncoder policyMap;
                err = err | cbor_encode_text_string(&propMap, OC_RSRVD_POLICY,
                        sizeof(OC_RSRVD_POLICY) - 1);
                err = err | cbor_encoder_create_map(&propMap, &policyMap, CborIndefiniteLength);

                // Bitmap
                err = err | cbor_encode_text_string(&policyMap, OC_RSRVD_BITMAP,
                        sizeof(OC_RSRVD_BITMAP) - 1);
                err = err | cbor_encode_uint(&policyMap, resource->bitmap);

                if(resource->secure)
                {
                    err = err | cbor_encode_text_string(&policyMap, OC_RSRVD_SECURE,
                            sizeof(OC_RSRVD_SECURE) - 1);
                    err = err | cbor_encode_boolean(&policyMap, OC_RESOURCE_SECURE);

                    if(resource->port != 0)
                    {
                        err = err | cbor_encode_text_string(&policyMap, OC_RSRVD_HOSTING_PORT,
                                sizeof(OC_RSRVD_HOSTING_PORT) - 1);
                        err = err | cbor_encode_uint(&policyMap, resource->port);
                    }
                }

                err = err | cbor_encoder_close_container(&propMap, &policyMap);
            }
            // Close
            err = err | cbor_encoder_close_container(&map, &propMap);
        }
        // Close Item
        err = err | cbor_encoder_close_container(&rootArray, &map);
    }
    // Close main array
    err = err | cbor_encoder_close_container(&encoder, &rootArray);
=======
            CborEncoder policyMap = {0};
            err = err | cbor_encode_text_string(&resourceMapElement, OC_RSRVD_POLICY,
                    sizeof(OC_RSRVD_POLICY) - 1);
            err = err | cbor_encoder_create_map(&resourceMapElement, &policyMap, CborIndefiniteLength);

            // Bitmap
            err = err | cbor_encode_text_string(&policyMap, OC_RSRVD_BITMAP,
                    sizeof(OC_RSRVD_BITMAP) - 1);
            err = err | cbor_encode_uint(&policyMap, resource->bitmap);

            if(resource->secure)
            {
                err = err | cbor_encode_text_string(&policyMap, OC_RSRVD_SECURE,
                        sizeof(OC_RSRVD_SECURE) - 1);
                err = err | cbor_encode_boolean(&policyMap, OC_RESOURCE_SECURE);

                if(resource->port != 0)
                {
                    err = err | cbor_encode_text_string(&policyMap, OC_RSRVD_HOSTING_PORT,
                            sizeof(OC_RSRVD_HOSTING_PORT) - 1);
                    err = err | cbor_encode_uint(&policyMap, resource->port);
                }
            }
            if (payload->baseURI)
            {
                err = err | cbor_encode_text_string(&policyMap, OC_RSRVD_HOSTING_PORT,
                                                    sizeof(OC_RSRVD_HOSTING_PORT) - 1);
                err = err | cbor_encode_uint(&policyMap, resource->port);
            }

            err = err | cbor_encoder_close_container(&resourceMapElement, &policyMap);

            // Finsihed encoding a resource, close the map.
            err = err | cbor_encoder_close_container(&linkArray, &resourceMapElement);
        }
        // Close links array inside the root map.
        err = err | cbor_encoder_close_container(&rootMap, &linkArray);
        // close root map inside the root array.
        err = err | cbor_encoder_close_container(&rootArray, &rootMap);
        // Close the final root array.
        err = err | cbor_encoder_close_container(&encoder, &rootArray);
    }
>>>>>>> 586aa499

    return checkError(err, &encoder, outPayload, size);
}

static int64_t OCConvertDevicePayload(OCDevicePayload* payload, uint8_t* outPayload,
        size_t* size)
{
    CborEncoder encoder = {0};
    int64_t err = 0;
<<<<<<< HEAD

    cbor_encoder_init(&encoder, outPayload, *size, 0);
    CborEncoder rootArray;
    err = err | cbor_encoder_create_array(&encoder, &rootArray, 2);
    err = err | cbor_encode_uint(&rootArray, PAYLOAD_TYPE_DEVICE);

    {
        CborEncoder map;
        err = err | cbor_encoder_create_map(&rootArray, &map, 2);

        // uri
        err = err | AddTextStringToMap(&map, OC_RSRVD_HREF, sizeof(OC_RSRVD_HREF) - 1,
                payload->uri);

        // Rep Map
        {
            CborEncoder repMap;
            err = err | cbor_encode_text_string(&map, OC_RSRVD_REPRESENTATION,
                    sizeof(OC_RSRVD_REPRESENTATION) - 1);
            err = err | cbor_encoder_create_map(&map, &repMap, 4);

            // Device ID
            err = err | cbor_encode_text_string(&repMap, OC_RSRVD_DEVICE_ID,
                    sizeof(OC_RSRVD_DEVICE_ID) - 1);
            err = err | cbor_encode_byte_string(&repMap, payload->sid, UUID_SIZE);

            // Device Name
            err = err | AddTextStringToMap(&repMap, OC_RSRVD_DEVICE_NAME,
                    sizeof(OC_RSRVD_DEVICE_NAME) - 1,
                    payload->deviceName);

            // Device Spec Version
            err = err | AddTextStringToMap(&repMap, OC_RSRVD_SPEC_VERSION,
                    sizeof(OC_RSRVD_SPEC_VERSION) - 1,
                    payload->specVersion);

            // Device data Model Version
            err = err | AddTextStringToMap(&repMap, OC_RSRVD_DATA_MODEL_VERSION,
                    sizeof(OC_RSRVD_DATA_MODEL_VERSION) - 1,
                    payload->dataModelVersion);

            err = err | cbor_encoder_close_container(&map, &repMap);
        }

        // Close Map
        err = err | cbor_encoder_close_container(&rootArray, &map);
    }

    // Close main array
    err = err | cbor_encoder_close_container(&encoder, &rootArray);
=======

    cbor_encoder_init(&encoder, outPayload, *size, 0);
    CborEncoder repMap;
    err = err | cbor_encoder_create_map(&encoder, &repMap, CborIndefiniteLength);

    // Device ID
    err = err | cbor_encode_text_string(&repMap, OC_RSRVD_DEVICE_ID,
            sizeof(OC_RSRVD_DEVICE_ID) - 1);
    err = err | cbor_encode_byte_string(&repMap, payload->sid, UUID_SIZE);

    // Device Name
    err = err | ConditionalAddTextStringToMap(&repMap, OC_RSRVD_DEVICE_NAME,
            sizeof(OC_RSRVD_DEVICE_NAME) - 1,
            payload->deviceName);

    // Device Spec Version
    err = err | ConditionalAddTextStringToMap(&repMap, OC_RSRVD_SPEC_VERSION,
            sizeof(OC_RSRVD_SPEC_VERSION) - 1,
            payload->specVersion);

    // Device data Model Version
    err = err | ConditionalAddTextStringToMap(&repMap, OC_RSRVD_DATA_MODEL_VERSION,
            sizeof(OC_RSRVD_DATA_MODEL_VERSION) - 1,
            payload->dataModelVersion);

    err = err | cbor_encoder_close_container(&encoder, &repMap);
>>>>>>> 586aa499

    return checkError(err, &encoder, outPayload, size);
}

static int64_t OCConvertPlatformPayload(OCPlatformPayload* payload, uint8_t* outPayload,
        size_t* size)
{
    CborEncoder encoder = {0};
    int64_t err = 0;

    cbor_encoder_init(&encoder, outPayload, *size, 0);
<<<<<<< HEAD
    CborEncoder rootArray;
    err = err | cbor_encoder_create_array(&encoder, &rootArray, 2);
    err = err | cbor_encode_uint(&rootArray, PAYLOAD_TYPE_PLATFORM);
    {
        CborEncoder map;
        err = err | cbor_encoder_create_map(&rootArray, &map, CborIndefiniteLength);

        // uri
        err = err | AddTextStringToMap(&map, OC_RSRVD_HREF, sizeof(OC_RSRVD_HREF) - 1,
                payload->uri);

        // Rep Map
        {
            CborEncoder repMap;
            err = err | cbor_encode_text_string(&map, OC_RSRVD_REPRESENTATION,
                    sizeof(OC_RSRVD_REPRESENTATION) - 1);
            err = err | cbor_encoder_create_map(&map, &repMap, CborIndefiniteLength);

            // Platform ID
            err = err | AddTextStringToMap(&repMap, OC_RSRVD_PLATFORM_ID,
                    sizeof(OC_RSRVD_PLATFORM_ID) - 1,
                    payload->info.platformID);

            // MFG Name
            err = err | AddTextStringToMap(&repMap, OC_RSRVD_MFG_NAME,
                    sizeof(OC_RSRVD_MFG_NAME) - 1,
                    payload->info.manufacturerName);

            // MFG Url
            err = err | ConditionalAddTextStringToMap(&repMap, OC_RSRVD_MFG_URL,
                    sizeof(OC_RSRVD_MFG_URL) - 1,
                    payload->info.manufacturerUrl);

            // Model Num
            err = err | ConditionalAddTextStringToMap(&repMap, OC_RSRVD_MODEL_NUM,
                    sizeof(OC_RSRVD_MODEL_NUM) - 1,
                    payload->info.modelNumber);

            // Date of Mfg
            err = err | ConditionalAddTextStringToMap(&repMap, OC_RSRVD_MFG_DATE,
                    sizeof(OC_RSRVD_MFG_DATE) - 1,
                    payload->info.dateOfManufacture);

            // Platform Version
            err = err | ConditionalAddTextStringToMap(&repMap, OC_RSRVD_PLATFORM_VERSION,
                    sizeof(OC_RSRVD_PLATFORM_VERSION) - 1,
                    payload->info.platformVersion);

            // OS Version
            err = err | ConditionalAddTextStringToMap(&repMap, OC_RSRVD_OS_VERSION,
                    sizeof(OC_RSRVD_OS_VERSION) - 1,
                    payload->info.operatingSystemVersion);

            // Hardware Version
            err = err | ConditionalAddTextStringToMap(&repMap, OC_RSRVD_HARDWARE_VERSION,
                    sizeof(OC_RSRVD_HARDWARE_VERSION) - 1,
                    payload->info.hardwareVersion);

            // Firmware Version
            err = err | ConditionalAddTextStringToMap(&repMap, OC_RSRVD_FIRMWARE_VERSION,
                    sizeof(OC_RSRVD_FIRMWARE_VERSION) - 1,
                    payload->info.firmwareVersion);

            // Support URL
            err = err | ConditionalAddTextStringToMap(&repMap, OC_RSRVD_SUPPORT_URL,
                    sizeof(OC_RSRVD_SUPPORT_URL) - 1,
                    payload->info.supportUrl);

            // System Time
            err = err | ConditionalAddTextStringToMap(&repMap, OC_RSRVD_SYSTEM_TIME,
                    sizeof(OC_RSRVD_SYSTEM_TIME) - 1,
                    payload->info.systemTime);
            err = err | cbor_encoder_close_container(&map, &repMap);
        }

        // Close Map
        err = err | cbor_encoder_close_container(&rootArray, &map);
    }

    // Close main array
    err = err | cbor_encoder_close_container(&encoder, &rootArray);

    return checkError(err, &encoder, outPayload, size);
}

=======
    {
        CborEncoder repMap;
        err = err | cbor_encoder_create_map(&encoder, &repMap, CborIndefiniteLength);

        // Platform ID
        err = err | ConditionalAddTextStringToMap(&repMap, OC_RSRVD_PLATFORM_ID,
                sizeof(OC_RSRVD_PLATFORM_ID) - 1,
                payload->info.platformID);

        // MFG Name
        err = err | ConditionalAddTextStringToMap(&repMap, OC_RSRVD_MFG_NAME,
                sizeof(OC_RSRVD_MFG_NAME) - 1,
                payload->info.manufacturerName);

        // MFG Url
        err = err | ConditionalAddTextStringToMap(&repMap, OC_RSRVD_MFG_URL,
                sizeof(OC_RSRVD_MFG_URL) - 1,
                payload->info.manufacturerUrl);

        // Model Num
        err = err | ConditionalAddTextStringToMap(&repMap, OC_RSRVD_MODEL_NUM,
                sizeof(OC_RSRVD_MODEL_NUM) - 1,
                payload->info.modelNumber);

        // Date of Mfg
        err = err | ConditionalAddTextStringToMap(&repMap, OC_RSRVD_MFG_DATE,
                sizeof(OC_RSRVD_MFG_DATE) - 1,
                payload->info.dateOfManufacture);

        // Platform Version
        err = err | ConditionalAddTextStringToMap(&repMap, OC_RSRVD_PLATFORM_VERSION,
                sizeof(OC_RSRVD_PLATFORM_VERSION) - 1,
                payload->info.platformVersion);

        // OS Version
        err = err | ConditionalAddTextStringToMap(&repMap, OC_RSRVD_OS_VERSION,
                sizeof(OC_RSRVD_OS_VERSION) - 1,
                payload->info.operatingSystemVersion);

        // Hardware Version
        err = err | ConditionalAddTextStringToMap(&repMap, OC_RSRVD_HARDWARE_VERSION,
                sizeof(OC_RSRVD_HARDWARE_VERSION) - 1,
                payload->info.hardwareVersion);

        // Firmware Version
        err = err | ConditionalAddTextStringToMap(&repMap, OC_RSRVD_FIRMWARE_VERSION,
                sizeof(OC_RSRVD_FIRMWARE_VERSION) - 1,
                payload->info.firmwareVersion);

        // Support URL
        err = err | ConditionalAddTextStringToMap(&repMap, OC_RSRVD_SUPPORT_URL,
                sizeof(OC_RSRVD_SUPPORT_URL) - 1,
                payload->info.supportUrl);

        // System Time
        err = err | ConditionalAddTextStringToMap(&repMap, OC_RSRVD_SYSTEM_TIME,
                sizeof(OC_RSRVD_SYSTEM_TIME) - 1,
                payload->info.systemTime);

        // Close Map
        err = err | cbor_encoder_close_container(&encoder, &repMap);
    }

    return checkError(err, &encoder, outPayload, size);
}

static int64_t OCConvertArrayItem(CborEncoder* array, const OCRepPayloadValueArray* valArray,
        size_t index)
{
    int64_t err = 0;
    switch (valArray->type)
    {
        case OCREP_PROP_NULL:
            OIC_LOG(ERROR, TAG, "ConvertArray Invalid NULL");
            err = CborUnknownError;
            break;
        case OCREP_PROP_INT:
            err = err | cbor_encode_int(array, valArray->iArray[index]);
            break;
        case OCREP_PROP_DOUBLE:
            err = err | cbor_encode_double(array, valArray->dArray[index]);
            break;
        case OCREP_PROP_BOOL:
            err = err | cbor_encode_boolean(array, valArray->bArray[index]);
            break;
        case OCREP_PROP_STRING:
            if (!valArray->strArray[index])
            {
                err = err | cbor_encode_null(array);
            }
            else
            {
                err = err | cbor_encode_text_string(array, valArray->strArray[index],
                        strlen(valArray->strArray[index]));
            }
            break;
        case OCREP_PROP_BYTE_STRING:
            if (!valArray->strArray[index])
            {
                err = err | cbor_encode_null(array);
            }
            else
            {
                err = err | cbor_encode_byte_string(array, valArray->ocByteStrArray[index].bytes,
                        valArray->ocByteStrArray[index].len);
            }
            break;
        case OCREP_PROP_OBJECT:
            if (!valArray->objArray[index])
            {
                err = err | cbor_encode_null(array);
            }
            else
            {
                err = OCConvertRepMap(array, valArray->objArray[index]);
            }
            break;
        case OCREP_PROP_ARRAY:
            OIC_LOG(ERROR, TAG, "ConvertArray Invalid child array");
            err = CborUnknownError;
            break;
    }

    return err;
}
>>>>>>> 586aa499
static int64_t OCConvertArray(CborEncoder* parent, const OCRepPayloadValueArray* valArray)
{
    CborEncoder array;
    int64_t err = 0;
<<<<<<< HEAD

    err = err | cbor_encoder_create_array(parent, &array, CborIndefiniteLength);
    err = err | cbor_encode_uint(&array, valArray->type);
    for(int i = 0; i < MAX_REP_ARRAY_DEPTH; ++i)
    {
        err = err | cbor_encode_uint(&array, valArray->dimensions[i]);
=======

    err = err | cbor_encoder_create_array(parent, &array, valArray->dimensions[0]);

    for (size_t i = 0; i < valArray->dimensions[0];++i)
    {
        if (valArray->dimensions[1] != 0)
        {
            CborEncoder array2;
            err = err | cbor_encoder_create_array(&array, &array2, valArray->dimensions[1]);

            for (size_t j = 0; j < valArray->dimensions[1]; ++j)
            {
                if (valArray->dimensions[2] != 0)
                {
                    CborEncoder array3;
                    err = err | cbor_encoder_create_array(&array2, &array3,
                            valArray->dimensions[2]);

                    for(size_t k = 0; k < valArray->dimensions[2]; ++k)
                    {
                        OCConvertArrayItem(&array3, valArray,
                            j * valArray->dimensions[2] +
                            i * valArray->dimensions[2] * valArray->dimensions[1] +
                            k);
                    }
                    err = err | cbor_encoder_close_container(&array2, &array3);
                }
                else
                {
                    OCConvertArrayItem(&array2, valArray,
                            i * valArray->dimensions[1] + j);
                }
            }
            err = err | cbor_encoder_close_container(&array, &array2);
        }
        else
        {
            OCConvertArrayItem(&array, valArray, i);
        }
>>>>>>> 586aa499
    }
    err = err | cbor_encoder_close_container(parent, &array);
    return err;
}

static int64_t OCConvertRepMap(CborEncoder *map, const OCRepPayload* payload)
{
    int64_t err = 0;
    CborEncoder repMap;
    err = err | cbor_encoder_create_map(map, &repMap, CborIndefiniteLength);
    err = err | OCConvertSingleRepPayload(&repMap, payload);
    err = err | cbor_encoder_close_container(map, &repMap);
    return err;
}

static int64_t OCConvertSingleRepPayload(CborEncoder* repMap, const OCRepPayload* payload)
{
    int64_t err = 0;
    OCRepPayloadValue* value = payload->values;
    while(value)
    {
        err = err | cbor_encode_text_string(repMap,
                value->name,
                strlen(value->name));
        switch(value->type)
        {
            case OCREP_PROP_NULL:
                err = err | cbor_encode_null(repMap);
                break;
            case OCREP_PROP_INT:
<<<<<<< HEAD
                err = err | cbor_encode_int(&array, valArray->iArray[i]);
                break;
            case OCREP_PROP_DOUBLE:
                err = err | cbor_encode_double(&array, valArray->dArray[i]);
                break;
            case OCREP_PROP_BOOL:
                err = err | cbor_encode_boolean(&array, valArray->bArray[i]);
                break;
            case OCREP_PROP_STRING:
                err = err | cbor_encode_text_string(&array, valArray->strArray[i],
                        strlen(valArray->strArray[i]));
=======
                err = err | cbor_encode_int(repMap,
                        value->i);
                break;
            case OCREP_PROP_DOUBLE:
                err = err | cbor_encode_double(repMap,
                        value->d);
                break;
            case OCREP_PROP_BOOL:
                err = err | cbor_encode_boolean(repMap,
                        value->b);
                break;
            case OCREP_PROP_STRING:
                err = err | cbor_encode_text_string(repMap,
                        value->str, strlen(value->str));
                break;
            case OCREP_PROP_BYTE_STRING:
                err = err | cbor_encode_byte_string(repMap,
                        value->ocByteStr.bytes, value->ocByteStr.len);
>>>>>>> 586aa499
                break;
            case OCREP_PROP_OBJECT:
                err = err | OCConvertRepMap(repMap, value->obj);
                break;
            case OCREP_PROP_ARRAY:
                err = err | OCConvertArray(repMap, &value->arr);
                break;
            default:
                OIC_LOG_V(ERROR, TAG, "Invalid Prop type: %d",
                        value->type);
                break;
        }
        value = value->next;
    }

<<<<<<< HEAD
    err = err | cbor_encoder_close_container(parent, &array);
    return err;
}

static int64_t OCConvertSingleRepPayload(CborEncoder* parent, const OCRepPayload* payload)
{
    int64_t err = 0;
    CborEncoder map;
    err = err | cbor_encoder_create_map(parent, &map, CborIndefiniteLength);

    // Uri
    err = err | ConditionalAddTextStringToMap(&map, OC_RSRVD_HREF,
            sizeof(OC_RSRVD_HREF) - 1,
            payload->uri);
=======
    return err;
}

static int64_t OCConvertRepPayload(OCRepPayload* payload, uint8_t* outPayload, size_t* size)
{
    CborEncoder encoder = {0};
    int64_t err = 0;

    cbor_encoder_init(&encoder, outPayload, *size, 0);
    CborEncoder rootMap;
    err = err | cbor_encoder_create_map(&encoder, &rootMap, CborIndefiniteLength);
>>>>>>> 586aa499

    if (payload->types)
    {
<<<<<<< HEAD
        OC_LOG_V(INFO, TAG, "Payload has types or interfaces");
        err = err | cbor_encode_text_string(&map,
                OC_RSRVD_PROPERTY,
                sizeof(OC_RSRVD_PROPERTY) - 1);
        CborEncoder propMap;
        err = err | cbor_encoder_create_map(&map, &propMap, 2);

        CborEncoder curArray;
        if(payload->types)
        {
            err = err | cbor_encode_text_string(&propMap,
                    OC_RSRVD_RESOURCE_TYPE,
                    sizeof(OC_RSRVD_RESOURCE_TYPE) - 1);
            err = err | cbor_encoder_create_array(&propMap, &curArray, CborIndefiniteLength);
            OCStringLL* val = payload->types;
            while(val)
            {
                err = err | cbor_encode_text_string(&curArray, val->value, strlen(val->value));
                val = val->next;
            }
            err = err | cbor_encoder_close_container(&propMap, &curArray);
=======
        OIC_LOG(INFO, TAG, "Payload has types or interfaces");
        char* joinedTypes = OCStringLLJoin(payload->types);
        if (joinedTypes)
        {
            err = err | cbor_encode_text_string(&rootMap, OC_RSRVD_RESOURCE_TYPE,
                    sizeof(OC_RSRVD_RESOURCE_TYPE) - 1);
            err = err | cbor_encode_text_string(&rootMap, joinedTypes,
                    strlen(joinedTypes));
            OICFree(joinedTypes);
>>>>>>> 586aa499
        }
        else
        {
<<<<<<< HEAD
            err = err | cbor_encode_text_string(&propMap,
                    OC_RSRVD_INTERFACE,
                    sizeof(OC_RSRVD_INTERFACE) - 1);
            err = err | cbor_encoder_create_array(&propMap, &curArray, CborIndefiniteLength);
            OCStringLL* val = payload->interfaces;
            while(val)
            {
                err = err | cbor_encode_text_string(&curArray, val->value, strlen(val->value));
                val = val->next;
            }
            err = err | cbor_encoder_close_container(&propMap, &curArray);
        }
        err = err | cbor_encoder_close_container(&map, &propMap);
=======
            return OC_STACK_NO_MEMORY;
        }
>>>>>>> 586aa499
    }
    if (payload->interfaces)
    {
<<<<<<< HEAD
        CborEncoder repMap;
        err = err | cbor_encode_text_string(&map,
                OC_RSRVD_REPRESENTATION,
                sizeof(OC_RSRVD_REPRESENTATION) - 1);
        err = err | cbor_encoder_create_map(&map, &repMap, CborIndefiniteLength);
        OCRepPayloadValue* value = payload->values;
        while(value)
        {
            err = err | cbor_encode_text_string(&repMap,
                    value->name,
                    strlen(value->name));
            switch(value->type)
            {
                case OCREP_PROP_NULL:
                    err = err | cbor_encode_null(&repMap);
                    break;
                case OCREP_PROP_INT:
                    err = err | cbor_encode_int(&repMap,
                            value->i);
                    break;
                case OCREP_PROP_DOUBLE:
                    err = err | cbor_encode_double(&repMap,
                            value->d);
                    break;
                case OCREP_PROP_BOOL:
                    err = err | cbor_encode_boolean(&repMap,
                            value->b);
                    break;
                case OCREP_PROP_STRING:
                    err = err | cbor_encode_text_string(&repMap,
                            value->str, strlen(value->str));
                    break;
                case OCREP_PROP_OBJECT:
                    err = err | OCConvertSingleRepPayload(&repMap, value->obj);
                    break;
                case OCREP_PROP_ARRAY:
                    err = err | OCConvertArray(&repMap, &value->arr);
                    break;
                default:
                    OC_LOG_V(ERROR, TAG, "Invalid Prop type: %d",
                            value->type);
                    break;
            }
            value = value->next;
        }

        err = err | cbor_encoder_close_container(&map, &repMap);
    }

    // Close Map
    err = err | cbor_encoder_close_container(parent, &map);

    return err;
}

static int64_t OCConvertRepPayload(OCRepPayload* payload, uint8_t* outPayload, size_t* size)
{
    CborEncoder encoder = {0};
    int64_t err = 0;

    cbor_encoder_init(&encoder, outPayload, *size, 0);
    CborEncoder rootArray;
    err = err | cbor_encoder_create_array(&encoder, &rootArray, CborIndefiniteLength);
    err = err | cbor_encode_uint(&rootArray, PAYLOAD_TYPE_REPRESENTATION);

    while(payload != NULL && (err == 0 || err == CborErrorOutOfMemory))
    {
        err = err | OCConvertSingleRepPayload(&rootArray, payload);
=======
        char* joinedInterfaces = OCStringLLJoin(payload->interfaces);
        if (joinedInterfaces)
        {
            err = err | cbor_encode_text_string(&rootMap, OC_RSRVD_INTERFACE,
                    sizeof(OC_RSRVD_INTERFACE) - 1);
            err = err | cbor_encode_text_string(&rootMap, joinedInterfaces,
                    strlen(joinedInterfaces));
            OICFree(joinedInterfaces);
        }
        else
        {
            return OC_STACK_NO_MEMORY;
        }
    }

    while(payload != NULL && (err == 0 || err == CborErrorOutOfMemory))
    {
        err = err | OCConvertSingleRepPayload(&rootMap, payload);
>>>>>>> 586aa499
        payload = payload->next;
    }

    // Close main array
<<<<<<< HEAD
    err = err | cbor_encoder_close_container(&encoder, &rootArray);
=======
    err = err | cbor_encoder_close_container(&encoder, &rootMap);
>>>>>>> 586aa499

    return checkError(err, &encoder, outPayload, size);
}

static int64_t OCConvertPresencePayload(OCPresencePayload* payload,
        uint8_t* outPayload, size_t* size)
{
    CborEncoder encoder = {0};
    int64_t err = 0;
<<<<<<< HEAD

    cbor_encoder_init(&encoder, outPayload, *size, 0);
    CborEncoder rootArray;

    err = err | cbor_encoder_create_array(&encoder, &rootArray, 2);
    err = err | cbor_encode_uint(&rootArray, PAYLOAD_TYPE_PRESENCE);

=======
>>>>>>> 586aa499

    cbor_encoder_init(&encoder, outPayload, *size, 0);
    CborEncoder map;
<<<<<<< HEAD
    err = err | cbor_encoder_create_map(&rootArray, &map, CborIndefiniteLength);
=======
    err = err | cbor_encoder_create_map(&encoder, &map, CborIndefiniteLength);
>>>>>>> 586aa499

    // Sequence Number
    err = err | cbor_encode_text_string(&map,
            OC_RSRVD_NONCE,
            sizeof(OC_RSRVD_NONCE) - 1);
    err = err | cbor_encode_uint(&map, payload->sequenceNumber);

    // Max Age
    err = err | cbor_encode_text_string(&map,
            OC_RSRVD_TTL,
            sizeof(OC_RSRVD_TTL) - 1);
    err = err | cbor_encode_uint(&map, payload->maxAge);

    // Trigger
    const char* triggerStr = convertTriggerEnumToString(payload->trigger);
    err = err | AddTextStringToMap(&map, OC_RSRVD_TRIGGER, sizeof(OC_RSRVD_TRIGGER) - 1,
            triggerStr);

    // Resource type name
    if(payload->trigger != OC_PRESENCE_TRIGGER_DELETE)
    {
        err = err | ConditionalAddTextStringToMap(&map, OC_RSRVD_RESOURCE_TYPE,
                sizeof(OC_RSRVD_RESOURCE_TYPE) - 1, payload->resourceType);
    }

    // Close Map
<<<<<<< HEAD
    err = err | cbor_encoder_close_container(&rootArray, &map);
    err = err | cbor_encoder_close_container(&encoder, &rootArray);
=======
    err = err | cbor_encoder_close_container(&encoder, &map);
>>>>>>> 586aa499

    return checkError(err, &encoder, outPayload, size);
}

static int64_t AddTextStringToMap(CborEncoder* map, const char* key, size_t keylen,
        const char* value)
{
    return cbor_encode_text_string(map, key, keylen) |
           cbor_encode_text_string(map, value, strlen(value));
}

static int64_t ConditionalAddTextStringToMap(CborEncoder* map, const char* key, size_t keylen,
        const char* value)
{
    return value ? AddTextStringToMap(map, key, keylen, value) : 0;
}<|MERGE_RESOLUTION|>--- conflicted
+++ resolved
@@ -30,21 +30,14 @@
 #include "cbor.h"
 #include "rdpayload.h"
 
-<<<<<<< HEAD
-#define TAG PCF("OCPayloadConvert")
+#define TAG "OIC_RI_PAYLOADCONVERT"
+
 // Arbitrarily chosen size that seems to contain the majority of packages
 #define INIT_SIZE (255)
 
-=======
-#define TAG "OIC_RI_PAYLOADCONVERT"
-
-// Arbitrarily chosen size that seems to contain the majority of packages
-#define INIT_SIZE (255)
-
 // CBOR Links Map Length
 #define DISCOVERY_CBOR_LINKS_MAP_LEN 4
 
->>>>>>> 586aa499
 // Functions all return either a CborError, or a negative version of the OC_STACK return values
 static int64_t OCConvertPayloadHelper(OCPayload* payload, uint8_t* outPayload, size_t* size);
 static int64_t OCConvertDiscoveryPayload(OCDiscoveryPayload* payload, uint8_t* outPayload,
@@ -54,10 +47,7 @@
 static int64_t OCConvertPlatformPayload(OCPlatformPayload* payload, uint8_t* outPayload,
         size_t* size);
 static int64_t OCConvertRepPayload(OCRepPayload* payload, uint8_t* outPayload, size_t* size);
-<<<<<<< HEAD
-=======
 static int64_t OCConvertRepMap(CborEncoder *map, const OCRepPayload* payload);
->>>>>>> 586aa499
 static int64_t OCConvertPresencePayload(OCPresencePayload* payload, uint8_t* outPayload,
         size_t* size);
 static int64_t OCConvertSecurityPayload(OCSecurityPayload* payload, uint8_t* outPayload,
@@ -71,12 +61,6 @@
 static int64_t ConditionalAddTextStringToMap(CborEncoder* map, const char* key, size_t keylen,
         const char* value);
 
-<<<<<<< HEAD
-#define STRINGIFY(s) XSTRINGIFY(s)
-#define XSTRINGIFY(s) #s
-
-=======
->>>>>>> 586aa499
 OCStackResult OCConvertPayload(OCPayload* payload, uint8_t** outPayload, size_t* size)
 {
     // TinyCbor Version 47a78569c0 or better on master is required for the re-allocation
@@ -87,29 +71,17 @@
     #undef CborNeedsUpdating
     if (!payload)
     {
-<<<<<<< HEAD
-        OC_LOG(ERROR, TAG, PCF("Payload parameter NULL"));
-=======
         OIC_LOG(ERROR, TAG, "Payload parameter NULL");
->>>>>>> 586aa499
         return OC_STACK_INVALID_PARAM;
     }
 
     if (!outPayload || !size)
     {
-<<<<<<< HEAD
-        OC_LOG(ERROR, TAG, PCF("Out parameter/s parameter NULL"));
-        return OC_STACK_INVALID_PARAM;
-    }
-
-    OC_LOG_V(INFO, TAG, "Converting payload of type %d", payload->type);
-=======
         OIC_LOG(ERROR, TAG, "Out parameter/s parameter NULL");
         return OC_STACK_INVALID_PARAM;
     }
 
     OIC_LOG_V(INFO, TAG, "Converting payload of type %d", payload->type);
->>>>>>> 586aa499
 
     size_t curSize = INIT_SIZE;
     uint8_t* out = (uint8_t*)OICCalloc(1, curSize);
@@ -141,11 +113,8 @@
                 OICFree(out);
                 return OC_STACK_NO_MEMORY;
             }
-<<<<<<< HEAD
-=======
 
             out = out2;
->>>>>>> 586aa499
         }
 
         *size = curSize;
@@ -189,37 +158,22 @@
 static int64_t checkError(int64_t err, CborEncoder* encoder, uint8_t* outPayload, size_t* size)
 {
     if (err == CborErrorOutOfMemory)
-<<<<<<< HEAD
     {
         *size += encoder->ptr - encoder->end;
         return err;
     }
     else if (err != 0)
     {
-        OC_LOG_V(ERROR, TAG, "Convert Payload failed", err);
-        return err;
-    }
-=======
-    {
-        *size += encoder->ptr - encoder->end;
-        return err;
-    }
-    else if (err != 0)
-    {
         OIC_LOG_V(ERROR, TAG, "Convert Payload failed : %zd", err);
         return err;
     }
->>>>>>> 586aa499
     else
     {
         *size = encoder->ptr - outPayload;
         return 0;
     }
 }
-<<<<<<< HEAD
-=======
-
->>>>>>> 586aa499
+
 static int64_t OCConvertSecurityPayload(OCSecurityPayload* payload, uint8_t* outPayload,
         size_t* size)
 {
@@ -227,29 +181,6 @@
     int64_t err = 0;
 
     cbor_encoder_init(&encoder, outPayload, *size, 0);
-<<<<<<< HEAD
-
-    CborEncoder rootArray;
-    err = err | cbor_encoder_create_array(&encoder, &rootArray, 2);
-    err = err | cbor_encode_uint(&rootArray, PAYLOAD_TYPE_SECURITY);
-
-    CborEncoder map;
-
-    err = err | cbor_encoder_create_map(&rootArray, &map, CborIndefiniteLength);
-
-    if(payload->securityData)
-    {
-        err = err | AddTextStringToMap(&map, OC_RSRVD_REPRESENTATION,
-                sizeof(OC_RSRVD_REPRESENTATION) - 1,
-                payload->securityData);
-    }
-
-    err = err | cbor_encoder_close_container(&rootArray, &map);
-
-    err = err | cbor_encoder_close_container(&encoder, &rootArray);
-    return checkError(err, &encoder, outPayload, size);
-
-=======
 
     CborEncoder map;
 
@@ -292,28 +223,16 @@
         OICStrcat(joinedStr, size + 1, val->value);
     }
     return joinedStr;
->>>>>>> 586aa499
 }
 
 static int64_t OCConvertDiscoveryPayload(OCDiscoveryPayload* payload, uint8_t* outPayload,
         size_t* size)
 {
     CborEncoder encoder = {0};
-<<<<<<< HEAD
-    int64_t err = 0;
-    size_t resourceCount =  OCDiscoveryPayloadGetResourceCount(payload);
+    CborEncoder rootArray = {0};
+    int64_t err = 0;
 
     cbor_encoder_init(&encoder, outPayload, *size, 0);
-
-    CborEncoder rootArray;
-    err = err | cbor_encoder_create_array(&encoder, &rootArray, 1 + resourceCount);
-    err = err | cbor_encode_uint(&rootArray, PAYLOAD_TYPE_DISCOVERY);
-=======
-    CborEncoder rootArray = {0};
-    int64_t err = 0;
-
-    cbor_encoder_init(&encoder, outPayload, *size, 0);
->>>>>>> 586aa499
 
     if (payload->resources)
     {
@@ -364,27 +283,6 @@
 
         for(size_t i = 0; i < resourceCount; ++i)
         {
-<<<<<<< HEAD
-            return OC_STACK_INVALID_PARAM;
-        }
-
-        err = err | cbor_encoder_create_map(&rootArray, &map, 3);
-        // Uri
-        err = err | AddTextStringToMap(&map, OC_RSRVD_HREF,
-                sizeof(OC_RSRVD_HREF) - 1,
-                resource->uri);
-
-        // Server ID
-        err = err | cbor_encode_text_string(&map, OC_RSRVD_SERVER_INSTANCE_ID,
-                sizeof(OC_RSRVD_SERVER_INSTANCE_ID) - 1);
-        err = err | cbor_encode_byte_string(&map, resource->sid, UUID_SIZE);
-        // Prop Tag
-        {
-            CborEncoder propMap;
-            err = err | cbor_encode_text_string(&map, OC_RSRVD_PROPERTY,
-                    sizeof(OC_RSRVD_PROPERTY) -1 );
-            err = err | cbor_encoder_create_map(&map, &propMap, 3);
-=======
             CborEncoder resourceMapElement = {0};
             OCResourcePayload* resource = OCDiscoveryPayloadGetResource(payload, i);
             if(!resource)
@@ -396,7 +294,6 @@
             // resource map inside the links array.
             err = err | cbor_encoder_create_map(&linkArray, &resourceMapElement,
                 DISCOVERY_CBOR_LINKS_MAP_LEN);
->>>>>>> 586aa499
 
             // Below are insertions of the resource properties into the map.
             // Uri
@@ -406,22 +303,6 @@
             // Resource Type
             if (resource->types)
             {
-<<<<<<< HEAD
-                CborEncoder rtArray;
-                err = err | cbor_encode_text_string(&propMap, OC_RSRVD_RESOURCE_TYPE,
-                    sizeof(OC_RSRVD_RESOURCE_TYPE) - 1);
-                err = err | cbor_encoder_create_array(&propMap, &rtArray, CborIndefiniteLength);
-
-                OCStringLL* rtPtr = resource->types;
-                while(rtPtr)
-                {
-                    err = err | cbor_encode_text_string(&rtArray, rtPtr->value,
-                            strlen(rtPtr->value));
-                    rtPtr = rtPtr->next;
-                }
-
-                err = err | cbor_encoder_close_container(&propMap, &rtArray);
-=======
                 char* joinedTypes = OCStringLLJoin(resource->types);
                 if (joinedTypes)
                 {
@@ -435,27 +316,10 @@
                 {
                     return OC_STACK_NO_MEMORY;
                 }
->>>>>>> 586aa499
             }
             // Interface Types
             if (resource->interfaces)
             {
-<<<<<<< HEAD
-                CborEncoder ifArray;
-                err = err | cbor_encode_text_string(&propMap, OC_RSRVD_INTERFACE,
-                        sizeof(OC_RSRVD_INTERFACE) - 1);
-                err = err | cbor_encoder_create_array(&propMap, &ifArray, CborIndefiniteLength);
-                OCStringLL* ifPtr = resource->interfaces;
-
-                while(ifPtr)
-                {
-                    err = err | cbor_encode_text_string(&ifArray, ifPtr->value,
-                        strlen(ifPtr->value));
-                    ifPtr= ifPtr->next;
-                }
-
-                err = err | cbor_encoder_close_container(&propMap, &ifArray);
-=======
                 char* joinedInterfaces = OCStringLLJoin(resource->interfaces);
                 if (joinedInterfaces)
                 {
@@ -469,47 +333,9 @@
                 {
                     return OC_STACK_NO_MEMORY;
                 }
->>>>>>> 586aa499
             }
 
             // Policy
-<<<<<<< HEAD
-            {
-                CborEncoder policyMap;
-                err = err | cbor_encode_text_string(&propMap, OC_RSRVD_POLICY,
-                        sizeof(OC_RSRVD_POLICY) - 1);
-                err = err | cbor_encoder_create_map(&propMap, &policyMap, CborIndefiniteLength);
-
-                // Bitmap
-                err = err | cbor_encode_text_string(&policyMap, OC_RSRVD_BITMAP,
-                        sizeof(OC_RSRVD_BITMAP) - 1);
-                err = err | cbor_encode_uint(&policyMap, resource->bitmap);
-
-                if(resource->secure)
-                {
-                    err = err | cbor_encode_text_string(&policyMap, OC_RSRVD_SECURE,
-                            sizeof(OC_RSRVD_SECURE) - 1);
-                    err = err | cbor_encode_boolean(&policyMap, OC_RESOURCE_SECURE);
-
-                    if(resource->port != 0)
-                    {
-                        err = err | cbor_encode_text_string(&policyMap, OC_RSRVD_HOSTING_PORT,
-                                sizeof(OC_RSRVD_HOSTING_PORT) - 1);
-                        err = err | cbor_encode_uint(&policyMap, resource->port);
-                    }
-                }
-
-                err = err | cbor_encoder_close_container(&propMap, &policyMap);
-            }
-            // Close
-            err = err | cbor_encoder_close_container(&map, &propMap);
-        }
-        // Close Item
-        err = err | cbor_encoder_close_container(&rootArray, &map);
-    }
-    // Close main array
-    err = err | cbor_encoder_close_container(&encoder, &rootArray);
-=======
             CborEncoder policyMap = {0};
             err = err | cbor_encode_text_string(&resourceMapElement, OC_RSRVD_POLICY,
                     sizeof(OC_RSRVD_POLICY) - 1);
@@ -552,7 +378,6 @@
         // Close the final root array.
         err = err | cbor_encoder_close_container(&encoder, &rootArray);
     }
->>>>>>> 586aa499
 
     return checkError(err, &encoder, outPayload, size);
 }
@@ -562,58 +387,6 @@
 {
     CborEncoder encoder = {0};
     int64_t err = 0;
-<<<<<<< HEAD
-
-    cbor_encoder_init(&encoder, outPayload, *size, 0);
-    CborEncoder rootArray;
-    err = err | cbor_encoder_create_array(&encoder, &rootArray, 2);
-    err = err | cbor_encode_uint(&rootArray, PAYLOAD_TYPE_DEVICE);
-
-    {
-        CborEncoder map;
-        err = err | cbor_encoder_create_map(&rootArray, &map, 2);
-
-        // uri
-        err = err | AddTextStringToMap(&map, OC_RSRVD_HREF, sizeof(OC_RSRVD_HREF) - 1,
-                payload->uri);
-
-        // Rep Map
-        {
-            CborEncoder repMap;
-            err = err | cbor_encode_text_string(&map, OC_RSRVD_REPRESENTATION,
-                    sizeof(OC_RSRVD_REPRESENTATION) - 1);
-            err = err | cbor_encoder_create_map(&map, &repMap, 4);
-
-            // Device ID
-            err = err | cbor_encode_text_string(&repMap, OC_RSRVD_DEVICE_ID,
-                    sizeof(OC_RSRVD_DEVICE_ID) - 1);
-            err = err | cbor_encode_byte_string(&repMap, payload->sid, UUID_SIZE);
-
-            // Device Name
-            err = err | AddTextStringToMap(&repMap, OC_RSRVD_DEVICE_NAME,
-                    sizeof(OC_RSRVD_DEVICE_NAME) - 1,
-                    payload->deviceName);
-
-            // Device Spec Version
-            err = err | AddTextStringToMap(&repMap, OC_RSRVD_SPEC_VERSION,
-                    sizeof(OC_RSRVD_SPEC_VERSION) - 1,
-                    payload->specVersion);
-
-            // Device data Model Version
-            err = err | AddTextStringToMap(&repMap, OC_RSRVD_DATA_MODEL_VERSION,
-                    sizeof(OC_RSRVD_DATA_MODEL_VERSION) - 1,
-                    payload->dataModelVersion);
-
-            err = err | cbor_encoder_close_container(&map, &repMap);
-        }
-
-        // Close Map
-        err = err | cbor_encoder_close_container(&rootArray, &map);
-    }
-
-    // Close main array
-    err = err | cbor_encoder_close_container(&encoder, &rootArray);
-=======
 
     cbor_encoder_init(&encoder, outPayload, *size, 0);
     CborEncoder repMap;
@@ -640,7 +413,6 @@
             payload->dataModelVersion);
 
     err = err | cbor_encoder_close_container(&encoder, &repMap);
->>>>>>> 586aa499
 
     return checkError(err, &encoder, outPayload, size);
 }
@@ -652,93 +424,6 @@
     int64_t err = 0;
 
     cbor_encoder_init(&encoder, outPayload, *size, 0);
-<<<<<<< HEAD
-    CborEncoder rootArray;
-    err = err | cbor_encoder_create_array(&encoder, &rootArray, 2);
-    err = err | cbor_encode_uint(&rootArray, PAYLOAD_TYPE_PLATFORM);
-    {
-        CborEncoder map;
-        err = err | cbor_encoder_create_map(&rootArray, &map, CborIndefiniteLength);
-
-        // uri
-        err = err | AddTextStringToMap(&map, OC_RSRVD_HREF, sizeof(OC_RSRVD_HREF) - 1,
-                payload->uri);
-
-        // Rep Map
-        {
-            CborEncoder repMap;
-            err = err | cbor_encode_text_string(&map, OC_RSRVD_REPRESENTATION,
-                    sizeof(OC_RSRVD_REPRESENTATION) - 1);
-            err = err | cbor_encoder_create_map(&map, &repMap, CborIndefiniteLength);
-
-            // Platform ID
-            err = err | AddTextStringToMap(&repMap, OC_RSRVD_PLATFORM_ID,
-                    sizeof(OC_RSRVD_PLATFORM_ID) - 1,
-                    payload->info.platformID);
-
-            // MFG Name
-            err = err | AddTextStringToMap(&repMap, OC_RSRVD_MFG_NAME,
-                    sizeof(OC_RSRVD_MFG_NAME) - 1,
-                    payload->info.manufacturerName);
-
-            // MFG Url
-            err = err | ConditionalAddTextStringToMap(&repMap, OC_RSRVD_MFG_URL,
-                    sizeof(OC_RSRVD_MFG_URL) - 1,
-                    payload->info.manufacturerUrl);
-
-            // Model Num
-            err = err | ConditionalAddTextStringToMap(&repMap, OC_RSRVD_MODEL_NUM,
-                    sizeof(OC_RSRVD_MODEL_NUM) - 1,
-                    payload->info.modelNumber);
-
-            // Date of Mfg
-            err = err | ConditionalAddTextStringToMap(&repMap, OC_RSRVD_MFG_DATE,
-                    sizeof(OC_RSRVD_MFG_DATE) - 1,
-                    payload->info.dateOfManufacture);
-
-            // Platform Version
-            err = err | ConditionalAddTextStringToMap(&repMap, OC_RSRVD_PLATFORM_VERSION,
-                    sizeof(OC_RSRVD_PLATFORM_VERSION) - 1,
-                    payload->info.platformVersion);
-
-            // OS Version
-            err = err | ConditionalAddTextStringToMap(&repMap, OC_RSRVD_OS_VERSION,
-                    sizeof(OC_RSRVD_OS_VERSION) - 1,
-                    payload->info.operatingSystemVersion);
-
-            // Hardware Version
-            err = err | ConditionalAddTextStringToMap(&repMap, OC_RSRVD_HARDWARE_VERSION,
-                    sizeof(OC_RSRVD_HARDWARE_VERSION) - 1,
-                    payload->info.hardwareVersion);
-
-            // Firmware Version
-            err = err | ConditionalAddTextStringToMap(&repMap, OC_RSRVD_FIRMWARE_VERSION,
-                    sizeof(OC_RSRVD_FIRMWARE_VERSION) - 1,
-                    payload->info.firmwareVersion);
-
-            // Support URL
-            err = err | ConditionalAddTextStringToMap(&repMap, OC_RSRVD_SUPPORT_URL,
-                    sizeof(OC_RSRVD_SUPPORT_URL) - 1,
-                    payload->info.supportUrl);
-
-            // System Time
-            err = err | ConditionalAddTextStringToMap(&repMap, OC_RSRVD_SYSTEM_TIME,
-                    sizeof(OC_RSRVD_SYSTEM_TIME) - 1,
-                    payload->info.systemTime);
-            err = err | cbor_encoder_close_container(&map, &repMap);
-        }
-
-        // Close Map
-        err = err | cbor_encoder_close_container(&rootArray, &map);
-    }
-
-    // Close main array
-    err = err | cbor_encoder_close_container(&encoder, &rootArray);
-
-    return checkError(err, &encoder, outPayload, size);
-}
-
-=======
     {
         CborEncoder repMap;
         err = err | cbor_encoder_create_map(&encoder, &repMap, CborIndefiniteLength);
@@ -864,19 +549,10 @@
 
     return err;
 }
->>>>>>> 586aa499
 static int64_t OCConvertArray(CborEncoder* parent, const OCRepPayloadValueArray* valArray)
 {
     CborEncoder array;
     int64_t err = 0;
-<<<<<<< HEAD
-
-    err = err | cbor_encoder_create_array(parent, &array, CborIndefiniteLength);
-    err = err | cbor_encode_uint(&array, valArray->type);
-    for(int i = 0; i < MAX_REP_ARRAY_DEPTH; ++i)
-    {
-        err = err | cbor_encode_uint(&array, valArray->dimensions[i]);
-=======
 
     err = err | cbor_encoder_create_array(parent, &array, valArray->dimensions[0]);
 
@@ -916,7 +592,6 @@
         {
             OCConvertArrayItem(&array, valArray, i);
         }
->>>>>>> 586aa499
     }
     err = err | cbor_encoder_close_container(parent, &array);
     return err;
@@ -947,19 +622,6 @@
                 err = err | cbor_encode_null(repMap);
                 break;
             case OCREP_PROP_INT:
-<<<<<<< HEAD
-                err = err | cbor_encode_int(&array, valArray->iArray[i]);
-                break;
-            case OCREP_PROP_DOUBLE:
-                err = err | cbor_encode_double(&array, valArray->dArray[i]);
-                break;
-            case OCREP_PROP_BOOL:
-                err = err | cbor_encode_boolean(&array, valArray->bArray[i]);
-                break;
-            case OCREP_PROP_STRING:
-                err = err | cbor_encode_text_string(&array, valArray->strArray[i],
-                        strlen(valArray->strArray[i]));
-=======
                 err = err | cbor_encode_int(repMap,
                         value->i);
                 break;
@@ -978,7 +640,6 @@
             case OCREP_PROP_BYTE_STRING:
                 err = err | cbor_encode_byte_string(repMap,
                         value->ocByteStr.bytes, value->ocByteStr.len);
->>>>>>> 586aa499
                 break;
             case OCREP_PROP_OBJECT:
                 err = err | OCConvertRepMap(repMap, value->obj);
@@ -994,22 +655,6 @@
         value = value->next;
     }
 
-<<<<<<< HEAD
-    err = err | cbor_encoder_close_container(parent, &array);
-    return err;
-}
-
-static int64_t OCConvertSingleRepPayload(CborEncoder* parent, const OCRepPayload* payload)
-{
-    int64_t err = 0;
-    CborEncoder map;
-    err = err | cbor_encoder_create_map(parent, &map, CborIndefiniteLength);
-
-    // Uri
-    err = err | ConditionalAddTextStringToMap(&map, OC_RSRVD_HREF,
-            sizeof(OC_RSRVD_HREF) - 1,
-            payload->uri);
-=======
     return err;
 }
 
@@ -1021,33 +666,9 @@
     cbor_encoder_init(&encoder, outPayload, *size, 0);
     CborEncoder rootMap;
     err = err | cbor_encoder_create_map(&encoder, &rootMap, CborIndefiniteLength);
->>>>>>> 586aa499
 
     if (payload->types)
     {
-<<<<<<< HEAD
-        OC_LOG_V(INFO, TAG, "Payload has types or interfaces");
-        err = err | cbor_encode_text_string(&map,
-                OC_RSRVD_PROPERTY,
-                sizeof(OC_RSRVD_PROPERTY) - 1);
-        CborEncoder propMap;
-        err = err | cbor_encoder_create_map(&map, &propMap, 2);
-
-        CborEncoder curArray;
-        if(payload->types)
-        {
-            err = err | cbor_encode_text_string(&propMap,
-                    OC_RSRVD_RESOURCE_TYPE,
-                    sizeof(OC_RSRVD_RESOURCE_TYPE) - 1);
-            err = err | cbor_encoder_create_array(&propMap, &curArray, CborIndefiniteLength);
-            OCStringLL* val = payload->types;
-            while(val)
-            {
-                err = err | cbor_encode_text_string(&curArray, val->value, strlen(val->value));
-                val = val->next;
-            }
-            err = err | cbor_encoder_close_container(&propMap, &curArray);
-=======
         OIC_LOG(INFO, TAG, "Payload has types or interfaces");
         char* joinedTypes = OCStringLLJoin(payload->types);
         if (joinedTypes)
@@ -1057,101 +678,14 @@
             err = err | cbor_encode_text_string(&rootMap, joinedTypes,
                     strlen(joinedTypes));
             OICFree(joinedTypes);
->>>>>>> 586aa499
         }
         else
         {
-<<<<<<< HEAD
-            err = err | cbor_encode_text_string(&propMap,
-                    OC_RSRVD_INTERFACE,
-                    sizeof(OC_RSRVD_INTERFACE) - 1);
-            err = err | cbor_encoder_create_array(&propMap, &curArray, CborIndefiniteLength);
-            OCStringLL* val = payload->interfaces;
-            while(val)
-            {
-                err = err | cbor_encode_text_string(&curArray, val->value, strlen(val->value));
-                val = val->next;
-            }
-            err = err | cbor_encoder_close_container(&propMap, &curArray);
-        }
-        err = err | cbor_encoder_close_container(&map, &propMap);
-=======
             return OC_STACK_NO_MEMORY;
         }
->>>>>>> 586aa499
     }
     if (payload->interfaces)
     {
-<<<<<<< HEAD
-        CborEncoder repMap;
-        err = err | cbor_encode_text_string(&map,
-                OC_RSRVD_REPRESENTATION,
-                sizeof(OC_RSRVD_REPRESENTATION) - 1);
-        err = err | cbor_encoder_create_map(&map, &repMap, CborIndefiniteLength);
-        OCRepPayloadValue* value = payload->values;
-        while(value)
-        {
-            err = err | cbor_encode_text_string(&repMap,
-                    value->name,
-                    strlen(value->name));
-            switch(value->type)
-            {
-                case OCREP_PROP_NULL:
-                    err = err | cbor_encode_null(&repMap);
-                    break;
-                case OCREP_PROP_INT:
-                    err = err | cbor_encode_int(&repMap,
-                            value->i);
-                    break;
-                case OCREP_PROP_DOUBLE:
-                    err = err | cbor_encode_double(&repMap,
-                            value->d);
-                    break;
-                case OCREP_PROP_BOOL:
-                    err = err | cbor_encode_boolean(&repMap,
-                            value->b);
-                    break;
-                case OCREP_PROP_STRING:
-                    err = err | cbor_encode_text_string(&repMap,
-                            value->str, strlen(value->str));
-                    break;
-                case OCREP_PROP_OBJECT:
-                    err = err | OCConvertSingleRepPayload(&repMap, value->obj);
-                    break;
-                case OCREP_PROP_ARRAY:
-                    err = err | OCConvertArray(&repMap, &value->arr);
-                    break;
-                default:
-                    OC_LOG_V(ERROR, TAG, "Invalid Prop type: %d",
-                            value->type);
-                    break;
-            }
-            value = value->next;
-        }
-
-        err = err | cbor_encoder_close_container(&map, &repMap);
-    }
-
-    // Close Map
-    err = err | cbor_encoder_close_container(parent, &map);
-
-    return err;
-}
-
-static int64_t OCConvertRepPayload(OCRepPayload* payload, uint8_t* outPayload, size_t* size)
-{
-    CborEncoder encoder = {0};
-    int64_t err = 0;
-
-    cbor_encoder_init(&encoder, outPayload, *size, 0);
-    CborEncoder rootArray;
-    err = err | cbor_encoder_create_array(&encoder, &rootArray, CborIndefiniteLength);
-    err = err | cbor_encode_uint(&rootArray, PAYLOAD_TYPE_REPRESENTATION);
-
-    while(payload != NULL && (err == 0 || err == CborErrorOutOfMemory))
-    {
-        err = err | OCConvertSingleRepPayload(&rootArray, payload);
-=======
         char* joinedInterfaces = OCStringLLJoin(payload->interfaces);
         if (joinedInterfaces)
         {
@@ -1170,16 +704,11 @@
     while(payload != NULL && (err == 0 || err == CborErrorOutOfMemory))
     {
         err = err | OCConvertSingleRepPayload(&rootMap, payload);
->>>>>>> 586aa499
         payload = payload->next;
     }
 
     // Close main array
-<<<<<<< HEAD
-    err = err | cbor_encoder_close_container(&encoder, &rootArray);
-=======
     err = err | cbor_encoder_close_container(&encoder, &rootMap);
->>>>>>> 586aa499
 
     return checkError(err, &encoder, outPayload, size);
 }
@@ -1189,24 +718,10 @@
 {
     CborEncoder encoder = {0};
     int64_t err = 0;
-<<<<<<< HEAD
-
-    cbor_encoder_init(&encoder, outPayload, *size, 0);
-    CborEncoder rootArray;
-
-    err = err | cbor_encoder_create_array(&encoder, &rootArray, 2);
-    err = err | cbor_encode_uint(&rootArray, PAYLOAD_TYPE_PRESENCE);
-
-=======
->>>>>>> 586aa499
 
     cbor_encoder_init(&encoder, outPayload, *size, 0);
     CborEncoder map;
-<<<<<<< HEAD
-    err = err | cbor_encoder_create_map(&rootArray, &map, CborIndefiniteLength);
-=======
     err = err | cbor_encoder_create_map(&encoder, &map, CborIndefiniteLength);
->>>>>>> 586aa499
 
     // Sequence Number
     err = err | cbor_encode_text_string(&map,
@@ -1233,12 +748,7 @@
     }
 
     // Close Map
-<<<<<<< HEAD
-    err = err | cbor_encoder_close_container(&rootArray, &map);
-    err = err | cbor_encoder_close_container(&encoder, &rootArray);
-=======
     err = err | cbor_encoder_close_container(&encoder, &map);
->>>>>>> 586aa499
 
     return checkError(err, &encoder, outPayload, size);
 }
