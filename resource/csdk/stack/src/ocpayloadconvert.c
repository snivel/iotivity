--- conflicted
+++ resolved
@@ -253,45 +253,6 @@
             OC_LOG(ERROR, TAG, "Failed creating collection array.");
             goto cbor_error;
         }
-
-<<<<<<< HEAD
-            // Resource Type
-            if (resource->types)
-            {
-                char* joinedTypes = OCStringLLJoin(resource->types);
-                if (joinedTypes)
-                {
-                    err = err | cbor_encode_text_string(&propMap, OC_RSRVD_RESOURCE_TYPE,
-                            sizeof(OC_RSRVD_RESOURCE_TYPE) - 1);
-                    err = err | cbor_encode_text_string(&propMap, joinedTypes,
-                            strlen(joinedTypes));
-                    OICFree(joinedTypes);
-                }
-                else
-                {
-                    return OC_STACK_NO_MEMORY;
-                }
-            }
-            // Interface Types
-            if (resource->interfaces)
-            {
-                char* joinedInterfaces = OCStringLLJoin(resource->interfaces);
-                if (joinedInterfaces)
-                {
-                    err = err | cbor_encode_text_string(&propMap, OC_RSRVD_INTERFACE,
-                            sizeof(OC_RSRVD_INTERFACE) - 1);
-                    err = err | cbor_encode_text_string(&propMap, joinedInterfaces,
-                            strlen(joinedInterfaces));
-                    OICFree(joinedInterfaces);
-                }
-                else
-                {
-                    return OC_STACK_NO_MEMORY;
-                }
-            }
-
-            // Policy
-=======
         OCResourceCollectionPayload *colResources = payload->collectionResources;
         while (colResources)
         {
@@ -346,46 +307,45 @@
             err = err | cbor_encode_byte_string(&map, resource->sid, UUID_SIZE);
 
             // Prop Tag
->>>>>>> daab9411
             {
                 CborEncoder propMap;
                 err = err | cbor_encode_text_string(&map, OC_RSRVD_PROPERTY,
                         sizeof(OC_RSRVD_PROPERTY) -1 );
                 err = err | cbor_encoder_create_map(&map, &propMap, 3);
                 // Resource Type
+                if (resource->types)
                 {
-                    CborEncoder rtArray;
-                    err = err | cbor_encode_text_string(&propMap, OC_RSRVD_RESOURCE_TYPE,
-                        sizeof(OC_RSRVD_RESOURCE_TYPE) - 1);
-                    err = err | cbor_encoder_create_array(&propMap, &rtArray, CborIndefiniteLength);
-
-                    OCStringLL* rtPtr = resource->types;
-                    while(rtPtr)
+                    char* joinedTypes = OCStringLLJoin(resource->types);
+                    if (joinedTypes)
                     {
-                        err = err | cbor_encode_text_string(&rtArray, rtPtr->value,
-                                strlen(rtPtr->value));
-                        rtPtr = rtPtr->next;
+                        err = err | cbor_encode_text_string(&propMap, OC_RSRVD_RESOURCE_TYPE,
+                                sizeof(OC_RSRVD_RESOURCE_TYPE) - 1);
+                        err = err | cbor_encode_text_string(&propMap, joinedTypes,
+                                strlen(joinedTypes));
+                        OICFree(joinedTypes);
                     }
-
-                    err = err | cbor_encoder_close_container(&propMap, &rtArray);
+                    else
+                    {
+                        return OC_STACK_NO_MEMORY;
+                    }
                 }
                 // Interface Types
+                if (resource->interfaces)
                 {
-                    CborEncoder ifArray;
-                    err = err | cbor_encode_text_string(&propMap, OC_RSRVD_INTERFACE,
-                            sizeof(OC_RSRVD_INTERFACE) - 1);
-                    err = err | cbor_encoder_create_array(&propMap, &ifArray, CborIndefiniteLength);
-                    OCStringLL* ifPtr = resource->interfaces;
-                    while (ifPtr)
+                    char* joinedInterfaces = OCStringLLJoin(resource->interfaces);
+                    if (joinedInterfaces)
                     {
-                        err = err | cbor_encode_text_string(&ifArray, ifPtr->value,
-                            strlen(ifPtr->value));
-                        ifPtr= ifPtr->next;
+                        err = err | cbor_encode_text_string(&propMap, OC_RSRVD_INTERFACE,
+                                sizeof(OC_RSRVD_INTERFACE) - 1);
+                        err = err | cbor_encode_text_string(&propMap, joinedInterfaces,
+                                strlen(joinedInterfaces));
+                        OICFree(joinedInterfaces);
                     }
-
-                    err = err || cbor_encoder_close_container(&propMap, &ifArray);
+                    else
+                    {
+                        return OC_STACK_NO_MEMORY;
+                    }
                 }
-
                 // Policy
                 {
                     CborEncoder policyMap;
