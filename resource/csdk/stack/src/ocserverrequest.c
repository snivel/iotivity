--- conflicted
+++ resolved
@@ -549,19 +549,14 @@
         responseInfo.info.type = CA_MSG_NONCONFIRM;
     }
 
-<<<<<<< HEAD
-    char rspToken[CA_MAX_TOKEN_LEN + 1] = {};
-=======
     char rspToken[CA_MAX_TOKEN_LEN + 1] = {0};
     responseInfo.info.messageId = serverRequest->coapID;
->>>>>>> 98bd9963
     responseInfo.info.token = (CAToken_t)rspToken;
 
     memcpy(responseInfo.info.token, serverRequest->requestToken, serverRequest->tokenLength);
     responseInfo.info.tokenLength = serverRequest->tokenLength;
 
-    // De-register observe option should not be included in the response header
-    if((serverRequest->observeResult == OC_STACK_OK) && (serverRequest->observationOption != OC_OBSERVE_DEREGISTER))
+    if(serverRequest->observeResult == OC_STACK_OK)
     {
         responseInfo.info.numOptions = ehResponse->numSendVendorSpecificHeaderOptions + 1;
     }
