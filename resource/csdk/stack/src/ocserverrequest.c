--- conflicted
+++ resolved
@@ -623,19 +623,7 @@
             default:
                 responseInfo.result = CA_NOT_ACCEPTABLE;
         }
-        /** @todo FIXME: this should really be set according to directives from OCConverPayload. */
-        responseInfo.info.payloadFormat = CA_FORMAT_CBOR;
-    }
-<<<<<<< HEAD
-    else
-    {
-        responseInfo.isMulticast = false;
-        responseInfo.info.payload = NULL;
-        responseInfo.info.payloadSize = 0;
-        responseInfo.info.payloadFormat = CA_FORMAT_UNDEFINED;
-    }
-=======
->>>>>>> 5565bfe4
+    }
 
 #ifdef WITH_PRESENCE
     CATransportAdapter_t CAConnTypes[] = {
@@ -687,30 +675,13 @@
     }
 #else
 
-<<<<<<< HEAD
-    OC_LOG(INFO, TAG, "Calling CASendResponse with:");
-=======
     OC_LOG(INFO, TAG, "Calling OCSendResponse with:");
->>>>>>> 5565bfe4
     OC_LOG_V(INFO, TAG, "\tEndpoint address: %s", responseEndpoint.addr);
     OC_LOG_V(INFO, TAG, "\tEndpoint adapter: %s", responseEndpoint.adapter);
     OC_LOG_V(INFO, TAG, "\tResponse result : %s", responseInfo.result);
     OC_LOG_V(INFO, TAG, "\tResponse for uri: %s", responseInfo.info.resourceUri);
 
-<<<<<<< HEAD
-    CAResult_t caResult = CASendResponse(&responseEndpoint, &responseInfo);
-    if(caResult != CA_STATUS_OK)
-    {
-        OC_LOG(ERROR, TAG, "CASendResponse failed");
-        result = CAResultToOCResult(caResult);
-    }
-    else
-    {
-        result = OC_STACK_OK;
-    }
-=======
     result = OCSendResponse(&responseEndpoint, &responseInfo);
->>>>>>> 5565bfe4
 #endif
 
     OICFree(responseInfo.info.payload);
