//******************************************************************
//
// Copyright 2014 Intel Mobile Communications GmbH All Rights Reserved.
//
//-=-=-=-=-=-=-=-=-=-=-=-=-=-=-=-=-=-=-=-=-=-=-=-=-=-=-=-=-=-=-=-=
//
// Licensed under the Apache License, Version 2.0 (the "License");
// you may not use this file except in compliance with the License.
// You may obtain a copy of the License at
//
//      http://www.apache.org/licenses/LICENSE-2.0
//
// Unless required by applicable law or agreed to in writing, software
// distributed under the License is distributed on an "AS IS" BASIS,
// WITHOUT WARRANTIES OR CONDITIONS OF ANY KIND, either express or implied.
// See the License for the specific language governing permissions and
// limitations under the License.
//
//-=-=-=-=-=-=-=-=-=-=-=-=-=-=-=-=-=-=-=-=-=-=-=-=-=-=-=-=-=-=-=-=

<<<<<<< HEAD
#ifndef OC_RESOURCE_H
#define OC_RESOURCE_H

#include "ocstack.h"
#include "ocstackinternal.h"

#define OC_RSRVD_OC                     "oc"
#define OC_RSRVD_PAYLOAD                "payload"
#define OC_RSRVD_HREF                   "href"
#define OC_RSRVD_SERVER_INSTANCE_ID     "sid"
#define OC_RSRVD_RESOURCE_TYPE          "rt"
#define OC_RSRVD_INTERFACE              "if"
#define OC_RSRVD_INTERFACE_DEFAULT      "oc.mi.def"
#define OC_RSRVD_INTERFACE_LL           "oc.mi.ll"
#define OC_RSRVD_INTERFACE_BATCH        "oc.mi.b"
#define OC_RSRVD_OBSERVABLE             "obs"
#define OC_RSRVD_SECURE                 "sec"
#define OC_RSRVD_HOSTING_PORT           "port"

#define OC_JSON_PREFIX                     "{\"oc\":["
#define OC_JSON_PREFIX_LEN                 (sizeof(OC_JSON_PREFIX) - 1)
#define OC_JSON_SUFFIX                     "]}"
#define OC_JSON_SUFFIX_LEN                 (sizeof(OC_JSON_SUFFIX) - 1)
#define OC_JSON_SEPARATOR                  ','

#define OC_RESOURCE_OBSERVABLE   1
#define OC_RESOURCE_SECURE       1
=======
#ifndef OCRESOURCE_H_
#define OCRESOURCE_H_
>>>>>>> 4a80d83f

#define OC_OBSERVER_NOT_INTERESTED       (0)
#define OC_OBSERVER_STILL_INTERESTED     (1)
#define OC_OBSERVER_FAILED_COMM          (2)

//-----------------------------------------------------------------------------
// Virtual Resource Presence Attributes
//-----------------------------------------------------------------------------
#ifdef WITH_PRESENCE
typedef struct PRESENCERESOURCE{
    OCResourceHandle handle;
    uint32_t presenceTTL;
} PresenceResource;
#endif

//-----------------------------------------------------------------------------
// Forward declarations
//-----------------------------------------------------------------------------
struct rsrc_t;

//-----------------------------------------------------------------------------
// Typedefs
//-----------------------------------------------------------------------------

// IF here stands for Interface
typedef enum {
    STACK_IF_DEFAULT = 0,
    STACK_IF_LL,
    STACK_IF_BATCH,
    STACK_IF_INVALID
} OCStackIfTypes;

typedef struct resourcetype_t {
    struct resourcetype_t *next; // linked list; for multiple types on resource

    // Name of the type; this string is ‘.’ (dot) separate list of segments where each segment is a
    // namespace and the final segment is the type; type and sub-types can be separate with
    // ‘-‘ (dash) usually only two segments would be defined. Either way this string is meant to be
    // human friendly and is used opaquely and not parsed by code. This name is used in the “rt=”
    // parameter of a resource description when resources are introspected and is also use in the
    // <base URI>/types list of available types.
    char *resourcetypename;
} OCResourceType;

typedef struct attr_t {
    struct attr_t *next; // Points to next resource in list

    // The name of the attribute; used to look up the attribute in list;
    // for a given attribute SHOULD not be changed once assigned
    const char *attrName;
    char *attrValue; // value of the attribute as string
} OCAttribute;

typedef struct resourceinterface_t {
    struct resourceinterface_t *next; // linked list; for multiple interfaces on resource

    // Name of the interface; this is ‘.’ (dot) separate list of segments where each segment is a
    // namespace and the final segment is the interface; usually only two segments would be
    // defined. Either way this string is opaque and not parsed by segment
    char *name ;

    // Supported content types to serialize request and response on this interface
    // (REMOVE for V1 – only jSON for all but core.ll that uses Link Format)
#if 0
    char *inputContentType ;
    char *outputContentType ;
#endif
    /*** Future placeholder for access control and policy ***/
} OCResourceInterface;

typedef struct rsrc_t {
    struct rsrc_t *next; // Points to next resource in list
    // Relative path on the device; will be combined with base url to create fully qualified path
    char *host;
    char *uri;
    OCResourceType *rsrcType; // Resource type(s); linked list
    OCResourceInterface *rsrcInterface; // Resource interface(s); linked list
    OCAttribute *rsrcAttributes; // Resource interface(s); linked list
    // Array of pointers to resources; can be used to represent a container of resources
    // (i.e. hierarchies of resources) or for reference resources (i.e. for a resource collection)
    struct rsrc_t *rsrcResources[MAX_CONTAINED_RESOURCES];
    //struct rsrc_t *rsrcResources;
    // Pointer to function that handles the entity bound to the resource.
    // This handler has to be explicitly defined by the programmer
    OCEntityHandler entityHandler;
    // Properties on the resource – defines meta information on the resource
    OCResourceProperty resourceProperties ; /* ACTIVE, DISCOVERABLE etc */
    // Pointer to an opaque object where app/user specific data can be placed with the resource;
    // this could be information for the entity handler between invocations
    void *context;
    // NOTE: Methods supported by this resource should be based on the interface targeted
    // i.e. look into the interface structure based on the query request Can be removed here;
    // place holder for the note above
    /* method_t methods; */
    // Sequence number for observable resources. Per the CoAP standard it is a 24 bit value.
    uint32_t sequenceNum;
} OCResource;



#endif /* OCRESOURCE_H_ */<|MERGE_RESOLUTION|>--- conflicted
+++ resolved
@@ -18,38 +18,8 @@
 //
 //-=-=-=-=-=-=-=-=-=-=-=-=-=-=-=-=-=-=-=-=-=-=-=-=-=-=-=-=-=-=-=-=
 
-<<<<<<< HEAD
-#ifndef OC_RESOURCE_H
-#define OC_RESOURCE_H
-
-#include "ocstack.h"
-#include "ocstackinternal.h"
-
-#define OC_RSRVD_OC                     "oc"
-#define OC_RSRVD_PAYLOAD                "payload"
-#define OC_RSRVD_HREF                   "href"
-#define OC_RSRVD_SERVER_INSTANCE_ID     "sid"
-#define OC_RSRVD_RESOURCE_TYPE          "rt"
-#define OC_RSRVD_INTERFACE              "if"
-#define OC_RSRVD_INTERFACE_DEFAULT      "oc.mi.def"
-#define OC_RSRVD_INTERFACE_LL           "oc.mi.ll"
-#define OC_RSRVD_INTERFACE_BATCH        "oc.mi.b"
-#define OC_RSRVD_OBSERVABLE             "obs"
-#define OC_RSRVD_SECURE                 "sec"
-#define OC_RSRVD_HOSTING_PORT           "port"
-
-#define OC_JSON_PREFIX                     "{\"oc\":["
-#define OC_JSON_PREFIX_LEN                 (sizeof(OC_JSON_PREFIX) - 1)
-#define OC_JSON_SUFFIX                     "]}"
-#define OC_JSON_SUFFIX_LEN                 (sizeof(OC_JSON_SUFFIX) - 1)
-#define OC_JSON_SEPARATOR                  ','
-
-#define OC_RESOURCE_OBSERVABLE   1
-#define OC_RESOURCE_SECURE       1
-=======
 #ifndef OCRESOURCE_H_
 #define OCRESOURCE_H_
->>>>>>> 4a80d83f
 
 #define OC_OBSERVER_NOT_INTERESTED       (0)
 #define OC_OBSERVER_STILL_INTERESTED     (1)
