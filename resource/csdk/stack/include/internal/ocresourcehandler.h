//******************************************************************
//
// Copyright 2014 Intel Mobile Communications GmbH All Rights Reserved.
//
//-=-=-=-=-=-=-=-=-=-=-=-=-=-=-=-=-=-=-=-=-=-=-=-=-=-=-=-=-=-=-=-=
//
// Licensed under the Apache License, Version 2.0 (the "License");
// you may not use this file except in compliance with the License.
// You may obtain a copy of the License at
//
//      http://www.apache.org/licenses/LICENSE-2.0
//
// Unless required by applicable law or agreed to in writing, software
// distributed under the License is distributed on an "AS IS" BASIS,
// WITHOUT WARRANTIES OR CONDITIONS OF ANY KIND, either express or implied.
// See the License for the specific language governing permissions and
// limitations under the License.
//
//-=-=-=-=-=-=-=-=-=-=-=-=-=-=-=-=-=-=-=-=-=-=-=-=-=-=-=-=-=-=-=-=

#ifndef OC_RESOURCEHANDLER_H
#define OC_RESOURCEHANDLER_H

#include "ocstack.h"
#include "ocstackinternal.h"
#include "ocserverrequest.h"

/**
 * Attributes used to form a proper OIC conforming JSON message.
 */
#define OC_RSRVD_OC                     "oc"
#define OC_RSRVD_PAYLOAD                "payload"
#define OC_RSRVD_HREF                   "href"
#define OC_RSRVD_PROPERTY               "prop"
#define OC_RSRVD_REPRESENTATION         "rep"
#define OC_RSRVD_CONTENT_TYPE           "ct"
#define OC_RSRVD_RESOURCE_TYPE          "rt"
#define OC_RSRVD_RESOURCE_TYPE_PRESENCE "core.presence"
#define OC_RSRVD_INTERFACE              "if"
#define OC_RSRVD_DEVICE_ID              "di"
#define OC_RSRVD_DEVICE_NAME            "dn"
#define OC_RSRVD_INTERFACE_DEFAULT      "oc.mi.def"
#define OC_RSRVD_INTERFACE_LL           "oc.mi.ll"
#define OC_RSRVD_INTERFACE_BATCH        "oc.mi.b"
#define OC_RSRVD_INTERFACE_GROUP        "oc.mi.grp"
<<<<<<< HEAD


=======
#define OC_RSRVD_MFG_DATE               "mndt"
#define OC_RSRVD_FW_VERSION             "mnfv"
#define OC_RSRVD_HOST_NAME              "hn"
#define OC_RSRVD_MFG_NAME               "mnmn"
#define OC_RSRVD_MFG_URL                "mnml"
#define OC_RSRVD_MODEL_NUM              "mnmo"
#define OC_RSRVD_PLATFORM_VERSION       "mnpv"
#define OC_RSRVD_SUPPORT_URL            "mnsl"
#define OC_RSRVD_VERSION                "icv"
>>>>>>> 8c3d005c
#define OC_RSRVD_OBSERVABLE             "obs"
#define OC_RSRVD_SECURE                 "sec"
#define OC_RSRVD_HOSTING_PORT           "port"
#define OC_RSRVD_SERVER_INSTANCE_ID     "sid"

/**
 * Common JSON string components used by the stack to build JSON strings.
 */
#define OC_JSON_PREFIX                     "{\"oc\":["
#define OC_JSON_PREFIX_LEN                 (sizeof(OC_JSON_PREFIX) - 1)
#define OC_JSON_SUFFIX                     "]}"
#define OC_JSON_SUFFIX_LEN                 (sizeof(OC_JSON_SUFFIX) - 1)
#define OC_JSON_SEPARATOR                  ','
#define OC_JSON_SEPARATOR_STR              ","

/**
 * Static values for various JSON attributes.
 */
#define OC_RESOURCE_OBSERVABLE   1
#define OC_RESOURCE_SECURE       1

/**
 * The type of query a request/response message is.
 */
typedef enum
{
    STACK_RES_DISCOVERY_NOFILTER = 0,
    STACK_RES_DISCOVERY_IF_FILTER,
    STACK_RES_DISCOVERY_RT_FILTER,
    STACK_DEVICE_DISCOVERY_DI_FILTER,
    STACK_DEVICE_DISCOVERY_DN_FILTER
} StackQueryTypes;

/**
 * The type of handling required to handle a request.
 */
typedef enum
{
    OC_RESOURCE_VIRTUAL = 0,
    OC_RESOURCE_NOT_COLLECTION_WITH_ENTITYHANDLER,
    OC_RESOURCE_NOT_COLLECTION_DEFAULT_ENTITYHANDLER,
    OC_RESOURCE_COLLECTION_WITH_ENTITYHANDLER,
    OC_RESOURCE_COLLECTION_DEFAULT_ENTITYHANDLER,
    OC_RESOURCE_DEFAULT_DEVICE_ENTITYHANDLER,
    OC_RESOURCE_NOT_SPECIFIED
} ResourceHandling;

/**
 * Default entity handler (ie. callback) to be used for resources with
 * no entity handler.
 */
OCEntityHandlerResult defaultResourceEHandler(OCEntityHandlerFlag flag,
        OCEntityHandlerRequest * request);

/**
 * Get string value associated with a virtual resource type.
 */
const char * GetVirtualResourceUri(OCVirtualResources resource);

/**
 * Find and retrieve pointer to a resource associated with a specific resource
 * URI.
 */
OCResource *FindResourceByUri(const char* resourceUri);

/**
 * Returns true if the specificed resource URI aligns with a pre-existing
 * virtual resource; returns false otherwise.
 */
bool IsVirtualResource(const char* resourceUri);

/**
 * Parameter @ref handling returns by-reference the type of resource handling
 * required by the internal stack based on the specified @ref request.
 */
OCStackResult DetermineResourceHandling (const OCServerRequest *request,
                                         ResourceHandling *handling,
                                         OCResource **resource);

/**
 * Processes the specified @ref request based on the type of resource handling
 * @ref resHandling.
 */
OCStackResult ProcessRequest(ResourceHandling resHandling,
                             OCResource *resource,
                             OCServerRequest *request);

/**
 * Internal API used to save all of the device's information for use in device
 * discovery requests.
 */
OCStackResult SaveDeviceInfo(OCDeviceInfo deviceInfo);

/**
 * Internal API used to clear the device information.
 */
void DeleteDeviceInfo();

<<<<<<< HEAD
OCStackResult SaveDeviceInfo(OCDeviceInfo deviceInfo);

void DeleteDeviceInfo();

OCStackResult
BuildVirtualResourceResponse(OCResource *resourcePtr, uint8_t filterOn,
                        char *filterValue, char * out, uint16_t *remaining);
=======
/**
 * Prepares a JSON string for response.
 */
OCStackResult BuildVirtualResourceResponse(const OCResource *resourcePtr,
                                           uint8_t filterOn,
                                           const char *filterValue,
                                           char * out,
                                           uint16_t *remaining,
                                           CAConnectivityType_t connType);
>>>>>>> 8c3d005c

/**
 * A helper function that Maps an @ref OCEntityHandlerResult type to an
 * @ref OCStackResult type.
 */
OCStackResult EntityHandlerCodeToOCStackCode(OCEntityHandlerResult ehResult);

#endif //OC_RESOURCEHANDLER_H
<|MERGE_RESOLUTION|>--- conflicted
+++ resolved
@@ -43,10 +43,6 @@
 #define OC_RSRVD_INTERFACE_LL           "oc.mi.ll"
 #define OC_RSRVD_INTERFACE_BATCH        "oc.mi.b"
 #define OC_RSRVD_INTERFACE_GROUP        "oc.mi.grp"
-<<<<<<< HEAD
-
-
-=======
 #define OC_RSRVD_MFG_DATE               "mndt"
 #define OC_RSRVD_FW_VERSION             "mnfv"
 #define OC_RSRVD_HOST_NAME              "hn"
@@ -56,7 +52,6 @@
 #define OC_RSRVD_PLATFORM_VERSION       "mnpv"
 #define OC_RSRVD_SUPPORT_URL            "mnsl"
 #define OC_RSRVD_VERSION                "icv"
->>>>>>> 8c3d005c
 #define OC_RSRVD_OBSERVABLE             "obs"
 #define OC_RSRVD_SECURE                 "sec"
 #define OC_RSRVD_HOSTING_PORT           "port"
@@ -155,15 +150,6 @@
  */
 void DeleteDeviceInfo();
 
-<<<<<<< HEAD
-OCStackResult SaveDeviceInfo(OCDeviceInfo deviceInfo);
-
-void DeleteDeviceInfo();
-
-OCStackResult
-BuildVirtualResourceResponse(OCResource *resourcePtr, uint8_t filterOn,
-                        char *filterValue, char * out, uint16_t *remaining);
-=======
 /**
  * Prepares a JSON string for response.
  */
@@ -173,7 +159,6 @@
                                            char * out,
                                            uint16_t *remaining,
                                            CAConnectivityType_t connType);
->>>>>>> 8c3d005c
 
 /**
  * A helper function that Maps an @ref OCEntityHandlerResult type to an
