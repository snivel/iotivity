--- conflicted
+++ resolved
@@ -149,20 +149,6 @@
 OCStackResult HandleStackRequests(OCServerProtocolRequest * protocolRequest);
 void HandleStackResponses(OCResponse * response);
 int ParseIPv4Address(unsigned char * ipAddrStr, uint8_t * ipAddr, uint16_t * port);
-<<<<<<< HEAD
-// returns the internal representation of the server instance ID.
-// Note: This will NOT seed the RNG, so it must be called after the RNG is seeded.
-// This is done automatically during the OCInit process (via the call to OCInitCoAP),
-// so ensure that this call is done after that.
-const ServerID OCGetServerInstanceID(void);
-// returns a string representation  the server instance ID.
-// The memory is managed internal to this function, so freeing externally will result
-// in a compiler error
-// Note: This will NOT seed the RNG, so it must be called after the RNG is seeded.
-// This is done automatically during the OCInit process (via the call to OCInitCoAP),
-// so ensure that this call is done after that.
-const char* OCGetServerInstanceIDString(void);
-=======
 #ifdef WITH_PRESENCE
 OCStackResult SendPresenceNotification(OCResourceType *resourceType);
 #endif
@@ -174,7 +160,19 @@
                                             const char *resourceTypeName);
 OCResourceType *findResourceType(OCResourceType * resourceTypeList, const char * resourceTypeName);
 
->>>>>>> 4a80d83f
+// returns the internal representation of the server instance ID.
+// Note: This will NOT seed the RNG, so it must be called after the RNG is seeded.
+// This is done automatically during the OCInit process (via the call to OCInitCoAP),
+// so ensure that this call is done after that.
+const ServerID OCGetServerInstanceID(void);
+
+// returns a string representation  the server instance ID.
+// The memory is managed internal to this function, so freeing externally will result
+// in a compiler error
+// Note: This will NOT seed the RNG, so it must be called after the RNG is seeded.
+// This is done automatically during the OCInit process (via the call to OCInitCoAP),
+// so ensure that this call is done after that.
+const char* OCGetServerInstanceIDString(void);
 #ifdef WITH_PRESENCE
 //TODO: should the following function be public?
 OCStackResult OCChangeResourceProperty(OCResourceProperty * inputProperty,
