--- conflicted
+++ resolved
@@ -438,13 +438,9 @@
 
     /** usually zero for default interface.*/
     uint32_t                interface;
-<<<<<<< HEAD
-
-=======
 #if defined (ROUTING_GATEWAY) || defined (ROUTING_EP)
     char                    routeData[MAX_ADDR_STR_SIZE]; //destination GatewayID:ClientId
 #endif
->>>>>>> 586aa499
 } OCDevAddr;
 
 /**
