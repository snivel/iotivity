--- conflicted
+++ resolved
@@ -341,26 +341,6 @@
     char *supportUrl;
 } OCDeviceInfo;
 
-/**
- * Following structure describes the device properties. All non-Null properties will be included
- * in a device discovery request.
- */
-typedef struct
-{
-    char *deviceName;
-    char *hostName;
-    char *deviceUUID;
-    char *contentType;
-    char *version;
-    char *manufacturerName;
-    char *manufacturerUrl;
-    char *modelNumber;
-    char *dateOfManufacture;
-    char *platformVersion;
-    char *firmwareVersion;
-    char *supportUrl;
-} OCDeviceInfo;
-
 typedef struct
 {
     // Request handle is passed to server via the entity handler for each incoming request.
@@ -482,23 +462,6 @@
  * Discover or Perform requests on a specified resource (specified by that Resource's respective
  * URI).
  *
-<<<<<<< HEAD
- * @param handle             - @ref OCDoHandle to refer to the request sent out on behalf of
- *                             calling this API.
- * @param method             - @ref OCMethod to perform on the resource
- * @param requiredUri        - URI of the resource to interact with
- * @param referenceUri       - URI of the reference resource
- * @param request            - JSON encoded request
- * @param qos                - quality of service. Note that if this API is called on a uri with
- *                             the well-known multicast IP address, the qos will be forced to
- *                             OC_LOW_QOS
- *                             since it is impractical to send other QOS levels on such addresses.
- * @param clientApplicationCB- asynchronous callback function that is invoked
- *                             by the stack when discovery or resource interaction is complete
- * @param options            - The address of an array containing the vendor specific
- *                             header options to be sent with the request
- * @param numOptions         - Number of header options to be included
-=======
  * @param handle             @ref OCDoHandle to refer to the request sent out on behalf of
  *                           calling this API. This handle can be used to cancel this operation
  *                           via the OCCancel API.
@@ -520,7 +483,6 @@
  * @param options            The address of an array containing the vendor specific
  *                           header options to be sent with the request.
  * @param numOptions         Number of header options to be included.
->>>>>>> 8c3d005c
  *
  * Note: Presence subscription amendments (ie. adding additional resource type filters by calling
  * this API again) require the use of the same base URI as the original request to successfully
@@ -592,7 +554,6 @@
 /**
  * Set device information.
  *
-<<<<<<< HEAD
  * @param deviceInfo - Structure passed by the server application containing
  *                     the device information.
  *
@@ -601,12 +562,16 @@
  *     OC_STACK_OK              - no errors
  *     OC_STACK_INVALID_PARAM   - invalid paramerter
  *     OC_STACK_ERROR           - stack process error
-=======
+ */
+OCStackResult OCSetDeviceInfo(OCDeviceInfo deviceInfo);
+
+/**
+ * Set device information.
+ *
  * @param deviceInfo Structure passed by the server application containing
  *                   the device information.
  *
  * @return ::OC_STACK_OK on success, some other value upon failure.
->>>>>>> 8c3d005c
  */
 OCStackResult OCSetDeviceInfo(OCDeviceInfo deviceInfo);
 
