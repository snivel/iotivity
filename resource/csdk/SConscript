--- conflicted
+++ resolved
@@ -74,18 +74,13 @@
 
 if target_os in ['android', 'linux', 'tizen']:
 	liboctbstack_env.PrependUnique(LIBS = ['connectivity_abstraction'])
-<<<<<<< HEAD
 
-	if with_ra:
-		liboctbstack_env.AppendUnique(LIBS = ['ra_xmpp'])
-
-=======
 	if with_ra_ibb:
 		liboctbstack_env.AppendUnique(LIBS = liboctbstack_env['RALIBS'], LIBPATH = liboctbstack_env['RALIBPATH'], RPATH = liboctbstack_env['RARPATH'])
 	else :
 		if with_ra:
 			liboctbstack_env.AppendUnique(LIBS = ['ra_xmpp'])
->>>>>>> 541e9039
+
 liboctbstack_env.AppendUnique(LIBS = ['coap', 'm'])
 
 if target_os == 'tizen':
