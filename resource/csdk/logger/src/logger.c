//******************************************************************
//
// Copyright 2014 Intel Mobile Communications GmbH All Rights Reserved.
//
//-=-=-=-=-=-=-=-=-=-=-=-=-=-=-=-=-=-=-=-=-=-=-=-=-=-=-=-=-=-=-=-=
//
// Licensed under the Apache License, Version 2.0 (the "License");
// you may not use this file except in compliance with the License.
// You may obtain a copy of the License at
//
//      http://www.apache.org/licenses/LICENSE-2.0
//
// Unless required by applicable law or agreed to in writing, software
// distributed under the License is distributed on an "AS IS" BASIS,
// WITHOUT WARRANTIES OR CONDITIONS OF ANY KIND, either express or implied.
// See the License for the specific language governing permissions and
// limitations under the License.
//
//-=-=-=-=-=-=-=-=-=-=-=-=-=-=-=-=-=-=-=-=-=-=-=-=-=-=-=-=-=-=-=-=

// Defining _POSIX_C_SOURCE macro with 199309L (or greater) as value
// causes header files to expose definitions
// corresponding to the POSIX.1b, Real-time extensions
// (IEEE Std 1003.1b-1993) specification
//
// For this specific file, see use of clock_gettime,
// Refer to http://pubs.opengroup.org/stage7tc1/functions/clock_gettime.html
// and to http://man7.org/linux/man-pages/man2/clock_gettime.2.html
#ifndef _POSIX_C_SOURCE
#define _POSIX_C_SOURCE 200809L
#endif

// Platform check can be extended to check and/or define more, or could be
// moved into a config.h
#if !defined(__ARDUINO__) && !defined(ARDUINO)
#define HAVE_UNISTD_H 1
#endif

// Pull in _POSIX_TIMERS feature test macro to check for
// clock_gettime() support.
#ifdef HAVE_UNISTD_H
#include <unistd.h>

// if we have unistd.h, we're a Unix system
#include <time.h>
#include <sys/time.h>
#endif

#include "logger.h"
#include "string.h"
#include "oc_logger.h"
#include "oc_console_logger.h"

static oc_log_ctx_t *logCtx = 0;

static oc_log_level LEVEL_XTABLE[] = {OC_LOG_DEBUG, OC_LOG_INFO, OC_LOG_WARNING, OC_LOG_ERROR, OC_LOG_FATAL};

static const uint16_t LINE_BUFFER_SIZE = (16 * 2) + 16 + 1;  // Show 16 bytes, 2 chars/byte, spaces between bytes, null termination

// Convert LogLevel to platform-specific severity level.  Store in PROGMEM on Arduino
#ifdef __ANDROID__
    static android_LogPriority LEVEL[] = {ANDROID_LOG_DEBUG, ANDROID_LOG_INFO, ANDROID_LOG_WARN, ANDROID_LOG_ERROR, ANDROID_LOG_FATAL};
#elif defined(__linux__) || defined(__APPLE__)
    static const char * LEVEL[] __attribute__ ((unused)) = {"DEBUG", "INFO", "WARNING", "ERROR", "FATAL"};
#elif defined ARDUINO
    #include <stdarg.h>

    PROGMEM const char level0[] = "DEBUG";
    PROGMEM const char level1[] = "INFO";
    PROGMEM const char level2[] = "WARNING";
    PROGMEM const char level3[] = "ERROR";
    PROGMEM const char level4[] = "FATAL";

    PROGMEM const char * const LEVEL[]  = {level0, level1, level2, level3, level4};

    static void OCLogString(LogLevel level, PROGMEM const char * tag, PROGMEM const char * logStr);
#ifdef ARDUINO_ARCH_AVR
    //Mega2560 and other 8-bit AVR microcontrollers
    #define GET_PROGMEM_BUFFER(buffer, addr) { strcpy_P(buffer, (char*)pgm_read_word(addr));}
#elif defined ARDUINO_ARCH_SAM
    //Arduino Due and other 32-bit ARM micro-controllers
    #define GET_PROGMEM_BUFFER(buffer, addr) { strcpy_P(buffer, (char*)pgm_read_dword(addr));}
#else
    #define GET_PROGMEM_BUFFER(buffer, addr) { buffer[0] = '\0';}
#endif
#endif // __ANDROID__


#ifndef ARDUINO

void OCLogConfig(oc_log_ctx_t *ctx) {
    logCtx = ctx;
}

void OCLogInit() {

}

void OCLogShutdown() {
#if defined(__linux__) || defined(__APPLE__)
    if (logCtx && logCtx->destroy)
    {
        logCtx->destroy(logCtx);
    }
#endif
}

/**
 * Output a variable argument list log string with the specified priority level.
 * Only defined for Linux and Android
 *
 * @param level  - DEBUG, INFO, WARNING, ERROR, FATAL
 * @param tag    - Module name
 * @param format - variadic log string
 */
void OCLogv(LogLevel level, const char * tag, const char * format, ...) {
    if (!format || !tag) {
        return;
    }
    char buffer[MAX_LOG_V_BUFFER_SIZE];
    memset(buffer, 0, sizeof buffer);
    va_list args;
    va_start(args, format);
    vsnprintf(buffer, sizeof buffer - 1, format, args);
    va_end(args);
    OCLog(level, tag, buffer);
}

static void osalGetTime(int *min,int *sec, int *ms)
{
    if (min && sec && ms)
    {
#ifdef _POSIX_TIMERS
        struct timespec when = {};
        clockid_t clk = CLOCK_REALTIME;
#ifdef CLOCK_REALTIME_COARSE
        clk = CLOCK_REALTIME_COARSE;
#endif
        if (!clock_gettime(clk, &when))
        {
            *min = (when.tv_sec / 60) % 60;
            *sec = when.tv_sec % 60;
            *ms = when.tv_nsec / 1000000;
        }
#else
        struct timeval now;
        if (!gettimeofday(&now, NULL))
        {
            *min = (now.tv_sec / 60) % 60;
            *sec = now.tv_sec % 60;
            *ms = now.tv_usec * 1000;
        }
#endif
    }
}

/**
 * Output a log string with the specified priority level.
 * Only defined for Linux and Android
 *
 * @param level  - DEBUG, INFO, WARNING, ERROR, FATAL
 * @param tag    - Module name
 * @param logStr - log string
 */
void OCLog(LogLevel level, const char * tag, const char * logStr) {
    if (!logStr || !tag) {
        return;
    }

<<<<<<< HEAD
    #ifdef __ANDROID__
        __android_log_write(LEVEL[level], tag, logStr);
    #elif defined(__linux__) || defined(__APPLE__)
        if (logCtx && logCtx->write_level)
        {
            logCtx->write_level(logCtx, LEVEL_XTABLE[level], logStr);
        }
        else
        {
            printf("%s: %s: %s\n", LEVEL[level], tag, logStr);
        }
    #endif
=======
#ifdef __ANDROID__
    __android_log_write(LEVEL[level], tag, logStr);
#elif defined(__linux__) || defined(__APPLE__)
    if (logCtx && logCtx->write_level)
    {
        logCtx->write_level(logCtx, LEVEL_XTABLE[level], logStr);
    }
    else
    {

        int min = 0;
        int sec = 0;
        int ms = 0;
        osalGetTime(&min,&sec,&ms);

        printf("%02d:%02d.%03d %s: %s: %s\n", min, sec, ms, LEVEL[level], tag, logStr);
    }
#endif
>>>>>>> 8c3d005c
}

/**
 * Output the contents of the specified buffer (in hex) with the specified priority level.
 *
 * @param level      - DEBUG, INFO, WARNING, ERROR, FATAL
 * @param tag        - Module name
 * @param buffer     - pointer to buffer of bytes
 * @param bufferSize - max number of byte in buffer
 */
void OCLogBuffer(LogLevel level, const char * tag, const uint8_t * buffer, uint16_t bufferSize) {
    if (!buffer || !tag || (bufferSize == 0)) {
        return;
    }

    char lineBuffer[LINE_BUFFER_SIZE];
    memset(lineBuffer, 0, sizeof lineBuffer);
    int lineIndex = 0;
    int i;
    for (i = 0; i < bufferSize; i++) {
        // Format the buffer data into a line
        snprintf(&lineBuffer[lineIndex*3], sizeof(lineBuffer)-lineIndex*3, "%02X ", buffer[i]);
        lineIndex++;
        // Output 16 values per line
        if (((i+1)%16) == 0) {
            OCLog(level, tag, lineBuffer);
            memset(lineBuffer, 0, sizeof lineBuffer);
            lineIndex = 0;
        }
    }
    // Output last values in the line, if any
    if (bufferSize % 16) {
        OCLog(level, tag, lineBuffer);
    }
}

#else
    /**
     * Initialize the serial logger for Arduino
     * Only defined for Arduino
     */
    void OCLogInit() {
        Serial.begin(115200);
    }

    /**
     * Output a log string with the specified priority level.
     * Only defined for Arduino.  Only uses PROGMEM strings
     * for the tag parameter
     *
     * @param level  - DEBUG, INFO, WARNING, ERROR, FATAL
     * @param tag    - Module name
     * @param logStr - log string
     */
    void OCLogString(LogLevel level, PROGMEM const char * tag, const char * logStr) {
        if (!logStr || !tag) {
          return;
        }

        char buffer[LINE_BUFFER_SIZE];

        GET_PROGMEM_BUFFER(buffer, &(LEVEL[level]));
        Serial.print(buffer);

        char c;
        Serial.print(F(": "));
        while ((c = pgm_read_byte(tag))) {
          Serial.write(c);
          tag++;
        }
        Serial.print(F(": "));

        Serial.println(logStr);
    }

    /**
     * Output the contents of the specified buffer (in hex) with the specified priority level.
     *
     * @param level      - DEBUG, INFO, WARNING, ERROR, FATAL
     * @param tag        - Module name
     * @param buffer     - pointer to buffer of bytes
     * @param bufferSize - max number of byte in buffer
     */
    void OCLogBuffer(LogLevel level, PROGMEM const char * tag, const uint8_t * buffer, uint16_t bufferSize) {
        if (!buffer || !tag || (bufferSize == 0)) {
            return;
        }

        char lineBuffer[LINE_BUFFER_SIZE] = {0};
        uint8_t lineIndex = 0;
        for (uint8_t i = 0; i < bufferSize; i++) {
            // Format the buffer data into a line
            snprintf(&lineBuffer[lineIndex*3], sizeof(lineBuffer)-lineIndex*3, "%02X ", buffer[i]);
            lineIndex++;
            // Output 16 values per line
            if (((i+1)%16) == 0) {
                OCLogString(level, tag, lineBuffer);
                memset(lineBuffer, 0, sizeof lineBuffer);
                lineIndex = 0;
            }
        }
        // Output last values in the line, if any
        if (bufferSize % 16) {
            OCLogString(level, tag, lineBuffer);
        }
    }

    /**
     * Output a log string with the specified priority level.
     * Only defined for Arduino.  Uses PROGMEM strings
     *
     * @param level  - DEBUG, INFO, WARNING, ERROR, FATAL
     * @param tag    - Module name
     * @param logStr - log string
     */
    void OCLog(LogLevel level, PROGMEM const char * tag, PROGMEM const char * logStr) {
        if (!logStr || !tag) {
          return;
        }

        char buffer[LINE_BUFFER_SIZE];

        GET_PROGMEM_BUFFER(buffer, &(LEVEL[level]));
        Serial.print(buffer);

        char c;
        Serial.print(F(": "));
        while ((c = pgm_read_byte(tag))) {
          Serial.write(c);
          tag++;
        }
        Serial.print(F(": "));

        while ((c = pgm_read_byte(logStr))) {
          Serial.write(c);
          logStr++;
        }
        Serial.println();
    }

    /**
     * Output a variable argument list log string with the specified priority level.
     * Only defined for Arduino as depicted below.
     *
     * @param level  - DEBUG, INFO, WARNING, ERROR, FATAL
     * @param tag    - Module name
     * @param format - variadic log string
     */
    void OCLogv(LogLevel level, PROGMEM const char * tag, const char * format, ...)
    {
        char buffer[LINE_BUFFER_SIZE];
        va_list ap;
        va_start(ap, format);

        GET_PROGMEM_BUFFER(buffer, &(LEVEL[level]));
        Serial.print(buffer);

        char c;
        Serial.print(F(": "));

        while ((c = pgm_read_byte(tag))) {
            Serial.write(c);
            tag++;
        }
        Serial.print(F(": "));

        vsnprintf(buffer, sizeof(buffer), format, ap);
        for(char *p = &buffer[0]; *p; p++) // emulate cooked mode for newlines
        {
            if(*p == '\n')
            {
                Serial.write('\r');
            }
            Serial.write(*p);
        }
        Serial.println();
        va_end(ap);
    }
    /**
     * Output a variable argument list log string with the specified priority level.
     * Only defined for Arduino as depicted below.
     *
     * @param level  - DEBUG, INFO, WARNING, ERROR, FATAL
     * @param tag    - Module name
     * @param format - variadic log string
     */
    void OCLogv(LogLevel level, PROGMEM const char * tag, const __FlashStringHelper *format, ...)
    {
        char buffer[LINE_BUFFER_SIZE];
        va_list ap;
        va_start(ap, format);

        GET_PROGMEM_BUFFER(buffer, &(LEVEL[level]));
        Serial.print(buffer);

        char c;
        Serial.print(F(": "));

        while ((c = pgm_read_byte(tag))) {
          Serial.write(c);
          tag++;
        }
        Serial.print(F(": "));

        #ifdef __AVR__
            vsnprintf_P(buffer, sizeof(buffer), (const char *)format, ap); // progmem for AVR
        #else
            vsnprintf(buffer, sizeof(buffer), (const char *)format, ap); // for the rest of the world
        #endif
        for(char *p = &buffer[0]; *p; p++) // emulate cooked mode for newlines
        {
            if(*p == '\n')
            {
                Serial.write('\r');
            }
            Serial.write(*p);
        }
        Serial.println();
        va_end(ap);
    }


#endif


<|MERGE_RESOLUTION|>--- conflicted
+++ resolved
@@ -167,20 +167,6 @@
         return;
     }
 
-<<<<<<< HEAD
-    #ifdef __ANDROID__
-        __android_log_write(LEVEL[level], tag, logStr);
-    #elif defined(__linux__) || defined(__APPLE__)
-        if (logCtx && logCtx->write_level)
-        {
-            logCtx->write_level(logCtx, LEVEL_XTABLE[level], logStr);
-        }
-        else
-        {
-            printf("%s: %s: %s\n", LEVEL[level], tag, logStr);
-        }
-    #endif
-=======
 #ifdef __ANDROID__
     __android_log_write(LEVEL[level], tag, logStr);
 #elif defined(__linux__) || defined(__APPLE__)
@@ -199,7 +185,6 @@
         printf("%02d:%02d.%03d %s: %s: %s\n", min, sec, ms, LEVEL[level], tag, logStr);
     }
 #endif
->>>>>>> 8c3d005c
 }
 
 /**
