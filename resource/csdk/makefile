--- conflicted
+++ resolved
@@ -83,37 +83,6 @@
 OBJ_DIR	= $(OUT_DIR)/obj
 endif
 
-<<<<<<< HEAD
-OCLOGGER_DIR	= logger
-OC_LOG_DIR      = ../oc_logger
-OCRANDOM_DIR	= ocrandom
-OCSOCKET_DIR	= ocsocket
-LCOAP_DIR	= libcoap-4.1.1
-OCCOAP_DIR	= occoap
-OCTBSTACK_DIR	= stack
-OCMALLOC_DIR 	= ocmalloc
-EXTLIBS_DIR	= ../../extlibs
-CJSON_DIR	= $(EXTLIBS_DIR)/cjson
-TIMER_DIR	= $(EXTLIBS_DIR)/timer
-TINYDTLS_DIR	= $(EXTLIBS_DIR)/tinydtls
-
-OCCOAP_SRC	= $(OCCOAP_DIR)/src
-OCTBSTACK_SRC	= $(OCTBSTACK_DIR)/src
-OCMALLOC_SRC 	= $(OCMALLOC_DIR)/src
-CJSON_SRC	= $(CJSON_DIR)
-TIMER_SRC	= $(TIMER_DIR)
-
-OCLOGGER_INC	= $(OCLOGGER_DIR)/include
-OC_LOG_INC	= $(OC_LOG_DIR)/include
-OCRANDOM_INC	= $(OCRANDOM_DIR)/include
-OCSOCKET_INC	= $(OCSOCKET_DIR)/include
-LCOAP_INC	= $(LCOAP_DIR)
-OCCOAP_INC	= $(OCCOAP_DIR)/include
-OCTBSTACK_INC	= $(OCTBSTACK_DIR)/include
-OCMALLOC_INC	= $(OCMALLOC_DIR)/include
-CJSON_INC	= $(CJSON_DIR)
-TIMER_INC	= $(TIMER_DIR)
-=======
 OCLOGGER_DIR		= logger
 OC_LOG_DIR      	= ../oc_logger
 OCRANDOM_DIR		= ocrandom
@@ -122,6 +91,7 @@
 OCSECURITY_DIR  = security
 EXTLIBS_DIR		= ../../extlibs
 CJSON_DIR		= $(EXTLIBS_DIR)/cjson
+TIMER_DIR	= $(EXTLIBS_DIR)/timer
 TINYDTLS_DIR	= $(EXTLIBS_DIR)/tinydtls
 CONNECTIVITY_DIR	= connectivity
 
@@ -141,7 +111,6 @@
 CJSON_INC		= $(CJSON_DIR)
 CONNECTIVITY_INC	= $(CONNECTIVITY_DIR)/inc
 LIBCOAP_INC         = $(CONNECTIVITY_DIR)/lib/libcoap-4.1.1
->>>>>>> 8c3d005c
 
 INC_DIRS	:= -I$(OCLOGGER_INC)
 INC_DIRS	+= -I$(OC_LOG_INC)
@@ -152,13 +121,9 @@
 INC_DIRS	+= -I$(OCTBSTACK_INC)
 INC_DIRS	+= -I$(OCTBSTACK_INC)/internal
 INC_DIRS	+= -I$(CJSON_INC)
-<<<<<<< HEAD
-INC_DIRS	+= -I$(TIMER_INC)
-=======
 INC_DIRS	+= -I$(CONNECTIVITY_INC)
 INC_DIRS	+= -I$(CONNECTIVITY_DIR)/api
 INC_DIRS    += -I$(LIBCOAP_INC)
->>>>>>> 8c3d005c
 
 # TODO-CA Remove -fstack-protector-all before merging to master
 CC_FLAGS.debug		:= -O0 -g3 -Wall -fstack-protector-all -c -fmessage-length=0 -pedantic -fpic -DTB_LOG
@@ -177,20 +142,13 @@
 OCTBSTACK_SOURCES	+= $(OCTBSTACK_SRC)/ocserverrequest.c
 OCTBSTACK_SOURCES	+= $(OCTBSTACK_SRC)/occollection.c
 OCTBSTACK_SOURCES	+= $(OCTBSTACK_SRC)/oicgroup.c
-<<<<<<< HEAD
-OCTBSTACK_SOURCES	+= $(OCTBSTACK_SRC)/ocsecurity.c
-
-SOURCES			:= $(CJSON_SOURCES)
-SOURCES			+= $(TIMER_SOURCES)
-SOURCES			+= $(OCCOAP_SOURCES)
-=======
 OCTBSTACK_SOURCES	+= $(OCSECURITY_SRC)/ocsecurity.c
 OCTBSTACK_SOURCES	+= $(OCMALLOC_SRC)/ocmalloc.c
 OCTBSTACK_SOURCES	+= $(OCLOGGER_SRC)/logger.c
 OCTBSTACK_SOURCES	+= $(OCRANDOM_SRC)/ocrandom.c
 
 SOURCES			:= $(CJSON_SOURCES)
->>>>>>> 8c3d005c
+SOURCES			+= $(TIMER_SOURCES)
 SOURCES			+= $(OCTBSTACK_SOURCES)
 
 all:	objdirs obj_build ca liboctbstack.a
