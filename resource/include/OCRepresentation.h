--- conflicted
+++ resolved
@@ -266,34 +266,10 @@
                     // ambigious conversions in the case where conversions can include a number of
                     // types, such as the string constructor.
                     template<typename T, typename std::enable_if<
-<<<<<<< HEAD
-                     std::is_same<T, int>::value ||
-                     std::is_same<T, double>::value ||
-                     std::is_same<T, bool>::value ||
-                     std::is_same<T, std::string>::value ||
-                     std::is_same<T, OCRepresentation>::value ||
-                     std::is_same<T, std::vector<int>>::value ||
-                     std::is_same<T, std::vector<std::vector<int>>>::value ||
-                     std::is_same<T, std::vector<std::vector<std::vector<int>>>>::value ||
-                     std::is_same<T, std::vector<double>>::value ||
-                     std::is_same<T, std::vector<std::vector<double>>>::value ||
-                     std::is_same<T, std::vector<std::vector<std::vector<double>>>>::value ||
-                     std::is_same<T, std::vector<bool>>::value ||
-                     std::is_same<T, std::vector<std::vector<bool>>>::value ||
-                     std::is_same<T, std::vector<std::vector<std::vector<bool>>>>::value ||
-                     std::is_same<T, std::vector<std::string>>::value ||
-                     std::is_same<T, std::vector<std::vector<std::string>>>::value ||
-                     std::is_same<T, std::vector<std::vector<std::vector<std::string>>>>::value ||
-                     std::is_same<T, std::vector<OCRepresentation>>::value ||
-                     std::is_same<T, std::vector<std::vector<OCRepresentation>>>::value ||
-                     std::is_same<T, std::vector<std::vector<std::vector<OCRepresentation>>>>::value
-                     , int>::type = 0// enable_if
-=======
                         is_component<T,
                             remove_first<AttributeValue>::type
                             >::value
                         , int>::type = 0
->>>>>>> 5565bfe4
                     >
                     operator T() const
                     {
