--- conflicted
+++ resolved
@@ -138,7 +138,6 @@
         OCStackResult registerResource(OCResourceHandle& resourceHandle,
                         const std::shared_ptr<OCResource> resource);
 
-<<<<<<< HEAD
         /**
          * This API registers all the device specific information
          *
@@ -150,21 +149,6 @@
          */
         OCStackResult registerDeviceInfo(const OCDeviceInfo deviceInfo);
 
-        /**
-        * Set default device entity handler
-        *
-        * @param entityHandler - entity handler to handle requests for
-        *                        any undefined resources or default actions.
-        *                        if NULL is passed it removes the device default entity handler.
-        *
-        * @return
-        *     OC_STACK_OK    - no errors
-        *     OC_STACK_ERROR - stack process error
-        */
-=======
-        OCStackResult registerDeviceInfo(const OCDeviceInfo deviceInfo);
-
->>>>>>> 8c3d005c
         OCStackResult setDefaultDeviceEntityHandler(EntityHandler entityHandler);
 
         OCStackResult unregisterResource(const OCResourceHandle& resourceHandle) const;
