--- conflicted
+++ resolved
@@ -52,7 +52,8 @@
         /**
         * API for notifying base that resource's attributes have changed.
         *
-        * @param resourceHandle resource handle of the resource
+        * @param OCResourceHandle resource handle of the resource
+        * @param QualityOfService the quality of communication
         *
         * @return OCStackResult return value of this API. Returns OC_STACK_OK if success.
         * NOTE: This API is for server side only.
@@ -60,27 +61,17 @@
         * NOTE: OCStackResult is defined in ocstack.h.
         */
         OCStackResult notifyAllObservers(OCResourceHandle resourceHandle);
-        /**
-        * API for notifying base that resource's attributes have changed.
-        *
-        * @param resourceHandle resource handle of the resource
-        * @param QoS the quality of communication
-        *
-        * @return OCStackResult return value of this API. Returns OC_STACK_OK if success.
-        * NOTE: This API is for server side only.
-        * NOTE: OCResourceHandle is defined in ocstack.h.
-        * NOTE: OCStackResult is defined in ocstack.h.
-        */
         OCStackResult notifyAllObservers(OCResourceHandle resourceHandle, QualityOfService QoS);
 
         /**
         * API for notifying only specific clients that resource's attributes have changed.
         *
-        * @param resourceHandle resource handle of the resource
+        * @param OCResourceHandle resource handle of the resource
         * @param observationIds std vector of observationIds. These set of ids are ones which
         * which will be notified upon resource change.
         * @param responsePtr OCResourceResponse pointer used by app to fill the response for this
         * resource change.
+        * @param QualityOfService the quality of communication
         *
         * @return OCStackResult return value of this API. Returns OC_STACK_OK if success.
         *
@@ -92,22 +83,6 @@
                     OCResourceHandle resourceHandle,
                     ObservationIds& observationIds,
                     const std::shared_ptr<OCResourceResponse> responsePtr);
-        /**
-        * API for notifying only specific clients that resource's attributes have changed.
-        *
-        * @param resourceHandle resource handle of the resource
-        * @param observationIds std vector of observationIds. These set of ids are ones which
-        * which will be notified upon resource change.
-        * @param responsePtr OCResourceResponse pointer used by app to fill the response for this
-        * resource change.
-        * @param QoS the quality of communication
-        *
-        * @return OCStackResult return value of this API. Returns OC_STACK_OK if success.
-        *
-        * NOTE: This API is for server side only.
-        * NOTE: OCResourceHandle is defined in ocstack.h.
-        * NOTE: OCStackResult is defined in ocstack.h.
-        */
         OCStackResult notifyListOfObservers(
                     OCResourceHandle resourceHandle,
                     ObservationIds& observationIds,
@@ -116,70 +91,35 @@
 
         /**
         * API for Service and Resource Discovery.
-        *
-        * @note This API applies to client side only.
-        * @note First parameter 'host' currently represents an IP address. This will change in
-        * future and will refer to endpoint interface so that we can refer to other transports such
-        * as BTH etc.
-        * @note OCStackResult is defined in ocstack.h.
-        *
-        * @param host Host IP Address of a service to direct resource discovery query. If null or
+        * NOTE: This API applies to client side only.
+        *
+        * @param host - Host IP Address of a service to direct resource discovery query. If null or
         *        empty, performs multicast resource discovery query
-        * @param resourceURI name of the resource. If null or empty, performs search for all
+        * @param resourceURI - name of the resource. If null or empty, performs search for all
         *       resource names
-<<<<<<< HEAD
-        * @param resourceHandler Handles callbacks, success states and failure states.
-=======
         * @param connectivityType - @ref OCConnectivityType type of connectivity indicating the
         *                           interface. Example: OC_WIFI, OC_ETHERNET, OC_ALL
         * @param handler - Handles callbacks, success states and failure states.
->>>>>>> 8c3d005c
         *
         *        Four modes of discovery defined as follows:
-        *        (NULL/Empty, NULL/Empty)  Performs ALL service discovery AND ALL resource
+        *        (NULL/Empty, NULL/Empty) - Performs ALL service discovery AND ALL resource
         *           discovery.
-        *        (NULL/Empty, Not Empty)   Performs query for a filtered/scoped/particular
+        *        (NULL/Empty, Not Empty) - Performs query for a filtered/scoped/particular
         *                                   resource(s) from ALL services.
-        *        (Not Empty, NULL/Empty)   Performs ALL resource discovery on a particular service.
-        *        (Not Empty, Not Empty)    Performs query for a filtered/scoped/particular
-        *                                  resource(s) from a particular service.
-        *
-        * @return OCStackResult return value of this API. Returns OC_STACK_OK if success.
-        */
-        OCStackResult findResource(const std::string& host, const std::string& resourceURI,
-<<<<<<< HEAD
-                    FindCallback resourceHandler);
-        /**
-        * API for Service and Resource Discovery.
-        *
-        * @note This API applies to client side only.
-        * @note First parameter 'host' currently represents an IP address. This will change in
+        *        (Not Empty, NULL/Empty) - Performs ALL resource discovery on a particular service.
+        *        (Not Empty, Not Empty) - Performs query for a filtered/scoped/particular
+        *                                   resource(s)
+        *                                  from a particular service.
+        * @param QualityOfService the quality of communication
+        *
+        * @return OCStackResult return value of this API. Returns OC_STACK_OK if success.
+        * NOTE: First parameter 'host' currently represents an IP address. This will change in
         * future and will refer to endpoint interface so that we can refer to other transports such
         * as BTH etc.
-        * @note OCStackResult is defined in ocstack.h.
-        *
-        * @param host             Host IP Address of a service to direct resource
-        *         discovery query. If null or empty, performs multicast resource
-        *         discovery query
-        * @param resourceURI      Name of the resource. If null or empty, performs search for all
-        *         resource names
-        * @param resourceHandler  Handles callbacks, success states and failure states.
-        *
-        *        Four modes of discovery defined as follows:
-        *        (NULL/Empty, NULL/Empty)  Performs ALL service discovery AND ALL resource
-        *           discovery.
-        *        (NULL/Empty, Not Empty)   Performs query for a filtered/scoped/particular
-        *                                  resource(s) from ALL services.
-        *        (Not Empty, NULL/Empty)   Performs ALL resource discovery on a particular service.
-        *        (Not Empty, Not Empty)    Performs query for a filtered/scoped/particular
-        *                                  resource(s) from a particular service.
-        * @param QoS The quality of communication
-        *
-        * @return OCStackResult return value of this API. Returns OC_STACK_OK if success.
-        */
-=======
+        * NOTE: OCStackResult is defined in ocstack.h.
+        */
+        OCStackResult findResource(const std::string& host, const std::string& resourceURI,
                     OCConnectivityType connectivityType, FindCallback resourceHandler);
->>>>>>> 8c3d005c
         OCStackResult findResource(const std::string& host, const std::string& resourceURI,
                     OCConnectivityType connectivityType, FindCallback resourceHandler,
                     QualityOfService QoS);
@@ -202,34 +142,6 @@
         OCStackResult getDeviceInfo(const std::string& host, const std::string& deviceURI,
                     OCConnectivityType connectivityType, FindDeviceCallback deviceInfoHandler,
                     QualityOfService QoS);
-
-        /**
-         * API for Device Discovery
-         *
-         *
-         * @param host Host IP Address. If null or empty, Multicast is performed.
-         * @param deviceURI Uri containing address to the virtual device in C Stack
-                   ("/oc/core/d")
-         * @param deviceInfoHandler  A callback function to receive the results of
-         *         getDeviceInfo()
-         *
-         */
-        OCStackResult getDeviceInfo(const std::string& host, const std::string& deviceURI,
-                    FindDeviceCallback deviceInfoHandler);
-        /**
-         * API for Device Discovery
-         *
-         *
-         * @param host               Host IP Address. If null or empty, Multicast is performed.
-         * @param deviceURI          Uri containing address to the virtual device in C Stack
-                   ("/oc/core/d")
-         * @param deviceInfoHandler  A callback function to receive the results of
-         *         getDeviceInfo()
-         * @param QoS                The quality of communication
-         *
-         */
-        OCStackResult getDeviceInfo(const std::string& host, const std::string& deviceURI,
-                    FindDeviceCallback deviceInfoHandler, QualityOfService QoS);
 
         /**
         * This API registers a resource with the server
@@ -266,19 +178,8 @@
                         uint8_t resourceProperty);
 
         /**
-<<<<<<< HEAD
-         * This API registers a resource with the server
-         * NOTE: This API applies to server & client side.
-
-         * @param resourceHandle  Upon successful registration, resourceHandle will be filled
-         * @param resource        The instance of OCResource that all data filled.
-         *
-         * @return OCStackResult return value of this API. Returns OC_STACK_OK if success.
-         */
-=======
         * This API registers a resource with the server
         * NOTE: This API applies to server & client side.
->>>>>>> 8c3d005c
 
         * @param resourceHandle - Upon successful registration, resourceHandle will be filled
         * @param OCResource - The instance of OCResource that all data filled.
@@ -289,17 +190,6 @@
                         const std::shared_ptr< OCResource > resource);
 
         /**
-<<<<<<< HEAD
-         * Register Device Info
-         *
-         * @param deviceInfo - structure containing all the device specific information
-         *
-         * @return
-         *      OC_STACK_OK   - no errors
-         *      OC_STACK_ERROR - stack process error
-         */
-
-=======
         * Register Device Info
         *
         * @param deviceInfo - structure containing all the device specific information
@@ -308,7 +198,6 @@
         *      OC_STACK_OK   - no errors
         *      OC_STACK_ERROR - stack process error
         */
->>>>>>> 8c3d005c
         OCStackResult registerDeviceInfo(const OCDeviceInfo deviceInfo);
 
         /**
@@ -339,7 +228,12 @@
         /**
         * Add a resource to a collection resource.
         *
-        * bindResource() must be used only after the both collection resource and
+        * @param collectionHandle - handle to the collection resource
+        * @param addedResourceHandle - handle to resource to be added to the collection resource
+        *
+        * @return OCStackResult return value of this API. Returns OC_STACK_OK if success.<br>
+        * NOTE: OCStackResult is defined in ocstack.h. <br>
+        * NOTE: bindResource must be used only after the both collection resource and
         * resource to add under a collections are created and respective handles obtained<br>
         * <b>Example:</b> <br>
         * Step 1: registerResource(homeResourceHandle, "a/home", "home", Link_Interface,
@@ -348,12 +242,6 @@
         *   entityHandler, OC_DISCOVERABLE | OC_OBSERVABLE);<br>
         * Step 3: bindResource(homeResourceHandle, kitchenResourceHandle);<br>
         * At the end of Step 3, resource "a/home" will contain a reference to "a/kitchen".<br>
-        *
-        * @param collectionHandle  Handle to the collection resource
-        * @param resourceHandle    Handle to resource to be added to the collection resource
-        *
-        * @return OCStackResult return value of this API. Returns OC_STACK_OK if success.<br>
-        *     @note OCStackResult is defined in ocstack.h. <br>
         */
         OCStackResult bindResource(const OCResourceHandle collectionHandle,
                 const OCResourceHandle resourceHandle);
@@ -361,22 +249,27 @@
         /**
         * Add multiple resources to a collection resource.
         *
-        * bindResources() must be used only after the both collection resource and
-        * resource to add under a collections are created and respective handles obtained<br>
-        * <b>Example:</b> <br>
+        * @param collectionHandle - handle to the collection resource
+        * @param addedResourceHandleList reference to list of resource handles to be added to the
+        *   collection resource
+        *
+        * @return OCStackResult return value of this API. Returns OC_STACK_OK if success. <br>
+        * NOTE: OCStackResult is defined in ocstack.h. <br>
+        * NOTE: bindResources must be used only after the both collection resource and
+        * list of resources to add under a collection are created and respective handles
+        * obtained <br>
+        * <b> Example: </b> <br>
         * Step 1: registerResource(homeResourceHandle, "a/home", "home", Link_Interface,
-        *   entityHandler, OC_DISCOVERABLE | OC_OBSERVABLE);<br>
+        *   homeEntityHandler, OC_DISCOVERABLE | OC_OBSERVABLE);<br>
         * Step 2: registerResource(kitchenResourceHandle, "a/kitchen", "kitchen", Link_Interface,
-        *   entityHandler, OC_DISCOVERABLE | OC_OBSERVABLE);<br>
-        * Step 3: bindResource(homeResourceHandle, kitchenResourceHandle);<br>
-        * At the end of Step 3, resource "a/home" will contain a reference to "a/kitchen".<br>
-        *
-        * @param collectionHandle         Handle to the collection resource
-        * @param addedResourceHandleList  Reference to list of resource handles to be added to the
-        *         collection resource
-        *
-        * @return OCStackResult return value of this API. Returns OC_STACK_OK if success. <br>
-        * @note OCStackResult is defined in ocstack.h. <br>
+        *   kitchenEntityHandler, OC_DISCOVERABLE | OC_OBSERVABLE);<br>
+        * Step 3: registerResource(roomResourceHandle, "a/room", "room", Link_Interface,
+        *   roomEntityHandler, OC_DISCOVERABLE | OC_OBSERVABLE);<br>
+        * Step 4: std::vector<OCResourceHandle> rList; rList.push_back(kitchenResourceHandle);
+        *   rList.push_back(roomResourceHandle);<br>
+        * Step 5: bindResource(homeResourceHandle, rList);<br>
+        * At the end of Step 5, resource "a/home" will contain a references to "a/kitchen" and
+        *   "a/room" <br>
         */
         OCStackResult bindResources(const OCResourceHandle collectionHandle,
                 const std::vector<OCResourceHandle>& addedResourceHandleList);
@@ -445,11 +338,10 @@
 
         /**
         * Binds an interface to a particular resource
-        *
-        * @param resourceHandle    Handle to the resource
-        * @param resourceInterfaceName  New interface to bind to the resource
-
-        * @return OCStackResult  return value of the API. Returns OCSTACK_OK if success <br>
+        * @param resourceHandle - handle to the resource
+        * @param resourceTypeName - new interface  to bind to the resource
+
+        * @return OCStackResult - return value of the API. Returns OCSTACK_OK if success <br>
         */
         OCStackResult bindInterfaceToResource(const OCResourceHandle& resourceHandle,
                         const std::string& resourceInterfaceName);
@@ -484,44 +376,20 @@
         * every time a server adds/removes/alters a resource, starts or is intentionally
         * stopped (potentially more to be added later).
         *
-        * @param presenceHandle  A handle object that can be used to identify this subscription
+        * @param presenceHandle - a handle object that can be used to identify this subscription
         *               request.  It can be used to unsubscribe from these events in the future.
         *               It will be set upon successful return of this method.
-<<<<<<< HEAD
-        * @param host            The IP address/addressable name of the server to subscribe to.
-        * @param presenceHandler Callback function that will receive notifications/subscription
-=======
         * @param host - The IP address/addressable name of the server to subscribe to.
         * @param connectivityType - @ref OCConnectivityType type of connectivity indicating the
         *                           interface. Example: OC_WIFI, OC_ETHERNET, OC_ALL
         * @param resourceType - a resource type specified as a filter for subscription callbacks.
         * @param presenceHandler - callback function that will receive notifications/subscription
->>>>>>> 8c3d005c
         *               events
         *
-        * @return OCStackResult - return value of the API.  Returns OCSTACK_OK if successful
+        * @return OCStackResult - return value of the API.  Returns OCSTACK_OK if success <br>
         */
         OCStackResult subscribePresence(OCPresenceHandle& presenceHandle, const std::string& host,
-<<<<<<< HEAD
-                        SubscribeCallback presenceHandler);
-        /**
-        * subscribes to a server's presence change events.  By making this subscription,
-        * every time a server adds/removes/alters a resource, starts or is intentionally
-        * stopped (potentially more to be added later).
-        *
-        * @param presenceHandle  A handle object that can be used to identify this subscription
-        *               request.  It can be used to unsubscribe from these events in the future.
-        *               It will be set upon successful return of this method.
-        * @param host            The IP address/addressable name of the server to subscribe to.
-        * @param resourceType    A resource type specified as a filter for subscription callbacks.
-        * @param presenceHandler Callback function that will receive notifications/subscription
-        *               events
-        *
-        * @return OCStackResult - return value of the API.  Returns OCSTACK_OK if success <br>
-        */
-=======
                         OCConnectivityType connectivityType, SubscribeCallback presenceHandler);
->>>>>>> 8c3d005c
         OCStackResult subscribePresence(OCPresenceHandle& presenceHandle, const std::string& host,
                         const std::string& resourceType, OCConnectivityType connectivityType,
                         SubscribeCallback presenceHandler);
