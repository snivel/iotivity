--- conflicted
+++ resolved
@@ -50,20 +50,6 @@
         typedef OCDoHandle OCPresenceHandle;
 
         /**
-<<<<<<< HEAD
-        * API for notifying base that resource's attributes have changed.
-        *
-        * @param OCResourceHandle resource handle of the resource
-        * @param QualityOfService the quality of communication
-        *
-        * @return Returns ::OC_STACK_OK if success.
-        * @note This API is for server side only.
-        * @note OCResourceHandle is defined in ocstack.h
-        * @note OCStackResult is defined in ocstack.h.
-        * @see notifyAllObservers(OCResourceHandle)
-        * @see notifyAllObservers(OCResourceHandle, QualityOfService)
-        */
-=======
          * API for notifying base that resource's attributes have changed.
          *
          * @param resourceHandle resource handle of the resource
@@ -74,7 +60,6 @@
          * @note OCStackResult is defined in ocstack.h.
          * @see notifyAllObservers(OCResourceHandle, QualityOfService)
          */
->>>>>>> 586aa499
         OCStackResult notifyAllObservers(OCResourceHandle resourceHandle);
 
         /**
@@ -87,22 +72,6 @@
         OCStackResult notifyAllObservers(OCResourceHandle resourceHandle, QualityOfService QoS);
 
         /**
-<<<<<<< HEAD
-        * API for notifying only specific clients that resource's attributes have changed.
-        *
-        * @param OCResourceHandle resource handle of the resource
-        * @param observationIds std vector of observationIds. These set of ids are ones which
-        * which will be notified upon resource change.
-        * @param responsePtr OCResourceResponse pointer used by app to fill the response for this
-        * resource change.
-        * @param QualityOfService the quality of communication
-        *
-        * @return Returns ::OC_STACK_OK if success.
-        * @note This API is for server side only.
-        * @note OCResourceHandle is defined in ocstack.h.
-        * @note OCStackResult is defined in ocstack.h.
-        */
-=======
          * API for notifying only specific clients that resource's attributes have changed.
          *
          * @param resourceHandle resource handle of the resource
@@ -117,7 +86,6 @@
          * @note OCStackResult is defined in ocstack.h.
          * @see notifyListOfObservers(OCResourceHandle, ObservationIds&, const std::shared_ptr<OCResourceResponse>, QualityOfService)
          */
->>>>>>> 586aa499
         OCStackResult notifyListOfObservers(
                     OCResourceHandle resourceHandle,
                     ObservationIds& observationIds,
@@ -140,36 +108,6 @@
                     QualityOfService QoS);
 
         /**
-<<<<<<< HEAD
-        * API for Service and Resource Discovery.
-        * @note This API applies to client side only.
-        *
-        * @param host Host IP Address of a service to direct resource discovery query. If null or
-        *        empty, performs multicast resource discovery query
-        * @param resourceURI name of the resource. If null or empty, performs search for all
-        *       resource names
-        * @param connectivityType ::OCConnectivityType type of connectivity indicating the
-        *                           interface. Example: OC_WIFI, OC_ETHERNET, OC_ALL
-        * @param resourceHandler Handles callbacks, success states and failure states.
-        *
-        *        Four modes of discovery defined as follows:
-        *        (NULL/Empty, NULL/Empty) - Performs ALL service discovery AND ALL resource
-        *           discovery.
-        *        (NULL/Empty, Not Empty) - Performs query for a filtered/scoped/particular
-        *                                   resource(s) from ALL services.
-        *        (Not Empty, NULL/Empty) - Performs ALL resource discovery on a particular service.
-        *        (Not Empty, Not Empty) - Performs query for a filtered/scoped/particular
-        *                                   resource(s)
-        *                                  from a particular service.
-        * @param QualityOfService the quality of communication
-        *
-        * @return Returns ::OC_STACK_OK if success.
-        * @note First parameter 'host' currently represents an IP address. This will change in
-        * future and will refer to endpoint interface so that we can refer to other transports such
-        * as BTH etc.
-        * @note OCStackResult is defined in ocstack.h.
-        */
-=======
          * API for Service and Resource Discovery.
          * @note This API applies to client side only.
          *
@@ -198,7 +136,6 @@
          * @note OCStackResult is defined in ocstack.h.
          * @see findResource(const std::string&, const std::string&, OCConnectivityType, FindCallback, QualityOfService)
          */
->>>>>>> 586aa499
         OCStackResult findResource(const std::string& host, const std::string& resourceURI,
                     OCConnectivityType connectivityType, FindCallback resourceHandler);
         /**
@@ -229,22 +166,6 @@
                     QualityOfService QoS);
 
         /**
-<<<<<<< HEAD
-        * API for Device Discovery
-        *
-        *
-        * @param host Host IP Address. If null or empty, Multicast is performed.
-        * @param deviceURI Uri containing address to the virtual device in C Stack
-                                ("/oic/d")
-        * @param connectivityType ::OCConnectivityType type of connectivity indicating the
-        *                           interface. Example: OC_WIFI, OC_ETHERNET, OC_ALL
-        * @param deviceInfoHandler device discovery callback
-        * @param QoS the quality of communication
-        *
-        * @return Returns ::OC_STACK_OK if success.
-        * @note OCStackResult is defined in ocstack.h.
-        */
-=======
          * API for Device Discovery
          *
          *
@@ -259,7 +180,6 @@
          * @note OCStackResult is defined in ocstack.h.
          * @see getDeviceInfo(const std::string&, const std::string&, OCConnectivityType, FindDeviceCallback, QualityOfService)
          */
->>>>>>> 586aa499
         OCStackResult getDeviceInfo(const std::string& host, const std::string& deviceURI,
                     OCConnectivityType connectivityType, FindDeviceCallback deviceInfoHandler);
         /**
@@ -279,22 +199,6 @@
                     QualityOfService QoS);
 
         /**
-<<<<<<< HEAD
-        * API for Platform Discovery
-        *
-        *
-        * @param host Host IP Address. If null or empty, Multicast is performed.
-        * @param platformURI Uri containing address to the virtual platform in C Stack
-                                ("/oic/p")
-        * @param connectivityType ::OCConnectivityType type of connectivity indicating the
-        *                           interface. Example: OC_WIFI, OC_ETHERNET, OC_ALL
-        * @param platformInfoHandler platform discovery callback
-        * @param QoS the quality of communication
-        *
-        * @return Returns ::OC_STACK_OK if success.
-        * @note OCStackResult is defined in ocstack.h.
-        */
-=======
          * API for Platform Discovery
          *
          *
@@ -310,7 +214,6 @@
          * @note OCStackResult is defined in ocstack.h.
          * @see getPlatformInfo(const std::string&, const std::string&, OCConnectivityType, FindPlatformCallback, QualityOfService)
          */
->>>>>>> 586aa499
         OCStackResult getPlatformInfo(const std::string& host, const std::string& platformURI,
                     OCConnectivityType connectivityType, FindPlatformCallback platformInfoHandler);
         /**
@@ -364,17 +267,6 @@
                         uint8_t resourceProperty);
 
         /**
-<<<<<<< HEAD
-        * This API registers a resource with the server
-        * @note This API applies to server & client side.
-
-        * @param resourceHandle Upon successful registration, resourceHandle will be filled
-        * @param OCResource The instance of OCResource that all data filled.
-        *
-        * @return Returns ::OC_STACK_OK if success.
-        * @note OCStackResult is defined in ocstack.h.
-        */
-=======
          * This API registers a resource with the server
          * @note This API applies to server & client side.
          *
@@ -384,7 +276,6 @@
          * @return Returns ::OC_STACK_OK if success.
          * @note OCStackResult is defined in ocstack.h.
          */
->>>>>>> 586aa499
         OCStackResult registerResource(OCResourceHandle& resourceHandle,
                         const std::shared_ptr< OCResource > resource);
 
@@ -585,25 +476,6 @@
         OCStackResult stopPresence();
 
         /**
-<<<<<<< HEAD
-        * subscribes to a server's presence change events.  By making this subscription,
-        * every time a server adds/removes/alters a resource, starts or is intentionally
-        * stopped (potentially more to be added later).
-        *
-        * @param presenceHandle a handle object that can be used to identify this subscription
-        *               request.  It can be used to unsubscribe from these events in the future.
-        *               It will be set upon successful return of this method.
-        * @param host The IP address/addressable name of the server to subscribe to.
-        *               This should be in the format coap://address:port
-        * @param connectivityType ::OCConnectivityType type of connectivity indicating the
-        *                           interface. Example: OC_WIFI, OC_ETHERNET, OC_ALL
-        * @param resourceType a resource type specified as a filter for subscription callbacks.
-        * @param presenceHandler callback function that will receive notifications/subscription
-        *               events
-        *
-        * @return Returns ::OC_STACK_OK if success.
-        */
-=======
          * subscribes to a server's presence change events.  By making this subscription,
          * every time a server adds/removes/alters a resource, starts or is intentionally
          * stopped (potentially more to be added later).
@@ -621,7 +493,6 @@
          * @return Returns ::OC_STACK_OK if success.
          * @copydoc subscribePresence(OCPresenceHandle&, const std::string&, resourceType, OCConnectivityType, SubscribeCallback)
          */
->>>>>>> 586aa499
         OCStackResult subscribePresence(OCPresenceHandle& presenceHandle, const std::string& host,
                         OCConnectivityType connectivityType, SubscribeCallback presenceHandler);
         /**
