--- conflicted
+++ resolved
@@ -40,7 +40,7 @@
 
         public:
             ListenOCContainer(std::weak_ptr<IClientWrapper> cw,
-                    const OCDevAddr& devAddr, OCDiscoveryPayload* payload)
+                    OCDevAddr& devAddr, OCDiscoveryPayload* payload)
                     : m_clientWrapper(cw), m_devAddr(devAddr)
             {
                 OCResourcePayload* res = payload->resources;
@@ -51,6 +51,17 @@
                     if(OCConvertUuidToString(res->sid, uuidString) != RAND_UUID_OK)
                     {
                         uuidString[0]= '\0';
+                    }
+
+                    if (res->secure)
+                    {
+                        m_devAddr.flags =
+                              (OCTransportFlags)(OC_FLAG_SECURE | m_devAddr.flags);
+                    }
+ 
+                    if (res->port != 0)
+                    {
+                         m_devAddr.port = res->port;
                     }
 
                     m_resources.push_back(std::shared_ptr<OC::OCResource>(
@@ -73,7 +84,7 @@
         private:
             std::vector<std::shared_ptr<OC::OCResource>> m_resources;
             std::weak_ptr<IClientWrapper> m_clientWrapper;
-            const OCDevAddr& m_devAddr;
+            OCDevAddr& m_devAddr;
     };
     /*
     class ListenOCContainer
@@ -93,18 +104,11 @@
 
                 class ResourcePolicy
                 {
-<<<<<<< HEAD
                     friend class cereal::access;
                     friend class Resource;
 
                     template<class Archive>
                     void serialize(Archive& ar)
-=======
-                    m_secure = false;
-                    m_port = -1;
-
-                    try
->>>>>>> 27be45b6
                     {
                         try
                         {
@@ -158,16 +162,8 @@
 
                     try
                     {
-<<<<<<< HEAD
                         ar(cereal::make_nvp(OC::Key::RESOURCETYPESKEY,m_resourceTypes));
                         m_loaded = true;
-=======
-                        int secureTemp;
-                        ar(cereal::make_nvp(OC::Key::SECUREKEY, secureTemp));
-                        m_secure = secureTemp != 0;
-
-                        ar(cereal::make_nvp(OC::Key::PORTKEY, m_port));
->>>>>>> 27be45b6
                     }
                     catch(cereal::Exception&)
                     {
@@ -315,7 +311,6 @@
                     {
                         try
                         {
-<<<<<<< HEAD
                             if(resource.loaded())
                             {
                                 m_resources.push_back(std::shared_ptr<OCResource>
@@ -337,31 +332,10 @@
                         {
                             oclog() << "listenCallback(): failed to create resource: " << e.what()
                                     << std::flush;
-=======
-                            if (res.secureType() == OCSecureType::Secure)
-                            {
-                                m_devAddr.flags =
-                                    (OCTransportFlags)(OC_FLAG_SECURE | m_devAddr.flags);
-                            }
-                            if (res.port() != -1)
-                            {
-                                m_devAddr.port = res.port();
-                            }
-                            m_resources.push_back(std::shared_ptr<OCResource>(
-                                new OCResource(m_clientWrapper, m_devAddr,
-                                    res.m_uri, res.m_serverId, res.observable(),
-                                    res.resourceTypes(), res.interfaces())));
->>>>>>> 27be45b6
-                        }
-                    }
-                }
-            }
-<<<<<<< HEAD
-=======
-            std::vector<std::shared_ptr<OC::OCResource>> m_resources;
-            std::weak_ptr<IClientWrapper> m_clientWrapper;
-            OCDevAddr m_devAddr;
->>>>>>> 27be45b6
+                        }
+                    }
+                }
+            }
     };
 */
 }