//******************************************************************
//
// Copyright 2014 Intel Mobile Communications GmbH All Rights Reserved.
//
//-=-=-=-=-=-=-=-=-=-=-=-=-=-=-=-=-=-=-=-=-=-=-=-=-=-=-=-=-=-=-=-=
//
// Licensed under the Apache License, Version 2.0 (the "License");
// you may not use this file except in compliance with the License.
// You may obtain a copy of the License at
//
//      http://www.apache.org/licenses/LICENSE-2.0
//
// Unless required by applicable law or agreed to in writing, software
// distributed under the License is distributed on an "AS IS" BASIS,
// WITHOUT WARRANTIES OR CONDITIONS OF ANY KIND, either express or implied.
// See the License for the specific language governing permissions and
// limitations under the License.
//
//-=-=-=-=-=-=-=-=-=-=-=-=-=-=-=-=-=-=-=-=-=-=-=-=-=-=-=-=-=-=-=-=

#ifndef _INTEL_OCUTILITIES_H_
#define _INTEL_OCUTILITIES_H_

#include <map>
#include <vector>
#include <memory>
#include <utility>
#include <exception>

#include <OCException.h>
#include <StringConstants.h>

namespace OC {
    namespace Utilities {

        typedef std::map<std::string, std::string> QueryParamsKeyVal;

        /*
         * @brief helper function that parses the query parameters component
         * of a URI into a key-value map.  This function expects the uri
         * parameter to contain the query parameters component of a URI
         * (everything after the '?', excluding anything anchors).
         *
         * Note that output will not perform URL decoding
         */
        QueryParamsKeyVal getQueryParams(const std::string& uri);
    }
}

/* The C++11 standard unfortunately forgot to provide make_unique<>! However, if we're
using C++14 or later, we want to take the standard library's implementation: */
namespace OC {
#if defined(__cplusplus) && __cplusplus < 201300

    template<typename T, typename ...XS>
    std::unique_ptr<T> make_unique(XS&& ...xs)
    {
        return std::unique_ptr<T>(new T(std::forward<XS>(xs)...));
    }

#else
    using std::make_unique;
#endif
} // namespace OC

namespace OC {

    /* Examine an OCStackResult, and either forward its value or raise an exception: */
    OCStackResult result_guard(const OCStackResult r);

    /* Check for a nullptr, and throw an exception if we see one; otherwise, return the
    result of the function call: */
    template <typename PtrT, typename FnT, typename ...ParamTs>
    auto nil_guard(PtrT&& p, FnT&& fn, ParamTs&& ...params) -> OCStackResult
    {
        if(nullptr == p)
        {
            throw OCException(OC::Exception::NIL_GUARD_NULL, OC_STACK_INVALID_PARAM);
        }

        // Note that although parameters are being forwarded, std::bind() will make a single copy:
        return std::bind(fn, p, std::forward<ParamTs>(params)...)();
    }

    /* Check for nullptr and forward the result of an OC function call on success; raise
    an exception on failure or exceptional result: */
    template <typename PtrT, typename FnT, typename ...ParamTs>
    auto checked_guard(PtrT&& p, FnT&& fn, ParamTs&& ...params) -> OCStackResult
    {
        return result_guard(nil_guard(p, fn, std::forward<ParamTs>(params)...));
    }

} // namespace OC

namespace OC
{
    template<typename T, typename = void>
    struct is_vector
    {
        constexpr static bool value = false;
    };

    template<typename T>
    struct is_vector<T,
        typename std::enable_if<
            std::is_same<T, std::vector<typename T::value_type, typename T::allocator_type>>::value
        >::type
    >
    {
        constexpr static bool value = true;
    };
} // namespace OC

<<<<<<< HEAD
#endif
=======
#endif
>>>>>>> 8c3d005c
<|MERGE_RESOLUTION|>--- conflicted
+++ resolved
@@ -111,8 +111,4 @@
     };
 } // namespace OC
 
-<<<<<<< HEAD
 #endif
-=======
-#endif
->>>>>>> 8c3d005c
