--- conflicted
+++ resolved
@@ -145,11 +145,7 @@
 
         /**
         *  API to set the entire resource attribute representation
-<<<<<<< HEAD
-        *  @param rep reference to the to the resource's representation
-=======
         *  @param rep reference to the resource's representation
->>>>>>> 8c3d005c
         */
         void setResourceRepresentation(OCRepresentation& rep) {
             // Call the default
