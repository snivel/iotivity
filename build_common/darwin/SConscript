##
# This script set darwin specific flags (GNU GCC)
#
##
import os
import platform
import commands
<<<<<<< HEAD
=======
from distutils.version import StrictVersion
>>>>>>> 6206f9cd

Import('env')

target_arch = env.get('TARGET_ARCH')
target_os = env.get('TARGET_OS')

tc_path=commands.getoutput('xcode-select -p')

<<<<<<< HEAD

#if target_os == 'darwin':
#	for tc_ver in ['10.10', '10.9','']:
#		if os.path.exists(tc_path + '/Platforms/' + tc_ver):
#			break
#else:
#	for tc_ver in ['10.10', '10.9','']:
#		if os.path.exists(tc_path + '/toolchains/x86-' + tc_ver):
#			break
	
=======
tc_sdks=commands.getoutput('xcodebuild -showsdks')

#Find the SDK's that are installed
sdks=[]
for line in tc_sdks.split('\n'):
    if (line == ''):
        bIn=False
    if (line[:10] == 'OS X SDKs:'):
        bIn=(target_os == 'darwin')
    elif (line[:9] == 'iOS SDKs:'):
        bIn=(target_os == 'ios')
    elif bIn:
        sdks.append(line[:14].strip())

#find the latest
maxsdk='0.0'
if len(sdks) > 0:
    for sdk in sdks:
        p = sdk.rsplit(' ',1)[1]
        if (StrictVersion(p)) > StrictVersion(maxsdk):
            maxsdk=p
>>>>>>> 6206f9cd

# SYS_VERSION build option
help_vars = Variables()
help_vars.Add('SYS_VERSION', 'MAC OS X SDK version / IOS SDK version', os.environ.get('SYS_VERSION'))
help_vars.Update(env)
Help(help_vars.GenerateHelpText(env))

sys_version = env.get('SYS_VERSION')

#if they didn't explictly set it use the auto-detected one
if sys_version is None:
    sys_version=maxsdk

env['SYS_VERSION']=sys_version

# Set release/debug flags
if env.get('RELEASE'):
	env.AppendUnique(CCFLAGS = ['-Os'])
	env.AppendUnique(CPPDEFINES = ['NDEBUG'])
else:
	env.AppendUnique(CCFLAGS = ['-g'])
	env.AppendUnique(LINKFLAGS = ['-g'])

if target_os == 'darwin':
	sys_root = tc_path + '/Platforms/MacOSX.platform/Developer/SDKs/MacOSX' + sys_version + '.sdk/'
else:
	if target_arch in ['i386', 'x86_64']:
		sys_root = tc_path + '/Platforms/iPhoneSimulator.platform/Developer/SDKs/iPhoneSimulator' + sys_version + '.sdk/'
	else:
		sys_root = tc_path + '/Platforms/iPhoneOS.platform/Developer/SDKs/iPhoneOS' + sys_version + '.sdk/'

# Set arch flags
env.AppendUnique(CCFLAGS = ['-arch', target_arch, '-isysroot', sys_root])
env.AppendUnique(LINKFLAGS = ['-arch', target_arch, '-isysroot', sys_root])

if target_os == 'darwin':
	flag = '-mmacosx-version-min=' + sys_version
	env.AppendUnique(CCFLAGS = [flag])
	env.AppendUnique(LINKFLAGS = [flag])<|MERGE_RESOLUTION|>--- conflicted
+++ resolved
@@ -5,10 +5,7 @@
 import os
 import platform
 import commands
-<<<<<<< HEAD
-=======
 from distutils.version import StrictVersion
->>>>>>> 6206f9cd
 
 Import('env')
 
@@ -17,18 +14,6 @@
 
 tc_path=commands.getoutput('xcode-select -p')
 
-<<<<<<< HEAD
-
-#if target_os == 'darwin':
-#	for tc_ver in ['10.10', '10.9','']:
-#		if os.path.exists(tc_path + '/Platforms/' + tc_ver):
-#			break
-#else:
-#	for tc_ver in ['10.10', '10.9','']:
-#		if os.path.exists(tc_path + '/toolchains/x86-' + tc_ver):
-#			break
-	
-=======
 tc_sdks=commands.getoutput('xcodebuild -showsdks')
 
 #Find the SDK's that are installed
@@ -50,7 +35,6 @@
         p = sdk.rsplit(' ',1)[1]
         if (StrictVersion(p)) > StrictVersion(maxsdk):
             maxsdk=p
->>>>>>> 6206f9cd
 
 # SYS_VERSION build option
 help_vars = Variables()
