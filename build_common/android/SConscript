--- conflicted
+++ resolved
@@ -58,10 +58,7 @@
 
 # Android build system default cofig
 env.AppendUnique(CPPDEFINES = ['ANDROID'])
-<<<<<<< HEAD
-=======
 env.AppendUnique(CFLAGS = ['-std=c99'])
->>>>>>> 8c3d005c
 env.AppendUnique(SHCFLAGS = ['-Wa,--noexecstack'])
 env.AppendUnique(LINKFLAGS = ['-Wl,--gc-sections', '-Wl,-z,nocopyreloc'])
 
@@ -143,10 +140,6 @@
 	elif cmp(flags[0:8], 'SYSROOT=') == 0:
 		sysroot = flags[8:].strip()
 		env.AppendUnique(LINKFLAGS = ['--sysroot=' + sysroot])
-<<<<<<< HEAD
-=======
-		env.AppendUnique(LIBPATH = [sysroot + '/usr/lib'])
->>>>>>> 8c3d005c
 
 	elif cmp(flags[0:8], 'LDFLAGS=') == 0:
 		env.AppendUnique(LINKFLAGS = Split(flags[8:]))
@@ -192,8 +185,6 @@
 else:
 	env.AppendUnique(CCFLAGS = ['-g'])
 
-<<<<<<< HEAD
-=======
 if env.get('LOGGING'):
         env.AppendUnique(CPPDEFINES = ['-DTB_LOG'])
 
@@ -212,7 +203,6 @@
                            glib_dir + 'glib',
                            glib_dir + 'gthread'])
 
->>>>>>> 8c3d005c
 # From android-5 (API > 20), all application must be built with flags '-fPIE' '-pie'.
 # Due to the limitation of Scons, it's required to added it into the command line
 # directly (otherwise, it will also be added when build share library)
@@ -221,17 +211,10 @@
 env.Replace(LINKCOM = '$LINK -o $TARGET -pie $LINKFLAGS $__RPATH $SOURCES $_LIBDIRFLAGS $_LIBFLAGS')
 
 # Fix android-ndk compatibility issue, make applications build on new NDK can run on old platform
-<<<<<<< HEAD
-#if platform_ver == '' or int(platform_ver) > 20:
-#	SConscript('compatibility/c_compat.scons')
-#
-#SConscript('compatibility/cpp11_compat.scons')
-=======
 if platform_ver == '' or int(platform_ver) > 20:
 	SConscript('compatibility/c_compat.scons')
 
 SConscript('compatibility/cpp11_compat.scons')
 
 # Make sure that boost for android is available
-SConscript(env.get('SRC_DIR') + '/extlibs/boost/SConscript')
->>>>>>> 8c3d005c
+SConscript(env.get('SRC_DIR') + '/extlibs/boost/SConscript')