--- conflicted
+++ resolved
@@ -45,8 +45,6 @@
 void srandom(unsigned int __s)
 {
     srand48(__s);
-<<<<<<< HEAD
-=======
 }
 
 /* from __cmsg_nxthdr.cpp */
@@ -69,5 +67,4 @@
         return NULL;
     }
     return ptr;
->>>>>>> 586aa499
 }