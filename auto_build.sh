#! /bin/bash
<<<<<<< HEAD

# Ideally we will capture the exit code of each step and try them all before failing
# the build script.  For now, use set -e and fail the build at first failure.
set -e

function build_all()
{
	if [ $(uname -s) = "Linux" ]
        then
		build_linux_unsecured $1 $2
		build_linux_secured $1 $2
		build_linux_unsecured_with_ra $1 $2
		build_linux_secured_with_ra $1 $2
		build_linux_unsecured_with_rm $1 $2
		build_linux_unsecured_with_rd $1 $2
		build_linux_secured_with_rd $1 $2
		build_linux_unsecured_with_java $1 $2
		build_linux_secured_with_java $1 $2
		build_simulator $1 $2
	fi

	build_android $1 $2

	build_arduino $1 $2

	build_tizen $1 $2

	if [ $(uname -s) = "Darwin" ]
	then
		build_darwin $1 $2
	fi
}

function build_linux()
{
	build_linux_unsecured $1 $2

	build_linux_secured $1 $2
}

function build_linux_unsecured()
{
	echo "*********** Build for linux ************"
	scons RELEASE=$1 $2
}

function build_linux_unsecured_with_rm()
{
	echo "*********** Build for linux with RoutingManager************"
	scons ROUTING=GW RELEASE=$1 $2
}

function build_linux_secured()
{
	echo "*********** Build for linux with Security *************"
	scons RELEASE=$1 SECURED=1 $2
}

function build_linux_unsecured_with_ra()
{

	echo "*********** Build for linux With Remote Access *************"
	scons RELEASE=$1 WITH_RA=1 WITH_RA_IBB=1 $2
}

function build_linux_secured_with_ra()
{
	echo "*********** Build for linux With Remote Access & Security ************"
	scons RELEASE=$1 WITH_RA=1 WITH_RA_IBB=1 SECURED=1 $2
}

function build_linux_unsecured_with_rd()
{
	echo "*********** Build for linux With Resource Directory *************"
	scons RELEASE=$1 WITH_RD=1 $2
}

function build_linux_secured_with_rd()
{
	echo "*********** Build for linux With Resource Directory & Security ************"
	scons RELEASE=$1 WITH_RD=1 SECURED=1 $2
}

function build_linux_unsecured_with_java()
{
	echo "*********** Build for linux With Resource Directory & Security ************"
	scons RELEASE=$1 BUILD_JAVA=ON TARGET_TRANSPORT=IP $2
}

function build_linux_secured_with_java()
{
	echo "*********** Build for linux With Resource Directory & Security ************"
	scons RELEASE=$1 SECURED=1 BUILD_JAVA=ON TARGET_TRANSPORT=IP $2
}

function build_android()
{
	# Note: for android, as oic-resource uses C++11 feature stoi and to_string,
	# it requires gcc-4.9, currently only android-ndk-r10(for linux)
	# and windows android-ndk-r10(64bit target version) support these features.

	build_android_x86 $1 $2
	build_android_x86_with_rm $1 $2
	build_android_armeabi $1 $2
	build_android_armeabi_with_rm $1 $2
}

function build_android_x86()
{
	echo "*********** Build for android x86 *************"
	scons TARGET_OS=android TARGET_ARCH=x86 RELEASE=$1 TARGET_TRANSPORT=IP $2
	scons TARGET_OS=android TARGET_ARCH=x86 RELEASE=$1 TARGET_TRANSPORT=BT $2
	scons TARGET_OS=android TARGET_ARCH=x86 RELEASE=$1 TARGET_TRANSPORT=BLE $2
}

function build_android_x86_with_rm()
{
	echo "*********** Build for android x86 with Routing Manager *************"
	scons TARGET_OS=android TARGET_ARCH=x86 ROUTING=GW RELEASE=$1 TARGET_TRANSPORT=IP $2
	scons TARGET_OS=android TARGET_ARCH=x86 ROUTING=GW RELEASE=$1 TARGET_TRANSPORT=BT $2
	scons TARGET_OS=android TARGET_ARCH=x86 ROUTING=GW RELEASE=$1 TARGET_TRANSPORT=BLE $2
}

function build_android_armeabi()
{
	echo "*********** Build for android armeabi *************"
	scons TARGET_OS=android TARGET_ARCH=armeabi RELEASE=$1 TARGET_TRANSPORT=IP $2
	scons TARGET_OS=android TARGET_ARCH=armeabi RELEASE=$1 TARGET_TRANSPORT=BT $2
	scons TARGET_OS=android TARGET_ARCH=armeabi RELEASE=$1 TARGET_TRANSPORT=BLE $2
}

function build_android_armeabi_with_rm()
{
	echo "*********** Build for android armeabi with Routing Manager*************"
	scons TARGET_OS=android TARGET_ARCH=armeabi ROUTING=GW RELEASE=$1 TARGET_TRANSPORT=IP $2
	scons TARGET_OS=android TARGET_ARCH=armeabi ROUTING=GW RELEASE=$1 TARGET_TRANSPORT=BT $2
	scons TARGET_OS=android TARGET_ARCH=armeabi ROUTING=GW RELEASE=$1 TARGET_TRANSPORT=BLE $2
}

function build_arduino()
{
	echo "*********** Build for arduino avr *************"
	scons resource TARGET_OS=arduino UPLOAD=false BOARD=mega TARGET_ARCH=avr TARGET_TRANSPORT=IP SHIELD=ETH RELEASE=$1 $2
	scons resource TARGET_OS=arduino UPLOAD=false BOARD=mega TARGET_ARCH=avr TARGET_TRANSPORT=IP SHIELD=WIFI RELEASE=$1 $2
	scons resource TARGET_OS=arduino UPLOAD=false BOARD=mega TARGET_ARCH=avr TARGET_TRANSPORT=BLE SHIELD=RBL_NRF8001 RELEASE=$1 $2

	echo "*********** Build for arduino arm *************"
	scons resource TARGET_OS=arduino UPLOAD=false BOARD=arduino_due_x TARGET_ARCH=arm TARGET_TRANSPORT=IP SHIELD=ETH RELEASE=$1 $2
	scons resource TARGET_OS=arduino UPLOAD=false BOARD=arduino_due_x TARGET_ARCH=arm TARGET_TRANSPORT=IP SHIELD=WIFI RELEASE=$1 $2
	# BLE support for the Arduino Due is currently unavailable.
}

function build_tizen()
{
	echo "*********** Build for Tizen *************"
	./gbsbuild.sh

	echo "*********** Build for Tizen octbstack lib and sample *************"
	scons -f resource/csdk/stack/samples/tizen/build/SConscript TARGET_OS=tizen TARGET_TRANSPORT=IP LOGGING=true RELEASE=$1 $2

	echo "*********** Build for Tizen octbstack lib and sample with Security*************"
	scons -f resource/csdk/stack/samples/tizen/build/SConscript TARGET_OS=tizen TARGET_TRANSPORT=IP LOGGING=true SECURED=1 RELEASE=$1 $2

	echo "*********** Build for Tizen octbstack lib and sample with Routing Manager*************"
	scons -f resource/csdk/stack/samples/tizen/build/SConscript TARGET_OS=tizen TARGET_TRANSPORT=IP LOGGING=true ROUTING=GW RELEASE=$1 $2
}

function build_darwin() # Mac OSx and iOS
{
	echo "*********** Build for OSX *************"
	scons TARGET_OS=darwin SYS_VERSION=10.9 RELEASE=$1 $2

	echo "*********** Build for IOS i386 *************"
	scons TARGET_OS=ios TARGET_ARCH=i386 SYS_VERSION=7.0 RELEASE=$1 $2

	echo "*********** Build for IOS x86_64 *************"
	scons TARGET_OS=ios TARGET_ARCH=x86_64 SYS_VERSION=7.0 RELEASE=$1 $2

	echo "*********** Build for IOS armv7 *************"
	scons TARGET_OS=ios TARGET_ARCH=armv7 SYS_VERSION=7.0 RELEASE=$1 $2

	echo "*********** Build for IOS armv7s *************"
	scons TARGET_OS=ios TARGET_ARCH=armv7s SYS_VERSION=7.0 RELEASE=$1 $2

	echo "*********** Build for IOS arm64 *************"
	scons TARGET_OS=ios TARGET_ARCH=arm64 SYS_VERSION=7.0 RELEASE=$1 $2
}

function build_simulator()
{
	echo "*********** Build for simulator plugin *************"
	scons SIMULATOR=1 RELEASE=$1 $2
}

function unit_tests()
{
	echo "*********** Unit test Start *************"
	scons resource RELEASE=false -c
	scons resource LOGGING=false RELEASE=false
	scons resource TEST=1 RELEASE=false
	echo "*********** Unit test Stop *************"
}

function  help()
{
	echo "Usage:"
        echo "  build:"
        echo "     `basename $0` <target_build>"
	echo "      Allowed values for <target_build>: all, linux_unsecured, linux_secured, linux_unsecured_with_ra, linux_secured_with_ra, linux_unsecured_with_rd, linux_secured_with_rd, android, arduino, tizen, simulator darwin"
	echo "      Note: \"linux\" will build \"linux_unsecured\", \"linux_secured\", \"linux_unsecured_with_ra\", \"linux_secured_with_ra\", \"linux_secured_with_rd\" & \"linux_unsecured_with_rd\"."
	echo "      Any selection will build both debug and release versions of all available targets in the scope you've"
	echo "      selected. To choose any specific command, please use the SCons commandline directly. Please refer"
	echo "      to [IOTIVITY_REPO]/Readme.scons.txt."
        echo "  clean:"
        echo "     `basename $0` -c"
}

# Suppress "Reading ..." message and enable parallel build
export SCONSFLAGS="-Q -j 4"

if [ $# -eq 1 ]
then
	if [ $1 = '-c' ]
	then
		build_all true $1
		build_all false $1
		exit 0
	elif [ $1 = 'all' ]
	then
		build_all true
		build_all false
		unit_tests
	elif [ $1 = 'linux' ]
	then
		build_linux true
		build_linux false
	elif [ $1 = 'linux_unsecured' ]
	then
		build_linux_unsecured true
		build_linux_unsecured false
		build_linux_unsecured_with_rm true
		build_linux_unsecured_with_rm false
	elif [ $1 = 'linux_secured' ]
	then
		build_linux_secured true
		build_linux_secured false
	elif [ $1 = 'linux_unsecured_with_ra' ]
	then
		build_linux_unsecured_with_ra true
		build_linux_unsecured_with_ra false
	elif [ $1 = 'linux_secured_with_ra' ]
	then
		build_linux_secured_with_ra true
		build_linux_secured_with_ra false
	elif [ $1 = 'linux_unsecured_with_rd' ]
	then
		build_linux_unsecured_with_rd true
		build_linux_unsecured_with_rd false
	elif [ $1 = 'linux_secured_with_rd' ]
	then
		build_linux_secured_with_rd true
		build_linux_secured_with_rd false
	elif [ $1 = 'linux_unsecured_with_java' ]
	then
		build_linux_unsecured_with_java true
		build_linux_unsecured_with_java false
	elif [ $1 = 'linux_secured_with_java' ]
	then
		build_linux_secured_with_java true
		build_linux_secured_with_java false
	elif [ $1 = 'android' ]
	then
		build_android true
		build_android false
	elif [ $1 = 'android_x86' ]
	then
        build_android_x86 true
        build_android_x86 false
		build_android_x86_with_rm true
		build_android_x86_with_rm false
	elif [ $1 = 'android_armeabi' ]
	then
        build_android_armeabi true
        build_android_armeabi false
		build_android_armeabi_with_rm true
		build_android_armeabi_with_rm false
	elif [ $1 = 'arduino' ]
	then
		build_arduino true
		build_arduino false
	elif [ $1 = 'tizen' ]
	then
		build_tizen true
		build_tizen false
	elif [ $1 = 'simulator' ]
    then
		build_simulator true
		build_simulator false
	elif [ $1 = 'darwin' ]
	then
		build_darwin true
		build_darwin false
	elif [ $1 = 'unit_tests' ]
	then
		unit_tests
	else
		help
		exit -1
	fi
elif [ $# -eq 0 ]
then
	build_all true
	build_all false
	unit_tests
else
	help
	exit -1
fi

echo "===================== done ====================="
=======
python auto_build.py "$@"
>>>>>>> 15faca00
<|MERGE_RESOLUTION|>--- conflicted
+++ resolved
@@ -1,325 +1,2 @@
 #! /bin/bash
-<<<<<<< HEAD
-
-# Ideally we will capture the exit code of each step and try them all before failing
-# the build script.  For now, use set -e and fail the build at first failure.
-set -e
-
-function build_all()
-{
-	if [ $(uname -s) = "Linux" ]
-        then
-		build_linux_unsecured $1 $2
-		build_linux_secured $1 $2
-		build_linux_unsecured_with_ra $1 $2
-		build_linux_secured_with_ra $1 $2
-		build_linux_unsecured_with_rm $1 $2
-		build_linux_unsecured_with_rd $1 $2
-		build_linux_secured_with_rd $1 $2
-		build_linux_unsecured_with_java $1 $2
-		build_linux_secured_with_java $1 $2
-		build_simulator $1 $2
-	fi
-
-	build_android $1 $2
-
-	build_arduino $1 $2
-
-	build_tizen $1 $2
-
-	if [ $(uname -s) = "Darwin" ]
-	then
-		build_darwin $1 $2
-	fi
-}
-
-function build_linux()
-{
-	build_linux_unsecured $1 $2
-
-	build_linux_secured $1 $2
-}
-
-function build_linux_unsecured()
-{
-	echo "*********** Build for linux ************"
-	scons RELEASE=$1 $2
-}
-
-function build_linux_unsecured_with_rm()
-{
-	echo "*********** Build for linux with RoutingManager************"
-	scons ROUTING=GW RELEASE=$1 $2
-}
-
-function build_linux_secured()
-{
-	echo "*********** Build for linux with Security *************"
-	scons RELEASE=$1 SECURED=1 $2
-}
-
-function build_linux_unsecured_with_ra()
-{
-
-	echo "*********** Build for linux With Remote Access *************"
-	scons RELEASE=$1 WITH_RA=1 WITH_RA_IBB=1 $2
-}
-
-function build_linux_secured_with_ra()
-{
-	echo "*********** Build for linux With Remote Access & Security ************"
-	scons RELEASE=$1 WITH_RA=1 WITH_RA_IBB=1 SECURED=1 $2
-}
-
-function build_linux_unsecured_with_rd()
-{
-	echo "*********** Build for linux With Resource Directory *************"
-	scons RELEASE=$1 WITH_RD=1 $2
-}
-
-function build_linux_secured_with_rd()
-{
-	echo "*********** Build for linux With Resource Directory & Security ************"
-	scons RELEASE=$1 WITH_RD=1 SECURED=1 $2
-}
-
-function build_linux_unsecured_with_java()
-{
-	echo "*********** Build for linux With Resource Directory & Security ************"
-	scons RELEASE=$1 BUILD_JAVA=ON TARGET_TRANSPORT=IP $2
-}
-
-function build_linux_secured_with_java()
-{
-	echo "*********** Build for linux With Resource Directory & Security ************"
-	scons RELEASE=$1 SECURED=1 BUILD_JAVA=ON TARGET_TRANSPORT=IP $2
-}
-
-function build_android()
-{
-	# Note: for android, as oic-resource uses C++11 feature stoi and to_string,
-	# it requires gcc-4.9, currently only android-ndk-r10(for linux)
-	# and windows android-ndk-r10(64bit target version) support these features.
-
-	build_android_x86 $1 $2
-	build_android_x86_with_rm $1 $2
-	build_android_armeabi $1 $2
-	build_android_armeabi_with_rm $1 $2
-}
-
-function build_android_x86()
-{
-	echo "*********** Build for android x86 *************"
-	scons TARGET_OS=android TARGET_ARCH=x86 RELEASE=$1 TARGET_TRANSPORT=IP $2
-	scons TARGET_OS=android TARGET_ARCH=x86 RELEASE=$1 TARGET_TRANSPORT=BT $2
-	scons TARGET_OS=android TARGET_ARCH=x86 RELEASE=$1 TARGET_TRANSPORT=BLE $2
-}
-
-function build_android_x86_with_rm()
-{
-	echo "*********** Build for android x86 with Routing Manager *************"
-	scons TARGET_OS=android TARGET_ARCH=x86 ROUTING=GW RELEASE=$1 TARGET_TRANSPORT=IP $2
-	scons TARGET_OS=android TARGET_ARCH=x86 ROUTING=GW RELEASE=$1 TARGET_TRANSPORT=BT $2
-	scons TARGET_OS=android TARGET_ARCH=x86 ROUTING=GW RELEASE=$1 TARGET_TRANSPORT=BLE $2
-}
-
-function build_android_armeabi()
-{
-	echo "*********** Build for android armeabi *************"
-	scons TARGET_OS=android TARGET_ARCH=armeabi RELEASE=$1 TARGET_TRANSPORT=IP $2
-	scons TARGET_OS=android TARGET_ARCH=armeabi RELEASE=$1 TARGET_TRANSPORT=BT $2
-	scons TARGET_OS=android TARGET_ARCH=armeabi RELEASE=$1 TARGET_TRANSPORT=BLE $2
-}
-
-function build_android_armeabi_with_rm()
-{
-	echo "*********** Build for android armeabi with Routing Manager*************"
-	scons TARGET_OS=android TARGET_ARCH=armeabi ROUTING=GW RELEASE=$1 TARGET_TRANSPORT=IP $2
-	scons TARGET_OS=android TARGET_ARCH=armeabi ROUTING=GW RELEASE=$1 TARGET_TRANSPORT=BT $2
-	scons TARGET_OS=android TARGET_ARCH=armeabi ROUTING=GW RELEASE=$1 TARGET_TRANSPORT=BLE $2
-}
-
-function build_arduino()
-{
-	echo "*********** Build for arduino avr *************"
-	scons resource TARGET_OS=arduino UPLOAD=false BOARD=mega TARGET_ARCH=avr TARGET_TRANSPORT=IP SHIELD=ETH RELEASE=$1 $2
-	scons resource TARGET_OS=arduino UPLOAD=false BOARD=mega TARGET_ARCH=avr TARGET_TRANSPORT=IP SHIELD=WIFI RELEASE=$1 $2
-	scons resource TARGET_OS=arduino UPLOAD=false BOARD=mega TARGET_ARCH=avr TARGET_TRANSPORT=BLE SHIELD=RBL_NRF8001 RELEASE=$1 $2
-
-	echo "*********** Build for arduino arm *************"
-	scons resource TARGET_OS=arduino UPLOAD=false BOARD=arduino_due_x TARGET_ARCH=arm TARGET_TRANSPORT=IP SHIELD=ETH RELEASE=$1 $2
-	scons resource TARGET_OS=arduino UPLOAD=false BOARD=arduino_due_x TARGET_ARCH=arm TARGET_TRANSPORT=IP SHIELD=WIFI RELEASE=$1 $2
-	# BLE support for the Arduino Due is currently unavailable.
-}
-
-function build_tizen()
-{
-	echo "*********** Build for Tizen *************"
-	./gbsbuild.sh
-
-	echo "*********** Build for Tizen octbstack lib and sample *************"
-	scons -f resource/csdk/stack/samples/tizen/build/SConscript TARGET_OS=tizen TARGET_TRANSPORT=IP LOGGING=true RELEASE=$1 $2
-
-	echo "*********** Build for Tizen octbstack lib and sample with Security*************"
-	scons -f resource/csdk/stack/samples/tizen/build/SConscript TARGET_OS=tizen TARGET_TRANSPORT=IP LOGGING=true SECURED=1 RELEASE=$1 $2
-
-	echo "*********** Build for Tizen octbstack lib and sample with Routing Manager*************"
-	scons -f resource/csdk/stack/samples/tizen/build/SConscript TARGET_OS=tizen TARGET_TRANSPORT=IP LOGGING=true ROUTING=GW RELEASE=$1 $2
-}
-
-function build_darwin() # Mac OSx and iOS
-{
-	echo "*********** Build for OSX *************"
-	scons TARGET_OS=darwin SYS_VERSION=10.9 RELEASE=$1 $2
-
-	echo "*********** Build for IOS i386 *************"
-	scons TARGET_OS=ios TARGET_ARCH=i386 SYS_VERSION=7.0 RELEASE=$1 $2
-
-	echo "*********** Build for IOS x86_64 *************"
-	scons TARGET_OS=ios TARGET_ARCH=x86_64 SYS_VERSION=7.0 RELEASE=$1 $2
-
-	echo "*********** Build for IOS armv7 *************"
-	scons TARGET_OS=ios TARGET_ARCH=armv7 SYS_VERSION=7.0 RELEASE=$1 $2
-
-	echo "*********** Build for IOS armv7s *************"
-	scons TARGET_OS=ios TARGET_ARCH=armv7s SYS_VERSION=7.0 RELEASE=$1 $2
-
-	echo "*********** Build for IOS arm64 *************"
-	scons TARGET_OS=ios TARGET_ARCH=arm64 SYS_VERSION=7.0 RELEASE=$1 $2
-}
-
-function build_simulator()
-{
-	echo "*********** Build for simulator plugin *************"
-	scons SIMULATOR=1 RELEASE=$1 $2
-}
-
-function unit_tests()
-{
-	echo "*********** Unit test Start *************"
-	scons resource RELEASE=false -c
-	scons resource LOGGING=false RELEASE=false
-	scons resource TEST=1 RELEASE=false
-	echo "*********** Unit test Stop *************"
-}
-
-function  help()
-{
-	echo "Usage:"
-        echo "  build:"
-        echo "     `basename $0` <target_build>"
-	echo "      Allowed values for <target_build>: all, linux_unsecured, linux_secured, linux_unsecured_with_ra, linux_secured_with_ra, linux_unsecured_with_rd, linux_secured_with_rd, android, arduino, tizen, simulator darwin"
-	echo "      Note: \"linux\" will build \"linux_unsecured\", \"linux_secured\", \"linux_unsecured_with_ra\", \"linux_secured_with_ra\", \"linux_secured_with_rd\" & \"linux_unsecured_with_rd\"."
-	echo "      Any selection will build both debug and release versions of all available targets in the scope you've"
-	echo "      selected. To choose any specific command, please use the SCons commandline directly. Please refer"
-	echo "      to [IOTIVITY_REPO]/Readme.scons.txt."
-        echo "  clean:"
-        echo "     `basename $0` -c"
-}
-
-# Suppress "Reading ..." message and enable parallel build
-export SCONSFLAGS="-Q -j 4"
-
-if [ $# -eq 1 ]
-then
-	if [ $1 = '-c' ]
-	then
-		build_all true $1
-		build_all false $1
-		exit 0
-	elif [ $1 = 'all' ]
-	then
-		build_all true
-		build_all false
-		unit_tests
-	elif [ $1 = 'linux' ]
-	then
-		build_linux true
-		build_linux false
-	elif [ $1 = 'linux_unsecured' ]
-	then
-		build_linux_unsecured true
-		build_linux_unsecured false
-		build_linux_unsecured_with_rm true
-		build_linux_unsecured_with_rm false
-	elif [ $1 = 'linux_secured' ]
-	then
-		build_linux_secured true
-		build_linux_secured false
-	elif [ $1 = 'linux_unsecured_with_ra' ]
-	then
-		build_linux_unsecured_with_ra true
-		build_linux_unsecured_with_ra false
-	elif [ $1 = 'linux_secured_with_ra' ]
-	then
-		build_linux_secured_with_ra true
-		build_linux_secured_with_ra false
-	elif [ $1 = 'linux_unsecured_with_rd' ]
-	then
-		build_linux_unsecured_with_rd true
-		build_linux_unsecured_with_rd false
-	elif [ $1 = 'linux_secured_with_rd' ]
-	then
-		build_linux_secured_with_rd true
-		build_linux_secured_with_rd false
-	elif [ $1 = 'linux_unsecured_with_java' ]
-	then
-		build_linux_unsecured_with_java true
-		build_linux_unsecured_with_java false
-	elif [ $1 = 'linux_secured_with_java' ]
-	then
-		build_linux_secured_with_java true
-		build_linux_secured_with_java false
-	elif [ $1 = 'android' ]
-	then
-		build_android true
-		build_android false
-	elif [ $1 = 'android_x86' ]
-	then
-        build_android_x86 true
-        build_android_x86 false
-		build_android_x86_with_rm true
-		build_android_x86_with_rm false
-	elif [ $1 = 'android_armeabi' ]
-	then
-        build_android_armeabi true
-        build_android_armeabi false
-		build_android_armeabi_with_rm true
-		build_android_armeabi_with_rm false
-	elif [ $1 = 'arduino' ]
-	then
-		build_arduino true
-		build_arduino false
-	elif [ $1 = 'tizen' ]
-	then
-		build_tizen true
-		build_tizen false
-	elif [ $1 = 'simulator' ]
-    then
-		build_simulator true
-		build_simulator false
-	elif [ $1 = 'darwin' ]
-	then
-		build_darwin true
-		build_darwin false
-	elif [ $1 = 'unit_tests' ]
-	then
-		unit_tests
-	else
-		help
-		exit -1
-	fi
-elif [ $# -eq 0 ]
-then
-	build_all true
-	build_all false
-	unit_tests
-else
-	help
-	exit -1
-fi
-
-echo "===================== done ====================="
-=======
-python auto_build.py "$@"
->>>>>>> 15faca00
+python auto_build.py "$@"