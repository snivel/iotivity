--- conflicted
+++ resolved
@@ -120,17 +120,11 @@
 
 function unit_tests()
 {
-<<<<<<< HEAD
-	scons resource RELEASE=false -c
-	scons resource LOGGING=false RELEASE=false
-	scons resource TEST=1 RELEASE=false
-=======
 	echo "*********** Unit test Start *************"
 	scons resource RELEASE=false -c
 	scons resource LOGGING=false RELEASE=false
 	scons resource TEST=1 RELEASE=false
 	echo "*********** Unit test Stop *************"
->>>>>>> d7c2d706
 }
 
 function  help()
@@ -212,12 +206,7 @@
 	unit_tests
 else
 	help
-#This is temporarily changed to support the transition on the Jenkins Build Server so that current work is not hindered.
-#	exit -1
-####DELETE THE FOLLOWING 3 LINES!! And uncomment the line directly above this line!
-	build_all true
-	build_all false
-	unit_tests
+	exit -1
 fi
 
 echo "===================== done ====================="
