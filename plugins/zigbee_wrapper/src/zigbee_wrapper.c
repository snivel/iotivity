//******************************************************************
//
// Copyright 2015 Intel Mobile Communications GmbH All Rights Reserved.
//
//-=-=-=-=-=-=-=-=-=-=-=-=-=-=-=-=-=-=-=-=-=-=-=-=-=-=-=-=-=-=-=-=
//
// Licensed under the Apache License, Version 2.0 (the "License");
// you may not use this file except in compliance with the License.
// You may obtain a copy of the License at
//
//      http://www.apache.org/licenses/LICENSE-2.0
//
// Unless required by applicable law or agreed to in writing, software
// distributed under the License is distributed on an "AS IS" BASIS,
// WITHOUT WARRANTIES OR CONDITIONS OF ANY KIND, either express or implied.
// See the License for the specific language governing permissions and
// limitations under the License.
//
//-=-=-=-=-=-=-=-=-=-=-=-=-=-=-=-=-=-=-=-=-=-=-=-=-=-=-=-=-=-=-=-=

/**
 * @file
 *
 * This file contains defined interface for the Zigbee Radio.
 */

 #ifdef __cplusplus
#include <cfloat>
#else
#include <float.h>
#endif // __cplusplus

#include <stdbool.h>
#include <string.h>
#include <stdlib.h>
#include <inttypes.h> // To convert "int64_t" to string.
#include <math.h>
#include <errno.h>

#include "zigbee_wrapper.h"
#include "telegesis_wrapper.h"
#include "pluginlist.h"

#include "ocpayload.h"
#include "oic_malloc.h"
#include "oic_string.h"
#include "logger.h"

#define HexPrepend "0x"

#define TAG "zigbeeWrapper"

// TODO: These should eventually go into an XML/JSON/Mapping thing
#define MAX_ATTRIBUTES                       10
#define ZB_TEMPERATURE_CLUSTER               "0402"
#define ZB_TEMPERATURE_ATTRIBUTE_ID          "0000"
#define ZB_CURRENT_LEVEL_ATTRIBUTE_READONLY  "0000"
#define ZB_ON_LEVEL_ATTRIBUTE                "0011"
#define ZB_LEVEL_CONTROL_CLUSTER             "0008"
#define ZB_IAS_ZONE_CLUSTER                  "0500"
#define ZB_IAS_ZONE_STATUS_ATTRIBUTE_ID      "0002"
#define ZB_INDICATOR_CLUSTER                 "0003"
#define ZB_INDICATOR_ATTRIBUTE_ID            "0000"
#define ZB_ON_OFF_CLUSTER                    "0006"
#define ZB_ON_OFF_ATTRIBUTE_ID               "0000"
#define ZB_IAS_ZONE_TYPE_ATTRIBUTE_ID        "0001"

#define IAS_ZONE_TYPE_MOTION_SENSOR          "000d"
#define IAS_ZONE_TYPE_CONTACT_SENSOR         "0015"
#define IAS_ZONE_TYPE_WATER_SENSOR           "002a"

#define ZB_DATA_TYPE_NULL                    "00"
#define ZB_DATA_TYPE_1_BYTE                  "08"
#define ZB_DATA_TYPE_2_BYTE                  "09"
#define ZB_DATA_TYPE_3_BYTE                  "0a"
#define ZB_DATA_TYPE_4_BYTE                  "0b"
#define ZB_DATA_TYPE_5_BYTE                  "0c"
#define ZB_DATA_TYPE_6_BYTE                  "0d"
#define ZB_DATA_TYPE_7_BYTE                  "0e"
#define ZB_DATA_TYPE_8_BYTE                  "0f"
#define ZB_DATA_TYPE_BOOL                    "10"
#define ZB_DATA_TYPE_SIGNED_INT_16           "29"
#define ZB_DATA_TYPE_UNSIGNED_INT_8          "20"
#define ZB_DATA_TYPE_UNSIGNED_INT_16         "21"

#define MAX_STRLEN_INT (10)
// DBL_MANT_DIG = Max # of digits after decimal after the leading zeros.
// DBL_MIN_EXP = Max # of leading zeros of the mantissa.
// Magic number '3' represents a '-' (negative sign), '0' (a possible zero), and '.' (a period).
//       "-0." from a number like "-0.999999991245", the "-0." adds 3 unaccounted characters.
#define MAX_STRLEN_DOUBLE (3 + DBL_MANT_DIG - DBL_MIN_EXP)
#define MAX_STRLEN_BOOL (1)

#define DEFAULT_TRANS_TIME "0000"
#define DEFAULT_MOVETOLEVEL_MODE "0"

static const char* OIC_TEMPERATURE_SENSOR = "oic.r.temperature";
static const char* OIC_DIMMABLE_LIGHT = "oic.r.light.dimming";
static const char* OIC_CONTACT_SENSOR = "oic.r.sensor.contact";
static const char* OIC_MOTION_SENSOR = "oic.r.sensor.motion";
static const char* OIC_WATER_SENSOR = "oic.r.sensor.water";
static const char* OIC_BINARY_SWITCH = "oic.r.switch.binary";

static const char* OIC_TEMPERATURE_ATTRIBUTE = "temperature";
static const char* OIC_DIMMING_ATTRIBUTE = "dimmingSetting";
static const char* OIC_CONTACT_ATTRIBUTE = "value";
static const char* OIC_ON_OFF_ATTRIBUTE = "value";

PIPlugin_Zigbee ** gPlugin = NULL;

typedef enum
{
    ZB_NULL,   // No Data
    ZB_8_BIT,  // 1 byte
    ZB_16_BIT, // 2 bytes
    ZB_24_BIT, // 3 bytes
    ZB_32_BIT, // 4 bytes
    ZB_40_BIT, // 5 bytes
    ZB_48_BIT, // 6 bytes
    ZB_56_BIT, // 7 bytes
    ZB_64_BIT, // 8 bytes
    ZB_BOOL,   // boolean
    ZB_8_BITMAP,
    ZB_16_BITMAP,
    ZB_24_BITMAP,
    ZB_32_BITMAP,
    ZB_40_BITMAP,
    ZB_48_BITMAP,
    ZB_56_BITMAP,
    ZB_64_BITMAP,
    ZB_16_SINT,
    ZB_8_UINT,
    ZB_16_UINT
} ZigBeeAttributeDataType;

char * getZBDataTypeString(ZigBeeAttributeDataType attrType);
OCEntityHandlerResult ProcessEHRequest(PIPluginBase * plugin, OCEntityHandlerRequest *ehRequest,
        OCRepPayload **payload);

typedef enum
{
    OIC_ATTR_NULL,
    OIC_ATTR_INT,
    OIC_ATTR_DOUBLE,
    OIC_ATTR_BOOL,
    OIC_ATTR_STRING
} OICAttributeType;

typedef struct
{
    char                *oicAttribute;
    char                *zigBeeAttribute;
    OICAttributeType    oicType;
    ZigBeeAttributeDataType zigbeeType;
    union
    {
        int64_t i;
        double d;
        bool b;
        char* str;
    } val;

} OICZigBeeAttributePair;

typedef enum
{
    CIE_RON_OFF         = 1 << 1,
    CIE_MOVE_TO_LEVEL   = 1 << 2

} CIECommandMask;

typedef struct
{
    uint32_t count;
    CIECommandMask CIEMask;
    OICZigBeeAttributePair list[MAX_ATTRIBUTES];
} AttributeList;

const char* ZigBeeClusterIDToOICResourceType(const char * clusterID);

OCStackResult getZigBeeAttributesForOICResource(const char * OICResourceType,
                                                    AttributeList *attributeList);

bool getZigBeeAttributesIfValid(const char * OICResourceType,
                                    AttributeList *attributeList,
                                    OCRepPayload *payload);

const char * getResourceTypeForIASZoneType(TWDevice *device)
{
    if(!device)
    {
        return NULL;
    }
    char *IASZoneType = NULL;
    const char *resourceType = NULL;
    uint8_t length = 0;

    OCStackResult ret = TWGetAttribute(
        NULL,
        device->nodeId,
        device->endpointOfInterest->endpointId,
        ZB_IAS_ZONE_CLUSTER,
        ZB_IAS_ZONE_TYPE_ATTRIBUTE_ID,
        &IASZoneType,
        &length
    );

    if (ret != OC_STACK_OK || !IASZoneType)
    {
        OC_LOG_V (ERROR, TAG, "Error %u getting IAS Zone Type", ret);
        return NULL;
    }

    if (strcmp (IASZoneType, IAS_ZONE_TYPE_CONTACT_SENSOR) == 0)
    {
        resourceType = OIC_CONTACT_SENSOR;
    }
    else if (strcmp (IASZoneType, IAS_ZONE_TYPE_MOTION_SENSOR) == 0)
    {
        resourceType = OIC_MOTION_SENSOR;
    }
    else if (strcmp (IASZoneType, IAS_ZONE_TYPE_WATER_SENSOR) == 0)
    {
        resourceType = OIC_WATER_SENSOR;
    }
    else
    {
        OC_LOG_V (ERROR, TAG, "Unsupported Zone Type %s", IASZoneType);
        resourceType = NULL;
    }

    OICFree(IASZoneType);

    return resourceType;
}

OCStackResult buildURI(char ** output,
                       const char * prefix,
                       const char * nodeId,
                       const char * endpointId,
                       const char * clusterId)
{
    if(!output || !prefix || !nodeId || !endpointId || !clusterId)
    {
        return OC_STACK_INVALID_PARAM;
    }
    const char LEN_SEPARATOR[] = "/";
    size_t lenSeparatorSize = sizeof(LEN_SEPARATOR) - 1;
    size_t newUriSize = strlen(prefix) + lenSeparatorSize +
                        strlen(nodeId) + lenSeparatorSize +
                        strlen(endpointId) + lenSeparatorSize +
                        strlen(clusterId)
                        + 1; // NULL Terminator
    *output = (char *) OICCalloc(1, newUriSize);

    if (!*output)
    {
        OC_LOG (ERROR, TAG, "Out of memory");
        return OC_STACK_NO_MEMORY;
    }

    char * temp = OICStrcpy(*output, newUriSize, prefix);
    if(temp != *output)
    {
        goto exit;
    }
    temp = OICStrcat(*output, newUriSize, LEN_SEPARATOR);
    if(temp != *output)
    {
        goto exit;
    }
    temp = OICStrcat(*output, newUriSize, nodeId);
    if(temp != *output)
    {
        goto exit;
    }
    temp = OICStrcat(*output, newUriSize, LEN_SEPARATOR);
    if(temp != *output)
    {
        goto exit;
    }
    temp = OICStrcat(*output, newUriSize, endpointId);
    if(temp != *output)
    {
        goto exit;
    }
    temp = OICStrcat(*output, newUriSize, LEN_SEPARATOR);
    if(temp != *output)
    {
        goto exit;
    }
    temp = OICStrcat(*output, newUriSize, clusterId);
    if(temp != *output)
    {
        goto exit;
    }

    return OC_STACK_OK;

exit:
    OICFree(*output);
    *output = NULL;
    return OC_STACK_NO_MEMORY;
}

void foundZigbeeCallback(TWDevice *device)
{
    if(!device)
    {
        OC_LOG(ERROR, TAG, "foundZigbeeCallback: Invalid parameter.");
        return;
    }
    int count = device->endpointOfInterest->clusterList->count;
    for(int i=0; i < count; i++)
    {
        PIResource_Zigbee *piResource = (PIResource_Zigbee *) OICMalloc(sizeof(*piResource));
        if (!piResource)
        {
            OC_LOG (ERROR, TAG, "Out of memory");
            return;
        }
        piResource->header.plugin = (PIPluginBase *)gPlugin;

        OCStackResult result = buildURI(&piResource->header.piResource.uri,
                                PI_ZIGBEE_PREFIX,
                                device->nodeId,
                                device->endpointOfInterest->endpointId,
                                device->endpointOfInterest->clusterList->clusterIds[i].clusterId);

        if(result != OC_STACK_OK)
        {
            OICFree(piResource);
            return;
        }

        char * foundClusterID =
            device->endpointOfInterest->clusterList->clusterIds[i].clusterId;

        if (strcmp (foundClusterID, ZB_IAS_ZONE_CLUSTER) == 0)
        {
            piResource->header.piResource.resourceTypeName
                = getResourceTypeForIASZoneType (device);

            OCStackResult ret = TWListenForStatusUpdates (device->nodeId,
                                      device->endpointOfInterest->endpointId);

            if (ret != OC_STACK_OK)
            {
                // Just log it and move on if this fails?
                // or not create this resource at all?
                OC_LOG (ERROR, TAG, "Command to listen for status updates failed");
            }
        }
        else
        {
            piResource->header.piResource.resourceTypeName =
                    (char *) ZigBeeClusterIDToOICResourceType(foundClusterID);
        }

        if(piResource->header.piResource.resourceTypeName == NULL)
        {
            OC_LOG_V (ERROR, TAG, "unsupported clusterId : %s",
                device->endpointOfInterest->clusterList->clusterIds[i].clusterId);
            OICFree(piResource->header.piResource.uri);
            OICFree(piResource);
            continue;
        }
        piResource->header.piResource.resourceInterfaceName =
                            OC_RSRVD_INTERFACE_DEFAULT;

        piResource->header.piResource.callbackParam = NULL;
        piResource->header.piResource.resourceProperties = 0;
        piResource->eui = OICStrdup(device->eui);
        piResource->nodeId = OICStrdup(device->nodeId);
        piResource->endpointId = OICStrdup(device->endpointOfInterest->endpointId);
        piResource->clusterId =
            OICStrdup(device->endpointOfInterest->clusterList->clusterIds[i].clusterId);
        (*gPlugin)->header.NewResourceFoundCB(&(*gPlugin)->header, &piResource->header);
    }
}

void zigbeeZoneStatusUpdate(TWUpdate * update)
{
    if(!update)
    {
        return;
    }

    char * uri = NULL;
    OCStackResult result = buildURI(&uri,
                                    PI_ZIGBEE_PREFIX,
                                    update->nodeId,
                                    update->endpoint,
                                    ZB_IAS_ZONE_CLUSTER);
    if(result != OC_STACK_OK || !uri)
    {
        OC_LOG_V(ERROR, TAG, "Failed to build URI with result: %d", result);
        return;
    }

    (*gPlugin)->header.ObserveNotificationUpdate((PIPluginBase *)*gPlugin, uri);
    OICFree(uri);
}

OCStackResult ZigbeeInit(const char * comPort, PIPlugin_Zigbee ** plugin,
                         PINewResourceFound newResourceCB,
                         PIObserveNotificationUpdate observeNotificationUpdate)
{
    if(!plugin)
    {
        return OC_STACK_INVALID_PARAM;
    }
    *plugin = (PIPlugin_Zigbee *) OICMalloc(sizeof(PIPlugin_Zigbee) + sizeof(PIPluginBase));
    if(!*plugin)
    {
        return OC_STACK_NO_MEMORY;
    }
    ((*plugin)->header).type = PLUGIN_ZIGBEE;
    ((*plugin)->header).comPort = comPort;
    ((*plugin)->header).NewResourceFoundCB = newResourceCB;
    ((*plugin)->header).ObserveNotificationUpdate = observeNotificationUpdate;
    ((*plugin)->header).next = NULL;
    ((*plugin)->header).resourceList = NULL;
    ((*plugin)->header).processEHRequest = ProcessEHRequest;

    gPlugin = plugin;
    OCStackResult result = TWInitialize(comPort);
    if(result != OC_STACK_OK)
    {
        return result;
    }

    return TWSetStatusUpdateCallback(zigbeeZoneStatusUpdate);
}

OCStackResult ZigbeeDiscover(PIPlugin_Zigbee * plugin)
{
    OCStackResult result = OC_STACK_ERROR;
    (void)plugin;
    TWSetDiscoveryCallback(foundZigbeeCallback);
    result = TWDiscover(NULL);
    OC_LOG_V (DEBUG, TAG, "ZigbeeDiscover : Status = %d\n", result);

    return result;
}

OCStackResult ZigbeeStop(PIPlugin_Zigbee * plugin)
{
    free(plugin);
    return TWUninitialize();
}

OCStackResult ZigbeeProcess(PIPlugin_Zigbee * plugin)
{
    (void)plugin;
    return TWProcess();
}

// Function returns an OIC Smart Home resource Type
// from the cluster ID. If the cluster is not supported, null is
// returned.
// NOTE: The returned string is NOT malloc'ed.
const char* ZigBeeClusterIDToOICResourceType(const char * clusterID) //Discovery/CreateResource
{
    if (strcmp(clusterID, ZB_TEMPERATURE_CLUSTER) == 0)
    {
        return OIC_TEMPERATURE_SENSOR;
    }
    else if (strcmp(clusterID, ZB_LEVEL_CONTROL_CLUSTER) == 0)
    {
        return OIC_DIMMABLE_LIGHT;
    }
    else if (strcmp(clusterID, ZB_IAS_ZONE_CLUSTER) == 0)
    {
        return OIC_CONTACT_SENSOR;
    }
    else if (strcmp(clusterID, ZB_ON_OFF_CLUSTER) == 0)
    {
        return OIC_BINARY_SWITCH;
    }
    else
    {
        return NULL;
    }
}

const char* OICResourceToZigBeeClusterID(char *oicResourceType)
{
    if (strcmp(oicResourceType, OIC_TEMPERATURE_SENSOR) == 0)
    {
        return ZB_TEMPERATURE_CLUSTER;
    }
    else if (strcmp(oicResourceType, OIC_DIMMABLE_LIGHT) == 0)
    {
        return ZB_LEVEL_CONTROL_CLUSTER;
    }
    else if (strcmp(oicResourceType, OIC_CONTACT_SENSOR) == 0)
    {
        return ZB_IAS_ZONE_CLUSTER;
    }
    else if (strcmp(oicResourceType, OIC_BINARY_SWITCH) == 0)
    {
        return ZB_ON_OFF_CLUSTER;
    }
    else if (strcmp(oicResourceType, OIC_BINARY_SWITCH) == 0)
    {
        return ZB_INDICATOR_CLUSTER;
    }
    else
    {
        return NULL;
    }
}

OCStackResult getZigBeeAttributesForOICResource(const char * OICResourceType,
                                                    AttributeList *attributeList) // GET
{
    if (strcmp (OICResourceType, OIC_TEMPERATURE_SENSOR) == 0)
    {
        attributeList->count = 1;
        attributeList->list[0].oicAttribute = OICStrdup(OIC_TEMPERATURE_ATTRIBUTE);
        attributeList->list[0].zigBeeAttribute = ZB_TEMPERATURE_ATTRIBUTE_ID;
        attributeList->list[0].oicType = OIC_ATTR_DOUBLE;
        attributeList->list[0].zigbeeType = ZB_16_SINT;
        return OC_STACK_OK;
    }
    else if (strcmp (OICResourceType, OIC_DIMMABLE_LIGHT) == 0)
    {
        attributeList->count = 1;
        attributeList->list[0].oicAttribute = OICStrdup(OIC_DIMMING_ATTRIBUTE);
        attributeList->list[0].zigBeeAttribute = ZB_CURRENT_LEVEL_ATTRIBUTE_READONLY;
        attributeList->list[0].oicType = OIC_ATTR_INT;
        attributeList->list[0].zigbeeType = ZB_8_UINT;
        return OC_STACK_OK;
    }
    else if (strcmp (OICResourceType, OIC_CONTACT_SENSOR) == 0)
    {
        attributeList->count = 1;
        attributeList->list[0].oicAttribute = OICStrdup(OIC_CONTACT_ATTRIBUTE);
        attributeList->list[0].zigBeeAttribute = ZB_IAS_ZONE_STATUS_ATTRIBUTE_ID;
        attributeList->list[0].oicType = OIC_ATTR_BOOL;
        attributeList->list[0].zigbeeType = ZB_BOOL;
        return OC_STACK_OK;
    }
    else if (strcmp (OICResourceType, OIC_BINARY_SWITCH) == 0)
    {
        attributeList->count = 1;
        attributeList->list[0].oicAttribute = OICStrdup(OIC_ON_OFF_ATTRIBUTE);
        attributeList->list[0].zigBeeAttribute = ZB_ON_OFF_ATTRIBUTE_ID;
        attributeList->list[0].oicType = OIC_ATTR_BOOL;
        attributeList->list[0].zigbeeType = ZB_BOOL;
        return OC_STACK_OK;
    }

    return OC_STACK_ERROR;
}

bool getZigBeeAttributesIfValid(const char * OICResourceType,
                                    AttributeList *attributeList,
                                    OCRepPayload *payload) // Put
{
    if(!OICResourceType)
    {
        return false;
    }
    if(strcmp(OICResourceType, OIC_TEMPERATURE_SENSOR) == 0)
    {
        // Cant really PUT on the temp sensor, but the code is still there.
        int64_t temperature = 0;

        // TODO: This if should only look for attributes it supports and ignore the rest
        // or examine every attribute in the payload and complain about unsupported attributes?
        if(OCRepPayloadGetPropInt(payload, OIC_TEMPERATURE_ATTRIBUTE, &temperature))
        {
            attributeList->count = 1;
            attributeList->list[0].oicAttribute = OICStrdup(OIC_TEMPERATURE_ATTRIBUTE);
            attributeList->list[0].zigBeeAttribute = ZB_TEMPERATURE_ATTRIBUTE_ID;
            attributeList->list[0].oicType = OIC_ATTR_DOUBLE;
            attributeList->list[0].val.d = temperature;
            attributeList->list[0].zigbeeType = ZB_16_SINT;
            attributeList->CIEMask = (CIECommandMask) 0;

            return true;
        }
    }
    else if (strcmp (OICResourceType, OIC_DIMMABLE_LIGHT) == 0)
    {
        int64_t onLevel = 0;

        if(OCRepPayloadGetPropInt(payload, OIC_DIMMING_ATTRIBUTE, &onLevel))
        {
            attributeList->count = 1;
            attributeList->list[0].oicAttribute = OICStrdup(OIC_DIMMING_ATTRIBUTE);
            attributeList->list[0].zigBeeAttribute = ZB_ON_LEVEL_ATTRIBUTE;
            attributeList->list[0].oicType = OIC_ATTR_INT;
            attributeList->list[0].val.i = onLevel;
            attributeList->list[0].zigbeeType = ZB_8_UINT;

            // Level control cluster is dealing with level in the PUT payload.
            attributeList->CIEMask = attributeList->CIEMask | CIE_MOVE_TO_LEVEL;
            return true;
        }
    }
    else if (strcmp (OICResourceType, OIC_CONTACT_SENSOR) == 0)
    {
        int64_t value = 0;

        if(OCRepPayloadGetPropInt(payload, OIC_CONTACT_ATTRIBUTE, &value))
        {
            attributeList->count = 1;
            attributeList->list[0].oicAttribute = OICStrdup(OIC_CONTACT_ATTRIBUTE);
            attributeList->list[0].zigBeeAttribute = ZB_IAS_ZONE_STATUS_ATTRIBUTE_ID;
            attributeList->list[0].oicType = OIC_ATTR_BOOL;
            attributeList->list[0].val.i = value;
            attributeList->list[0].zigbeeType = ZB_BOOL;
            attributeList->CIEMask = (CIECommandMask) 0;

            return true;
        }
    }
    else if (strcmp (OICResourceType, OIC_BINARY_SWITCH) == 0)
    {
        bool value = 0;

        if(OCRepPayloadGetPropBool(payload, OIC_ON_OFF_ATTRIBUTE, &value))
        {
            attributeList->count = 1;
            attributeList->list[0].oicAttribute = OICStrdup(OIC_ON_OFF_ATTRIBUTE);
            attributeList->list[0].zigBeeAttribute = ZB_ON_OFF_ATTRIBUTE_ID;
            attributeList->list[0].oicType = OIC_ATTR_BOOL;
            attributeList->list[0].val.b = value;
            attributeList->list[0].zigbeeType = ZB_BOOL;

            attributeList->CIEMask = attributeList->CIEMask | CIE_RON_OFF;
            return true;
        }
    }
    return false;
}

<<<<<<< HEAD

// str will be a 4 digit positive hex number.
// Prepend with 0x and use strtod to convert to double.
=======
>>>>>>> 94a4075f
OCEntityHandlerResult getDoubleValueFromString (const char *str, double *outDouble)
{
    size_t hexOutValSize = strlen(HexPrepend) + strlen(str) + 1;
    char * hexOutVal = (char *) OICCalloc(1, hexOutValSize);
    if(!hexOutVal)
    {
        return OC_EH_ERROR;
    }
    OICStrcpy(hexOutVal, hexOutValSize, HexPrepend);
    OICStrcat(hexOutVal, hexOutValSize, str);

<<<<<<< HEAD
    char *endPtr = NULL;
=======
    char *endPtr;
>>>>>>> 94a4075f
    errno = 0;
    double value = strtod(hexOutVal, &endPtr);

    if(errno != 0 || *endPtr != 0 || value == HUGE_VALF || value == HUGE_VALL)
    {
        OICFree(hexOutVal);
        return OC_EH_ERROR;
    }

    OICFree(hexOutVal);
    *outDouble = value;
    return OC_EH_OK;

}

OCEntityHandlerResult processGetRequest (PIPluginBase * plugin,
        OCEntityHandlerRequest *ehRequest, OCRepPayload **payload)
{
    if (!plugin || !ehRequest || !payload)
    {
        return OC_EH_ERROR;
    }
    uint32_t attributeListIndex = 0;
    OCStackResult stackResult = OC_STACK_OK;
    PIResource_Zigbee * piResource = NULL;

    AttributeList attributeList = { 0, (CIECommandMask) 0,
        .list[0] = { NULL, NULL, OIC_ATTR_NULL, ZB_NULL, { .i = 0 } } };
    stackResult = GetResourceFromHandle(plugin, (PIResource**) (&piResource),
                        ehRequest->resource);
    if (stackResult != OC_STACK_OK)
    {
        OC_LOG (ERROR, TAG, "Failed to get resource from handle");
        return OC_EH_ERROR;
    }
    stackResult = getZigBeeAttributesForOICResource (
        piResource->header.piResource.resourceTypeName, &attributeList);
    if(stackResult != OC_STACK_OK)
    {
        OC_LOG_V (ERROR, TAG, "Failed to fetch attributes for %s",
            piResource->header.piResource.resourceTypeName);
        return OC_EH_ERROR;
    }

    *payload = OCRepPayloadCreate();
    if(!payload)
    {
        OC_LOG(ERROR, TAG, PCF("Failed to allocate Payload"));
        return OC_EH_ERROR;
    }
    bool boolRes = OCRepPayloadSetUri(*payload, piResource->header.piResource.uri);
    if (boolRes == false)
    {
        OCRepPayloadDestroy (*payload);
        return OC_EH_ERROR;
    }
    for(uint32_t i = 0; i<attributeList.count; i++)
    {
        char * outVal = NULL;
        uint8_t outValLength = 0;

        stackResult = TWGetAttribute(piResource->eui,
                                     piResource->nodeId,
                                     piResource->endpointId,
                                     piResource->clusterId,
                                     attributeList.list[i].zigBeeAttribute,
                                     &outVal,
                                     &outValLength);

        if (stackResult != OC_STACK_OK || !outVal)
        {
            stackResult = OC_EH_ERROR;
            OCRepPayloadDestroy (*payload);
            goto exit;
        }
        if (attributeList.list[i].oicType == OIC_ATTR_INT)
        {
            char *endPtr = NULL;
<<<<<<< HEAD
            errno = 0;
            // Third arg is 16 as outVal is a hex Number
            uint64_t value = strtol (outVal, &endPtr, 16);

            if (*endPtr != 0 || errno != 0)
=======
            // Third arg is 16 as outVal is a hex Number
            uint64_t value = strtol (outVal, &endPtr, 16);

            if (*endPtr != 0)
>>>>>>> 94a4075f
            {
                return OC_EH_ERROR;
            }
            if (strcmp(attributeList.list[i].oicAttribute, OIC_DIMMING_ATTRIBUTE) == 0)
            {
                // OIC Dimming operates between 0-100, while Zigbee operates
                // between 0-254 (ie. 0xFE).
                if (value > 0xFE)
                {
                    value = 0xFE;
                }
                if (value <= 0xFE)
                {
                    value = value / 2.54;
                }
            }
            boolRes = OCRepPayloadSetPropInt(*payload,
                                             attributeList.list[i].oicAttribute,
                                             (uint64_t) value);
        }
        else if (attributeList.list[i].oicType == OIC_ATTR_DOUBLE)
        {
            double value = 0;

            if (getDoubleValueFromString (outVal, &value) != OC_EH_OK)
            {
                return OC_EH_ERROR;
            }
            if (strcmp(piResource->clusterId, ZB_TEMPERATURE_CLUSTER) == 0)
            {
                // Divide by 100 as temperature readings have a resolution of
                // 0.01 or one hundreth of a degree celsius.
                value = value/100;
            }
            boolRes = OCRepPayloadSetPropDouble(*payload,
                                                attributeList.list[i].oicAttribute,
                                                value);
        }
        else if (attributeList.list[i].oicType == OIC_ATTR_STRING)
        {
            boolRes = OCRepPayloadSetPropString(*payload,
                                                attributeList.list[i].oicAttribute,
                                                outVal);
        }
        else if (attributeList.list[i].oicType == OIC_ATTR_BOOL)
        {
            char *endPtr = NULL;
            errno = 0;
            // Third arg is 16 as outVal is a hex Number
            uint64_t value = strtol (outVal, &endPtr, 16);

            if (errno != 0 || *endPtr != 0)
            {
                return OC_EH_ERROR;
            }
            // value COULD be a bit mask and the LSB indicates boolean true/false.
            // If not a bit mask, it'll be plain 0 or 1.
            value = value & 1;
            boolRes = OCRepPayloadSetPropBool(*payload,
                                              attributeList.list[i].oicAttribute,
                                              value);
        }

        OICFree (outVal);
    }

    if (boolRes == false)
    {
        stackResult = OC_EH_ERROR;
        goto exit;
    }

exit:
    for(; attributeListIndex < attributeList.count; attributeListIndex++)
    {
        OICFree(attributeList.list[attributeListIndex].oicAttribute);
    }
    return stackResult;
}

OCEntityHandlerResult processPutRequest(PIPluginBase * plugin,
    OCEntityHandlerRequest *ehRequest, OCRepPayload **payload)
{
    if (!plugin || !ehRequest || !payload)
    {
        return OC_EH_ERROR;
    }
    OCStackResult stackResult = OC_STACK_OK;
    PIResource_Zigbee *piResource = NULL;
    AttributeList attributeList = {
        0,
        (CIECommandMask) 0,
        .list[0] = { NULL, NULL, OIC_ATTR_NULL, ZB_NULL, { .i = 0 } }
    };

    stackResult = GetResourceFromHandle(plugin,
                                        ((PIResource **) (&piResource)),
                                        ehRequest->resource);
    if (stackResult != OC_STACK_OK)
    {
        OC_LOG (ERROR, TAG, "Failed to get resource from handle");
        return OC_EH_ERROR;
    }

    bool boolRes = getZigBeeAttributesIfValid (
                        piResource->header.piResource.resourceTypeName,
                        &attributeList, *payload);
    if(boolRes == false)
    {
        OC_LOG_V (ERROR, TAG, "Failed to fetch attributes for %s",
            piResource->header.piResource.resourceTypeName);
        return OC_EH_ERROR;
    }

    uint32_t i = 0;
    for(; i<attributeList.count; i++)
    {
        if (attributeList.list[i].oicType == OIC_ATTR_INT)
        {
            char value[MAX_STRLEN_INT] = {};
            if (attributeList.CIEMask || CIE_MOVE_TO_LEVEL)
            {
                int64_t rangeDiff = 0;
                // OIC Dimming operates between 0-100, while Zigbee
                // operates between 0-254 (ie. 0xFE).
                rangeDiff = attributeList.list[i].val.i * 0xFE/100;
                if (rangeDiff > 0xFE)
                {
                    rangeDiff = 0xFE;
                }
                if (rangeDiff < 0)
                {
                    rangeDiff = 0;
                }
                if (rangeDiff <= 0xFE)
                {
                    snprintf(value, sizeof(value), "%02x", (unsigned int) rangeDiff);
                }
                stackResult = TWMoveToLevel(piResource->nodeId, piResource->endpointId,
                                    DEFAULT_MOVETOLEVEL_MODE, value, DEFAULT_TRANS_TIME);
            }
            else
            {
                snprintf(value, sizeof(value), "%"PRId64, attributeList.list[i].val.i);
                stackResult = TWSetAttribute(piResource->eui,
                    piResource->nodeId, piResource->endpointId,
                    piResource->clusterId, attributeList.list[i].zigBeeAttribute,
                    getZBDataTypeString(attributeList.list[i].zigbeeType), value);
            }
            if (stackResult != OC_STACK_OK)
            {
                return OC_EH_ERROR;
            }
        }
        else if (attributeList.list[i].oicType == OIC_ATTR_DOUBLE)
        {
            char value[MAX_STRLEN_DOUBLE] = {};
            snprintf(value, sizeof(value), "%f", attributeList.list[i].val.d);
            stackResult = TWSetAttribute(piResource->eui,
                piResource->nodeId, piResource->endpointId,
                 piResource->clusterId, attributeList.list[i].zigBeeAttribute,
                 getZBDataTypeString(attributeList.list[i].zigbeeType), value);
        }
        else if (attributeList.list[i].oicType == OIC_ATTR_STRING)
        {
            stackResult = TWSetAttribute(piResource->eui,
                piResource->nodeId, piResource->endpointId,
                piResource->clusterId, attributeList.list[i].zigBeeAttribute,
                getZBDataTypeString(attributeList.list[i].zigbeeType),
                attributeList.list[i].val.str);
            if (stackResult != OC_STACK_OK)
            {
                return OC_EH_ERROR;
            }
        }
        else if (attributeList.list[i].oicType == OIC_ATTR_BOOL)
        {
            char * value = attributeList.list[i].val.b ? "1" : "0";
            if (attributeList.CIEMask || CIE_RON_OFF)
            {
                stackResult = TWSwitchOnOff(piResource->nodeId, piResource->endpointId, value);
            }
            else
            {
                stackResult = TWSetAttribute(piResource->eui,
                    piResource->nodeId, piResource->endpointId,
                    piResource->clusterId, attributeList.list[i].zigBeeAttribute,
                    getZBDataTypeString(attributeList.list[i].zigbeeType),
                    value);
            }
            if (stackResult != OC_STACK_OK)
            {
                return OC_EH_ERROR;
            }
        }
        else
        {
            continue;
        }
    }

    return processGetRequest(plugin, ehRequest, payload);
}

OCEntityHandlerResult ProcessEHRequest(PIPluginBase * plugin,
    OCEntityHandlerRequest *ehRequest, OCRepPayload **payload)
{
    if(!ehRequest || !payload)
    {
        return OC_EH_ERROR;
    }
    if(ehRequest->method == OC_REST_GET)
    {
        return processGetRequest(plugin, ehRequest, payload);
    }
    else if(ehRequest->method == OC_REST_PUT)
    {
        return processPutRequest(plugin, ehRequest, payload);
    }
    else
    {
        return OC_EH_FORBIDDEN;
    }
}

char * getZBDataTypeString(ZigBeeAttributeDataType attrType)
{
    switch (attrType)
    {
        case ZB_NULL:
            return ZB_DATA_TYPE_NULL;
        case ZB_8_BIT:
            return ZB_DATA_TYPE_1_BYTE;
        case ZB_16_BIT:
            return ZB_DATA_TYPE_2_BYTE;
        case ZB_24_BIT:
            return ZB_DATA_TYPE_3_BYTE;
        case ZB_32_BIT:
            return ZB_DATA_TYPE_4_BYTE;
        case ZB_40_BIT:
            return ZB_DATA_TYPE_5_BYTE;
        case ZB_48_BIT:
            return ZB_DATA_TYPE_6_BYTE;
        case ZB_56_BIT:
            return ZB_DATA_TYPE_7_BYTE;
        case ZB_64_BIT:
            return ZB_DATA_TYPE_8_BYTE;
        case ZB_BOOL:
            return ZB_DATA_TYPE_BOOL;
        case ZB_8_BITMAP:
            return ZB_DATA_TYPE_1_BYTE;
        case ZB_16_BITMAP:
            return ZB_DATA_TYPE_2_BYTE;
        case ZB_24_BITMAP:
            return ZB_DATA_TYPE_3_BYTE;
        case ZB_32_BITMAP:
            return ZB_DATA_TYPE_4_BYTE;
        case ZB_40_BITMAP:
            return ZB_DATA_TYPE_5_BYTE;
        case ZB_48_BITMAP:
            return ZB_DATA_TYPE_6_BYTE;
        case ZB_56_BITMAP:
            return ZB_DATA_TYPE_7_BYTE;
        case ZB_64_BITMAP:
            return ZB_DATA_TYPE_8_BYTE;
        case ZB_16_SINT:
            return ZB_DATA_TYPE_SIGNED_INT_16;
        case ZB_8_UINT:
            return ZB_DATA_TYPE_UNSIGNED_INT_8;
        case ZB_16_UINT:
            return ZB_DATA_TYPE_UNSIGNED_INT_16;
        default:
            return ZB_DATA_TYPE_NULL;
    }
}<|MERGE_RESOLUTION|>--- conflicted
+++ resolved
@@ -638,12 +638,6 @@
     return false;
 }
 
-<<<<<<< HEAD
-
-// str will be a 4 digit positive hex number.
-// Prepend with 0x and use strtod to convert to double.
-=======
->>>>>>> 94a4075f
 OCEntityHandlerResult getDoubleValueFromString (const char *str, double *outDouble)
 {
     size_t hexOutValSize = strlen(HexPrepend) + strlen(str) + 1;
@@ -655,11 +649,7 @@
     OICStrcpy(hexOutVal, hexOutValSize, HexPrepend);
     OICStrcat(hexOutVal, hexOutValSize, str);
 
-<<<<<<< HEAD
     char *endPtr = NULL;
-=======
-    char *endPtr;
->>>>>>> 94a4075f
     errno = 0;
     double value = strtod(hexOutVal, &endPtr);
 
@@ -738,18 +728,11 @@
         if (attributeList.list[i].oicType == OIC_ATTR_INT)
         {
             char *endPtr = NULL;
-<<<<<<< HEAD
             errno = 0;
             // Third arg is 16 as outVal is a hex Number
             uint64_t value = strtol (outVal, &endPtr, 16);
 
             if (*endPtr != 0 || errno != 0)
-=======
-            // Third arg is 16 as outVal is a hex Number
-            uint64_t value = strtol (outVal, &endPtr, 16);
-
-            if (*endPtr != 0)
->>>>>>> 94a4075f
             {
                 return OC_EH_ERROR;
             }
